name: CI

on:
  push:
    branches: [main]
  pull_request:

jobs:
  check:
    runs-on: ubuntu-latest
    steps:
      - name: Checkout
        uses: actions/checkout@v5
      - name: Setup Biome
        uses: biomejs/setup-biome@454fa0d884737805f48d7dc236c1761a0ac3cc13 # v2.6.0
        with:
          version: 2.0.6
      - uses: pnpm/action-setup@a7487c7e89a18df4991f7f222e4898a00d66ddda # v4.1.0
      - run: pnpm install
      - name: Set node version to 22.14.0
        uses: actions/setup-node@1d0ff469b7ec7b3cb9d8673fde0c81c44821de2a # v4.2.0
        with:
          node-version: 22.14.0
          cache: "pnpm"
      - name: Run Biome
        run: biome ci .
      - run: pnpm knip
      - name: Build SDK
        run: pnpm build-sdk
<<<<<<< HEAD
      - name: Report Colors (non-blocking)
        run: pnpm report:colors || true
      - name: Guard Colors (non-blocking warnings)
        run: pnpm guard:colors || true
=======
      - name: Install ripgrep (rg)
        run: sudo apt-get update && sudo apt-get install -y ripgrep
      - name: Report Colors (non-blocking)
        run: pnpm report:colors
        continue-on-error: true
>>>>>>> 78cd0b5c
      - name: Test
        run: pnpm test<|MERGE_RESOLUTION|>--- conflicted
+++ resolved
@@ -27,17 +27,12 @@
       - run: pnpm knip
       - name: Build SDK
         run: pnpm build-sdk
-<<<<<<< HEAD
-      - name: Report Colors (non-blocking)
-        run: pnpm report:colors || true
-      - name: Guard Colors (non-blocking warnings)
-        run: pnpm guard:colors || true
-=======
       - name: Install ripgrep (rg)
         run: sudo apt-get update && sudo apt-get install -y ripgrep
       - name: Report Colors (non-blocking)
         run: pnpm report:colors
         continue-on-error: true
->>>>>>> 78cd0b5c
+      - name: Guard Colors (non-blocking warnings)
+        run: pnpm guard:colors || true
       - name: Test
         run: pnpm test