import { unstable_flag as flag } from "@vercel/flags/next";

function takeLocalEnv(localEnvironemntKey: string) {
	if (process.env.NODE_ENV !== "development") {
		return false;
	}
	if (
		process.env[localEnvironemntKey] === undefined ||
		process.env[localEnvironemntKey] === "false"
	) {
		return false;
	}
	return true;
}

export const debugFlag = flag<boolean>({
	key: "debug",
	async decide() {
		return takeLocalEnv("DEBUG_FLAG");
	},
	description: "Enable debug mode",
	defaultValue: false,
	options: [
		{ value: false, label: "disable" },
		{ value: true, label: "Enable" },
	],
});

export const viewFlag = flag<boolean>({
	key: "view",
	async decide() {
		return takeLocalEnv("VIEW_FLAG");
	},
	description: "Enable view mode",
	defaultValue: false,
	options: [
		{ value: false, label: "disable" },
		{ value: true, label: "Enable" },
	],
});

export const githubIntegrationFlag = flag<boolean>({
	key: "github-integration",
	async decide() {
		return takeLocalEnv("GITHUB_INTEGRATION_FLAG");
	},
	description: "Enable GitHub Integration",
	defaultValue: false,
	options: [
		{ value: false, label: "disable" },
		{ value: true, label: "Enable" },
	],
});

<<<<<<< HEAD
export const playgroundV2Flag = flag<boolean>({
	key: "playground-v2",
	async decide() {
		return takeLocalEnv("PLAYGROUND_V2_FLAG");
	},
	description: "Enable Playground V2",
=======
export const freePlanFlag = flag<boolean>({
	key: "free-plan",
	async decide() {
		return takeLocalEnv("FREE_PLAN_FLAG");
	},
	description: "Enable Free Plan",
>>>>>>> 5f1ecf2e
	defaultValue: false,
	options: [
		{ value: false, label: "disable" },
		{ value: true, label: "Enable" },
	],
});<|MERGE_RESOLUTION|>--- conflicted
+++ resolved
@@ -52,21 +52,24 @@
 	],
 });
 
-<<<<<<< HEAD
+export const freePlanFlag = flag<boolean>({
+	key: "free-plan",
+	async decide() {
+		return takeLocalEnv("FREE_PLAN_FLAG");
+	},
+	description: "Enable Free Plan",
+	defaultValue: false,
+	options: [
+		{ value: false, label: "disable" },
+		{ value: true, label: "Enable" },
+	],
+});
 export const playgroundV2Flag = flag<boolean>({
 	key: "playground-v2",
 	async decide() {
 		return takeLocalEnv("PLAYGROUND_V2_FLAG");
 	},
 	description: "Enable Playground V2",
-=======
-export const freePlanFlag = flag<boolean>({
-	key: "free-plan",
-	async decide() {
-		return takeLocalEnv("FREE_PLAN_FLAG");
-	},
-	description: "Enable Free Plan",
->>>>>>> 5f1ecf2e
 	defaultValue: false,
 	options: [
 		{ value: false, label: "disable" },
