{
	"name": "web",
	"version": "0.1.0",
	"private": true,
	"scripts": {
		"predev": "node prepare-font.js",
		"dev": "SENTRY_SUPPRESS_TURBOPACK_WARNING=1 next dev --turbopack",
		"dev-debug": "LOGLEVEL=debug pnpm run dev",
		"prebuild": "node prepare-font.js",
		"build": "next build",
		"start": "next start",
		"check": "pnpm dlx @biomejs/biome check --write .",
		"lint": "next lint",
		"test": "vitest"
	},
	"packageManager": "pnpm@10.0.0",
	"dependencies": {
		"@ai-sdk/anthropic": "1.0.5",
		"@ai-sdk/google": "1.0.10",
		"@ai-sdk/openai": "1.0.8",
		"@icons-pack/react-simple-icons": "10.0.0",
		"@lucide/lab": "0.1.2",
		"@mendable/firecrawl-js": "1.6.1",
		"@next/env": "15.1.4",
		"@next/third-parties": "15.1.4",
		"@octokit/auth-app": "7.1.1",
		"@octokit/core": "6.1.2",
		"@octokit/request-error": "6.1.5",
		"@octokit/webhooks": "13.3.0",
		"@opentelemetry/api": "1.9.0",
		"@opentelemetry/exporter-logs-otlp-http": "0.54.2",
		"@opentelemetry/exporter-metrics-otlp-http": "0.52.1",
		"@opentelemetry/resources": "1.30.0",
		"@opentelemetry/sdk-metrics": "1.24.1",
		"@opentelemetry/sdk-node": "0.51.1",
		"@opentelemetry/semantic-conventions": "1.28.0",
		"@paralleldrive/cuid2": "2.2.2",
		"@radix-ui/react-accordion": "1.2.2",
		"@radix-ui/react-alert-dialog": "1.1.2",
		"@radix-ui/react-dialog": "1.1.4",
		"@radix-ui/react-dropdown-menu": "2.1.4",
		"@radix-ui/react-icons": "1.3.2",
		"@radix-ui/react-label": "2.1.1",
		"@radix-ui/react-popover": "1.1.4",
		"@radix-ui/react-radio-group": "1.2.2",
		"@radix-ui/react-select": "2.1.4",
		"@radix-ui/react-slider": "1.2.1",
		"@radix-ui/react-slot": "1.1.1",
		"@radix-ui/react-tabs": "1.1.2",
		"@radix-ui/react-toast": "1.2.2",
		"@radix-ui/react-toggle-group": "1.1.0",
		"@radix-ui/react-tooltip": "1.1.4",
		"@sentry/nextjs": "8.34.0",
<<<<<<< HEAD
		"@sentry/wizard": "^3.26.0",
		"@supabase/auth-js": "^2.67.3",
=======
		"@sentry/wizard": "3.38.0",
>>>>>>> 73dea3e3
		"@supabase/ssr": "0.4.0",
		"@supabase/supabase-js": "2.45.0",
		"@valibot/to-json-schema": "1.0.0-beta.3",
		"@vercel/blob": "0.23.4",
		"@vercel/flags": "2.6.3",
		"@vercel/functions": "1.5.0",
		"@vercel/otel": "1.10.0",
		"@vercel/postgres": "0.9.0",
		"@vercel/speed-insights": "1.0.12",
		"@xyflow/react": "12.0.3",
		"ai": "4.0.16",
		"boring-avatars": "1.11.1",
		"class-variance-authority": "0.7.1",
		"clsx": "2.1.1",
		"cmdk": "1.0.4",
		"cva": "1.0.0-beta.1",
		"drizzle-orm": "0.32.1",
		"framer-motion": "12.0.0-alpha.0",
		"google-auth-library": "9.15.0",
		"googleapis": "144.0.0",
		"handlebars": "4.7.8",
		"import-in-the-middle": "1.11.0",
		"input-otp": "1.4.2",
		"langfuse": "3.26.0",
		"lucide-react": "0.417.0",
		"next": "15.1.4",
		"next-auth": "5.0.0-beta.25",
		"next-themes": "0.3.0",
		"openai": "4.64.0",
		"pino": "9.5.0",
		"posthog-js": "1.194.2",
		"react": "19.0.0",
		"react-dom": "19.0.0",
		"remark": "15.0.1",
		"remark-html": "16.0.1",
		"stripe": "17.4.0",
		"swr": "2.2.5",
		"tailwind-merge": "2.6.0",
		"tailwindcss-animate": "1.0.7",
		"tiny-invariant": "1.3.3",
		"ts-pattern": "5.2.0",
		"unstructured-client": "0.18.1",
		"valibot": "0.37.0"
	},
	"devDependencies": {
		"@biomejs/biome": "1.9.4",
		"@octokit/openapi-types": "22.2.0",
		"@octokit/webhooks-types": "7.6.1",
		"@radix-ui/react-hover-card": "1.1.2",
		"@tailwindcss/typography": "0.5.15",
<<<<<<< HEAD
		"@types/node": "^22",
		"@types/react": "^19.0.2",
		"@types/react-dom": "^19.0.2",
		"@vitest/coverage-v8": "2.1.8",
=======
		"@types/bun": "1.1.13",
		"@types/node": "22.10.5",
		"@types/react": "19.0.4",
		"@types/react-dom": "19.0.2",
>>>>>>> 73dea3e3
		"drizzle-kit": "0.23.0",
		"pino-pretty": "13.0.0",
		"postcss": "8.4.49",
		"tailwindcss": "3.4.17",
		"turbo": "2.0.9",
		"typescript": "5.6.2",
		"vite-tsconfig-paths": "^5.1.4",
		"vitest": "^2.1.8"
	},
	"trustedDependencies": ["@sentry/cli"]
}<|MERGE_RESOLUTION|>--- conflicted
+++ resolved
@@ -51,12 +51,8 @@
 		"@radix-ui/react-toggle-group": "1.1.0",
 		"@radix-ui/react-tooltip": "1.1.4",
 		"@sentry/nextjs": "8.34.0",
-<<<<<<< HEAD
-		"@sentry/wizard": "^3.26.0",
 		"@supabase/auth-js": "^2.67.3",
-=======
 		"@sentry/wizard": "3.38.0",
->>>>>>> 73dea3e3
 		"@supabase/ssr": "0.4.0",
 		"@supabase/supabase-js": "2.45.0",
 		"@valibot/to-json-schema": "1.0.0-beta.3",
@@ -107,17 +103,10 @@
 		"@octokit/webhooks-types": "7.6.1",
 		"@radix-ui/react-hover-card": "1.1.2",
 		"@tailwindcss/typography": "0.5.15",
-<<<<<<< HEAD
-		"@types/node": "^22",
-		"@types/react": "^19.0.2",
-		"@types/react-dom": "^19.0.2",
-		"@vitest/coverage-v8": "2.1.8",
-=======
-		"@types/bun": "1.1.13",
 		"@types/node": "22.10.5",
 		"@types/react": "19.0.4",
 		"@types/react-dom": "19.0.2",
->>>>>>> 73dea3e3
+		"@vitest/coverage-v8": "2.1.8",
 		"drizzle-kit": "0.23.0",
 		"pino-pretty": "13.0.0",
 		"postcss": "8.4.49",
