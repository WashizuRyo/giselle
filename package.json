--- conflicted
+++ resolved
@@ -7,18 +7,12 @@
 		"build-sdk": "turbo build --filter '@giselle-sdk/*' --filter giselle-sdk",
 		"build-data-type": "turbo build --filter '@giselle-sdk/data-type'",
 		"check-types": "turbo check-types",
-<<<<<<< HEAD
-		"clean": "turbo clean && rm -rf node_modules .turbo",
-		"dev": "turbo dev --filter playground",
-		"changeset": "changeset",
-		"version": "changeset version",
-		"release": "pnpm build && changeset publish"
-=======
 		"format": "turbo format",
 		"clean": "turbo clean",
 		"dev": "turbo dev --filter playground",
-		"dev:studio.giselles.ai": "turbo dev --filter studio.giselles.ai"
->>>>>>> d63a632c
+		"dev:studio.giselles.ai": "turbo dev --filter studio.giselles.ai",
+		"changeset": "changeset",
+		"version": "changeset version"
 	},
 	"devDependencies": {
 		"@biomejs/biome": "catalog:",
