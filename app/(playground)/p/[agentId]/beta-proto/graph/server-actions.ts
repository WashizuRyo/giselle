"use server";

import { openai } from "@ai-sdk/openai";
import {
	type CoreMessage,
	streamText as sdkStreamText,
	streamObject,
} from "ai";
import { createStreamableValue } from "ai/rsc";

import { getUserSubscriptionId, isRoute06User } from "@/app/(auth)/lib";
import { agents, db } from "@/drizzle";
import { metrics } from "@opentelemetry/api";
import { createId } from "@paralleldrive/cuid2";
import { eq } from "drizzle-orm";
import { schema } from "../artifact/schema";
import type { AgentId } from "../types";
import type { Graph } from "./types";

<<<<<<< HEAD
export async function streamText(messages: CoreMessage[]) {
	const result = await sdkStreamText({
		model: openai("gpt-4-turbo"),
		messages,
		onFinish: async (result) => {
			const meter = metrics.getMeter("OpenAI");
			const tokenCounter = meter.createCounter("token_consumed", {
				description: "Number of OpenAI API tokens consumed by each request",
			});
			const subscriptionId = await getUserSubscriptionId();
			const isR06User = await isRoute06User();
			tokenCounter.add(result.usage.totalTokens, {
				subscriptionId,
				isR06User,
			});
		},
		experimental_telemetry: { isEnabled: true },
	});

	const stream = createStreamableValue(result.textStream);
	return stream.value;
=======
export async function generateObjectStream(prompt: string) {
	const stream = createStreamableValue();

	(async () => {
		const { partialObjectStream } = await streamObject({
			model: openai("gpt-4o-mini"),
			system: "You generate an answer to a question. ",
			prompt,
			schema,
			onFinish: async (result) => {
				const meter = metrics.getMeter("OpenAI");
				const tokenCounter = meter.createCounter("token_consumed", {
					description: "Number of OpenAI API tokens consumed by each request",
				});
				const subscriptionId = await getUserSubscriptionId();
				const isR06User = await isRoute06User();
				tokenCounter.add(result.usage.totalTokens, {
					subscriptionId,
					isR06User,
				});
			},
		});

		for await (const partialObject of partialObjectStream) {
			stream.update(partialObject);
		}

		stream.done();
	})();

	return { object: stream.value };
>>>>>>> c1c4de63
}

export async function setGraphToDb(agentId: AgentId, graph: Graph) {
	await db
		.update(agents)
		.set({ graphv2: graph, graphHash: createId() })
		.where(eq(agents.id, agentId));
}<|MERGE_RESOLUTION|>--- conflicted
+++ resolved
@@ -17,29 +17,6 @@
 import type { AgentId } from "../types";
 import type { Graph } from "./types";
 
-<<<<<<< HEAD
-export async function streamText(messages: CoreMessage[]) {
-	const result = await sdkStreamText({
-		model: openai("gpt-4-turbo"),
-		messages,
-		onFinish: async (result) => {
-			const meter = metrics.getMeter("OpenAI");
-			const tokenCounter = meter.createCounter("token_consumed", {
-				description: "Number of OpenAI API tokens consumed by each request",
-			});
-			const subscriptionId = await getUserSubscriptionId();
-			const isR06User = await isRoute06User();
-			tokenCounter.add(result.usage.totalTokens, {
-				subscriptionId,
-				isR06User,
-			});
-		},
-		experimental_telemetry: { isEnabled: true },
-	});
-
-	const stream = createStreamableValue(result.textStream);
-	return stream.value;
-=======
 export async function generateObjectStream(prompt: string) {
 	const stream = createStreamableValue();
 
@@ -61,6 +38,7 @@
 					isR06User,
 				});
 			},
+			experimental_telemetry: { isEnabled: true },
 		});
 
 		for await (const partialObject of partialObjectStream) {
@@ -71,7 +49,6 @@
 	})();
 
 	return { object: stream.value };
->>>>>>> c1c4de63
 }
 
 export async function setGraphToDb(agentId: AgentId, graph: Graph) {
