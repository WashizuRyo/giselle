// export { getUserInitializationTask } from "./get-initialization-task";
<<<<<<< HEAD
export { getCurrentTeam } from "./get-current-team";
export { getUserSubscriptionId } from "./get-current-subscription";
export { signOut } from "./sign-out";
=======
export { getCurrentTeam } from "./get-current-team";
>>>>>>> 89523a6c
<|MERGE_RESOLUTION|>--- conflicted
+++ resolved
@@ -1,8 +1,3 @@
 // export { getUserInitializationTask } from "./get-initialization-task";
-<<<<<<< HEAD
 export { getCurrentTeam } from "./get-current-team";
-export { getUserSubscriptionId } from "./get-current-subscription";
-export { signOut } from "./sign-out";
-=======
-export { getCurrentTeam } from "./get-current-team";
->>>>>>> 89523a6c
+export { getUserSubscriptionId } from "./get-current-subscription";