--- conflicted
+++ resolved
@@ -39,11 +39,11 @@
 		.where(
 			and(
 				eq(userSeatUsageReports.teamDbId, teamDbId),
-				gte(userSeatUsageReports.timestamp, periodStart),
-				lt(userSeatUsageReports.timestamp, periodEnd),
+				gte(userSeatUsageReports.createdAt, periodStart),
+				lt(userSeatUsageReports.createdAt, periodEnd),
 			),
 		)
-		.orderBy(desc(userSeatUsageReports.timestamp))
+		.orderBy(desc(userSeatUsageReports.createdAt))
 		.limit(1);
 
 	// If record is not exists, we will report the current count
@@ -80,7 +80,7 @@
 	await saveUserSeatUsage({
 		stripeMeterEventId: stripeEvent.identifier,
 		teamDbId,
-		timestamp,
+		createdAt: timestamp,
 		userDbIdList: teamMembers,
 		value,
 		isDelta: false,
@@ -89,13 +89,8 @@
 
 async function reportDeltaUserSeatUsage(
 	teamDbId: number,
-<<<<<<< HEAD
 	customerId: string,
 	lastReport: typeof userSeatUsageReports.$inferSelect,
-=======
-	createdAt: Date,
-	teamMembers: number[],
->>>>>>> 6fb1c869
 ) {
 	const teamMembers = await listTeamMembers(teamDbId);
 	if (areNumberArraysEqualWithEvery(teamMembers, lastReport.userDbIdList)) {
@@ -120,7 +115,7 @@
 	await saveUserSeatUsage({
 		stripeMeterEventId: stripeEvent.identifier,
 		teamDbId,
-		createdAt,
+		createdAt: timestamp,
 		userDbIdList: teamMembers,
 		value: delta,
 		isDelta: true,
@@ -130,7 +125,7 @@
 async function saveUserSeatUsage(params: {
 	stripeMeterEventId: string;
 	teamDbId: number;
-	timestamp: Date;
+	createdAt: Date;
 	userDbIdList: number[];
 	value: number;
 	isDelta: boolean;
