--- conflicted
+++ resolved
@@ -10,11 +10,6 @@
 import { stripe } from "../external/stripe";
 
 const USER_SEAT_METER_NAME = "user_seat";
-<<<<<<< HEAD
-const PERIOD_END_BUFFER_MS = 1000 * 5; // 5 seconds
-const STRIPE_TEST_CLOCK_ENABLED = false; // Set to true in development to simulate test clock
-=======
->>>>>>> e46862ee
 
 /**
  * Reports user seat usage to Stripe's metering system for usage-based billing.
@@ -78,16 +73,8 @@
 	const currentMemberCount = teamMembers.length;
 	const meterEventId = createId();
 
-<<<<<<< HEAD
-	// Handle timestamp differently for test clock simulation vs production
-	const timestamp = isTestClockSimulation()
-		? new Date() // Use current time for simulation
-		: new Date(periodEndUTC.getTime() - PERIOD_END_BUFFER_MS); // Use period end time minus buffer for production
-
-=======
 	const timestamp = toUTCDate(new Date());
 	const value = currentMemberCount;
->>>>>>> e46862ee
 	const stripeEvent = await stripe.v2.billing.meterEvents.create({
 		event_name: USER_SEAT_METER_NAME,
 		payload: {
@@ -109,18 +96,8 @@
 	});
 }
 
-<<<<<<< HEAD
-// Check if we're running in test clock simulation mode
-function isTestClockSimulation(): boolean {
-	return process.env.NODE_ENV === "development" && STRIPE_TEST_CLOCK_ENABLED;
-}
-
-async function saveUserSeatUsage(
-	stripeMeterEventId: string,
-=======
 async function reportDeltaUserSeatUsage(
 	tx: typeof db,
->>>>>>> e46862ee
 	teamDbId: number,
 	customerId: string,
 	lastReport: typeof userSeatUsageReports.$inferSelect,
