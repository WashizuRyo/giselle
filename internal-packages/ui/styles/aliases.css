@layer utilities {
	/*
    aliases.css (Phase 1: v3 bridge, non-breaking)

    - Provides minimal utility aliases that map to semantic CSS variables.
    - Safe under Tailwind v3 and prepares for Tailwind v4 token usage.
    - Does NOT override existing v2 variables. Uses graceful fallbacks to current theme vars.
    - Temporary: remove after full migration to v4 tokens + semantic utilities.
  */

	/* Text */
	.text-text {
		color: var(--color-text) !important;
	}
	/* Accent text/background/border utilities */
	.text-accent {
		color: var(--color-accent, #0087f6) !important;
	}
	.bg-accent {
		background-color: var(--color-accent, #0087f6) !important;
	}
	.border-accent {
		border-color: var(--color-accent, #0087f6) !important;
	}
	.text-accent-muted {
		color: var(
			--color-accent-muted,
			color-mix(in srgb, var(--color-accent, #0087f6) 60%, transparent)
		) !important;
	}
	/* Secondary text (maps to semantic --color-text-secondary) */
	.text-secondary {
		color: var(
			--color-text-secondary,
			var(--color-text-muted, var(--color-text))
		) !important;
	}

	/* Container helper for explanatory copy */
	.prose-secondary :is(p, li, small, span) {
		color: var(
			--color-text-secondary,
			var(--color-text-muted, var(--color-text))
		) !important;
	}
	.text-inverse {
		color: var(--color-text-inverse, var(--color-white, #fff)) !important;
	}
	/* Hover variants (limited set for migration) */
	.hover\:text-text:hover {
		color: var(--color-text) !important;
	}
	.hover\:text-inverse:hover {
		color: var(--color-text-inverse, var(--color-white, #fff)) !important;
	}

	/* Focus and active variants (limited set for migration) */
	.focus\:text-text:focus {
		color: var(--color-text) !important;
	}
	.focus\:text-inverse:focus {
		color: var(--color-text-inverse, var(--color-white, #fff)) !important;
	}
	.active\:text-text:active {
		color: var(--color-text) !important;
	}
	.active\:text-inverse:active {
		color: var(--color-text-inverse, var(--color-white, #fff)) !important;
	}

	/* Hover opacity variants (limited set for migration) */
	.hover\:text-text\/20:hover {
		color: color-mix(in srgb, var(--color-text) 20%, transparent) !important;
	}
	.hover\:text-text\/40:hover {
		color: color-mix(in srgb, var(--color-text) 40%, transparent) !important;
	}
	.hover\:text-text\/60:hover {
		color: color-mix(in srgb, var(--color-text) 60%, transparent) !important;
	}
	.hover\:text-text\/80:hover {
		color: color-mix(in srgb, var(--color-text) 80%, transparent) !important;
	}
	.hover\:text-inverse\/20:hover {
		color: color-mix(
			in srgb,
			var(--color-text-inverse, var(--color-white, #fff)) 20%,
			transparent
		) !important;
	}
	.hover\:text-inverse\/40:hover {
		color: color-mix(
			in srgb,
			var(--color-text-inverse, var(--color-white, #fff)) 40%,
			transparent
		) !important;
	}
	.hover\:text-inverse\/60:hover {
		color: color-mix(
			in srgb,
			var(--color-text-inverse, var(--color-white, #fff)) 60%,
			transparent
		) !important;
	}
	.hover\:text-inverse\/80:hover {
		color: color-mix(
			in srgb,
			var(--color-text-inverse, var(--color-white, #fff)) 80%,
			transparent
		) !important;
	}

	/* Opacity variants for text-text */
	.text-text\/20 {
		color: color-mix(in srgb, var(--color-text) 20%, transparent) !important;
	}
	.text-text\/40 {
		color: color-mix(in srgb, var(--color-text) 40%, transparent) !important;
	}
	.text-text\/60 {
		color: color-mix(in srgb, var(--color-text) 60%, transparent) !important;
	}
	.text-text\/80 {
		color: color-mix(in srgb, var(--color-text) 80%, transparent) !important;
	}

	/* Backgrounds */
	.bg-surface {
		/* prefer semantic --color-surface; fallback to current v2 vars */
		background-color: var(
			--color-surface,
			var(--color-surface-background, var(--color-background))
		) !important;
	}
	.bg-bg {
		background-color: var(--color-bg, var(--color-background)) !important;
	}
	/* Stage canvas background */
	.bg-stage {
		background-color: var(--color-stage-background, var(--color-background)) !important;
	}

	/* Auth page backgrounds */
	.bg-auth {
		background-color: var(--color-auth-background, var(--color-background)) !important;
	}
	.fill-auth-ambient {
		fill: var(--color-auth-ambient-light, #1a2845) !important;
	}
	.fill-auth-watermark {
		fill: var(--color-auth-logo-watermark, rgba(255, 255, 255, 0.05)) !important;
	}

	/* Auth page text colors */
	.text-auth-dark {
		color: var(--color-auth-text-dark, #000) !important;
	}
	.group:hover .group-hover\:text-auth-dark {
		color: var(--color-auth-text-dark, #000) !important;
	}
	.group:hover span svg {
		color: var(--color-auth-text-dark, #000) !important;
		fill: var(--color-auth-text-dark, #000) !important;
	}
	.bg-auth-dark {
		background-color: var(--color-auth-bg-dark, #000) !important;
	}
	.hover\:bg-auth-dark:hover {
		background-color: var(--color-auth-bg-dark, #000) !important;
	}
	.hover\:text-blue-pale:hover {
		color: var(--color-blue-pale, #c3dcf8) !important;
	}
	.hover\:text-auth-dark:hover {
		color: var(--color-auth-text-dark, #000) !important;
	}
	.hover\:bg-blue-pale:hover {
		background-color: var(--color-blue-pale, #c3dcf8) !important;
	}
	.hover\:text-blue-pale:hover {
		color: var(--color-blue-pale, #c3dcf8) !important;
	}
	.hover\:border-auth-dark:hover {
		border-color: var(--color-auth-bg-dark, #000) !important;
	}

	/* Text from semantic background tokens */
	.text-bg {
		color: var(--color-bg, var(--color-background)) !important;
	}
	.hover\:text-bg:hover {
		color: var(--color-bg, var(--color-background)) !important;
	}
	.bg-inverse {
		background-color: var(--color-text-inverse, var(--color-white, #fff)) !important;
	}
	.bg-inverse\/5 {
		background-color: color-mix(
			in srgb,
			var(--color-text-inverse, var(--color-white, #fff)) 5%,
			transparent
		) !important;
	}
	.bg-inverse\/10 {
		background-color: color-mix(
			in srgb,
			var(--color-text-inverse, var(--color-white, #fff)) 10%,
			transparent
		) !important;
	}
	.bg-inverse\/15 {
		background-color: color-mix(
			in srgb,
			var(--color-text-inverse, var(--color-white, #fff)) 15%,
			transparent
		) !important;
	}
	.bg-inverse\/20 {
		background-color: color-mix(
			in srgb,
			var(--color-text-inverse, var(--color-white, #fff)) 20%,
			transparent
		) !important;
	}
	.bg-inverse\/30 {
		background-color: color-mix(
			in srgb,
			var(--color-text-inverse, var(--color-white, #fff)) 30%,
			transparent
		) !important;
	}

	/* Borders */
	.border-border {
		border-color: var(
			--color-border,
			var(--color-border-variant, var(--color-dark-border))
		) !important;
	}
	.border-border-muted {
		border-color: var(
			--color-border-muted,
			var(--color-light-border, var(--color-border))
		) !important;
	}

	/* Inverse border helpers (align to text-inverse) */
	.border-inverse {
		border-color: var(--color-text-inverse, var(--color-white, #fff)) !important;
	}
	.border-inverse\/20 {
		border-color: color-mix(
			in srgb,
			var(--color-text-inverse, var(--color-white, #fff)) 20%,
			transparent
		) !important;
	}

	/* Compatibility alias: keep existing class name working */
	.color-border-focused {
		border-color: var(--color-border-focused, var(--color-focused, #47679e)) !important;
	}

	/* Focus / Ring / Outline */
	.ring-focused {
		/* Tailwind v3 ring color hook */
		--tw-ring-color: var(--color-focused, var(--color-border-focused, #47679e)) !important;
	}
	.outline-focused {
		outline-color: var(--color-focused, var(--color-border-focused, #47679e)) !important;
	}

	/* SVG helpers */
	.fill-text {
		fill: var(--color-text) !important;
	}
	.stroke-border {
		stroke: var(
			--color-border,
			var(--color-border-variant, var(--color-dark-border))
		) !important;
	}

	/* Inverse background (migration helpers) */
	.bg-inverse\/5 {
		background-color: color-mix(
			in srgb,
			var(--color-text-inverse, var(--color-white, #fff)) 5%,
			transparent
		) !important;
	}
	.bg-inverse\/10 {
		background-color: color-mix(
			in srgb,
			var(--color-text-inverse, var(--color-white, #fff)) 10%,
			transparent
		) !important;
	}

	/* Link muted explicit color */
	.text-link-muted {
		color: var(--color-link-muted) !important;
	}
	/* Link accent explicit color */
	.text-link-accent {
		color: var(--color-link-accent, #1663f3) !important;
	}
	.hover\:text-link-accent:hover {
		color: var(--color-link-accent-hover, #0f4cd1) !important;
	}

<<<<<<< HEAD
	/* Toolbar background gradient (playground main toolbar) */
	.bg-toolbar-gradient {
		/* Solid fallback if vars/gradients fail */
		background-color: var(--toolbar-gradient-base, hsla(218, 58%, 21%, 0.9)) !important;
		background-image: linear-gradient(
			to bottom right,
			var(--toolbar-gradient-from, hsla(232, 37%, 72%, 0.2)),
			var(--toolbar-gradient-to, hsla(218, 58%, 21%, 0.9))
=======
	/* Chat specific (fallbacks keep current visual) */
	.bg-chat-bubble-accent {
		background-color: var(
			--color-chat-bubble-accent-bg,
			rgba(107, 143, 240, 0.2)
		) !important;
	}
	.border-chat-bubble-accent {
		border-color: var(
			--color-chat-bubble-accent-border,
			rgba(107, 143, 240, 0.8)
		) !important;
	}
	.shadow-chat-bubble-accent {
		/* Use var() with full composite value fallback to satisfy multi-shadow syntax */
		box-shadow: var(
			--shadow-chat-bubble-accent,
			0 0 10px rgba(107, 143, 240, 0.3),
			0 0 20px rgba(107, 143, 240, 0.2),
			inset 0 0 20px rgba(107, 143, 240, 0.1)
		) !important;
	}

	/* User bubble tokenized utilities */
	.bg-chat-bubble-user {
		background-color: var(--color-chat-bubble-user-bg, #4a6fd8) !important;
	}
	.shadow-chat-bubble-user {
		box-shadow: var(--shadow-chat-bubble-user, 0 1px 2px 0 rgb(0 0 0 / 0.05)) !important;
	}
	.bg-chat-input {
		background-color: var(
			--color-chat-input-bg,
			color-mix(in srgb, var(--color-bg, #00020b) 80%, transparent)
		) !important;
	}
	.border-chat-input {
		border-color: var(--color-chat-input-border, rgba(255, 255, 255, 0.2)) !important;
	}
	.ring-chat-input {
		--tw-ring-color: var(--color-chat-input-ring, var(--color-accent, #6b8ff0)) !important;
	}
	.placeholder\:text-inverse\/40::placeholder {
		color: color-mix(
			in srgb,
			var(--color-text-inverse, var(--color-white, #fff)) 40%,
			transparent
>>>>>>> daa7d49e
		) !important;
	}

	/* Blue palette utilities */
	.text-blue-light {
		color: var(--color-blue-light, #b8e8f4) !important;
	}
	.text-blue-pale {
		color: var(--color-blue-pale, #c3dcf8) !important;
	}
	.text-blue-muted {
		color: var(--color-blue-muted, #839dc3) !important;
	}
	.bg-blue-light {
		background-color: var(--color-blue-light, #b8e8f4) !important;
	}
	.bg-blue-pale {
		background-color: var(--color-blue-pale, #c3dcf8) !important;
	}
	.bg-blue-muted {
		background-color: var(--color-blue-muted, #839dc3) !important;
	}
	.border-blue-light {
		border-color: var(--color-blue-light, #b8e8f4) !important;
	}
	.border-blue-pale {
		border-color: var(--color-blue-pale, #c3dcf8) !important;
	}
	.border-blue-muted {
		border-color: var(--color-blue-muted, #839dc3) !important;
	}

	/* Placeholder variant for link-muted */
	.placeholder\:text-link-muted::placeholder {
		color: var(--color-link-muted) !important;
	}

	/* Layout tokens */
	.h-header {
		height: var(--height-header) !important;
	}
	.px-page {
		padding-left: var(--spacing-page-horizontal) !important;
		padding-right: var(--spacing-page-horizontal) !important;
	}
	.w-logo {
		width: var(--width-logo) !important;
	}

	/* Nav glow effect */
	.nav-glow {
		text-shadow: 0px 0px 20px var(--color-accent) !important;
	}

	/* Interactive icon hover */
	.hover\:text-icon-hover:hover {
		color: var(--color-icon-hover) !important;
	}
	.hover\:fill-icon-hover:hover {
		fill: var(--color-icon-hover) !important;
	}
}<|MERGE_RESOLUTION|>--- conflicted
+++ resolved
@@ -309,7 +309,6 @@
 		color: var(--color-link-accent-hover, #0f4cd1) !important;
 	}
 
-<<<<<<< HEAD
 	/* Toolbar background gradient (playground main toolbar) */
 	.bg-toolbar-gradient {
 		/* Solid fallback if vars/gradients fail */
@@ -318,7 +317,9 @@
 			to bottom right,
 			var(--toolbar-gradient-from, hsla(232, 37%, 72%, 0.2)),
 			var(--toolbar-gradient-to, hsla(218, 58%, 21%, 0.9))
-=======
+		) !important;
+	}
+
 	/* Chat specific (fallbacks keep current visual) */
 	.bg-chat-bubble-accent {
 		background-color: var(
@@ -366,7 +367,6 @@
 			in srgb,
 			var(--color-text-inverse, var(--color-white, #fff)) 40%,
 			transparent
->>>>>>> daa7d49e
 		) !important;
 	}
 
