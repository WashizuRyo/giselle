import clsx from "clsx/lite";
import { CheckIcon, ChevronDownIcon } from "lucide-react";
import { Select as SelectPrimitive } from "radix-ui";
import { PopoverContent } from "./popover";

type SelectOption = {
  value: string | number;
  label: string;
  icon?: React.ReactNode;
};

interface SelectProps<T extends SelectOption> {
  options: Array<T>;
  renderOption?: (option: T) => React.ReactNode;
  placeholder: string;
  value?: string;
  onValueChange?: (value: string) => void;
  defaultValue?: string;
  widthClassName?: string;
  name?: string;
  id?: string;
  renderValue?: (options: T) => string | number;
}

export function Select<T extends SelectOption>({
  renderOption,
  options,
  placeholder,
  value,
  onValueChange,
  defaultValue,
  widthClassName,
  name,
  id,
  renderValue,
}: SelectProps<T>) {
<<<<<<< HEAD
  return (
    <SelectPrimitive.Root
      value={value}
      onValueChange={onValueChange}
      defaultValue={defaultValue}
      name={name}
    >
      <SelectPrimitive.Trigger id={id} asChild>
        <button
          type="button"
          className={clsx(
            "w-full flex justify-between items-center rounded-[8px] py-[8px] px-[12px] border border-white-900 text-left text-[14px]",
            "outline-none focus:outline-none",
            "transition-colors hover:bg-ghost-element-hover",
            "data-[placeholder]:text-text-muted",
            widthClassName,
          )}
        >
          <SelectPrimitive.Value placeholder={placeholder} />
          <ChevronDownIcon className="size-[13px] shrink-0 text-text" />
        </button>
      </SelectPrimitive.Trigger>
      <SelectPrimitive.Portal>
        <SelectPrimitive.Content
          position="popper"
          align="end"
          sideOffset={4}
          className={clsx("min-w-(--radix-select-trigger-width) z-50")}
        >
          <PopoverContent>
            <SelectPrimitive.Viewport>
              {options.map((option) => (
                <SelectPrimitive.Item
                  key={option.value}
                  value={
                    renderValue ? `${renderValue(option)}` : `${option.value}`
                  }
                  className={clsx(
                    "text-text outline-none cursor-pointer hover:bg-ghost-element-hover",
                    "rounded-[4px] px-[8px] py-[6px] text-[14px]",
                    "flex items-center justify-between gap-[4px]",
                  )}
                >
                  <SelectPrimitive.ItemText>
                    {option.icon ? (
                      <div className="flex items-center gap-2">
                        <span className="h-4 w-4">{option.icon}</span>
                        {renderOption ? renderOption(option) : option.label}
                      </div>
                    ) : renderOption ? (
                      renderOption(option)
                    ) : (
                      option.label
                    )}
                  </SelectPrimitive.ItemText>
                  <SelectPrimitive.ItemIndicator>
                    <CheckIcon className="size-[13px]" />
                  </SelectPrimitive.ItemIndicator>
                </SelectPrimitive.Item>
              ))}
            </SelectPrimitive.Viewport>
          </PopoverContent>
        </SelectPrimitive.Content>
      </SelectPrimitive.Portal>
    </SelectPrimitive.Root>
  );
=======
	return (
		<SelectPrimitive.Root
			value={value}
			onValueChange={onValueChange}
			defaultValue={defaultValue}
			name={name}
		>
			<SelectPrimitive.Trigger id={id} asChild>
				<button
					type="button"
					className={clsx(
						"w-full flex justify-between items-center rounded-[8px] h-10 px-[12px] text-left text-[14px]",
						"outline-none focus:outline-none",
						"transition-colors hover:bg-ghost-element-hover",
						"data-[placeholder]:text-text-muted",
						widthClassName,
					)}
				>
					<SelectPrimitive.Value placeholder={placeholder} />
					<ChevronDownIcon className="size-[13px] shrink-0 text-text" />
				</button>
			</SelectPrimitive.Trigger>
			<SelectPrimitive.Portal>
				<SelectPrimitive.Content
					position="popper"
					sideOffset={4}
					className={clsx("min-w-(--radix-select-trigger-width) z-50")}
				>
					<PopoverContent>
						<SelectPrimitive.Viewport>
							{options.map((option) => (
								<SelectPrimitive.Item
									key={option.value}
									value={
										renderValue ? `${renderValue(option)}` : `${option.value}`
									}
									className={clsx(
										"text-text outline-none cursor-pointer hover:bg-ghost-element-hover",
										"rounded-[4px] px-[8px] py-[6px] text-[14px]",
										"flex items-center justify-between gap-[4px]",
									)}
								>
									<SelectPrimitive.ItemText>
										{option.icon ? (
											<div className="flex items-center gap-2">
												<span className="h-4 w-4">{option.icon}</span>
												{renderOption ? renderOption(option) : option.label}
											</div>
										) : renderOption ? (
											renderOption(option)
										) : (
											option.label
										)}
									</SelectPrimitive.ItemText>
									<SelectPrimitive.ItemIndicator>
										<CheckIcon className="size-[13px]" />
									</SelectPrimitive.ItemIndicator>
								</SelectPrimitive.Item>
							))}
						</SelectPrimitive.Viewport>
					</PopoverContent>
				</SelectPrimitive.Content>
			</SelectPrimitive.Portal>
		</SelectPrimitive.Root>
	);
>>>>>>> ffa09d61
}<|MERGE_RESOLUTION|>--- conflicted
+++ resolved
@@ -34,7 +34,6 @@
   id,
   renderValue,
 }: SelectProps<T>) {
-<<<<<<< HEAD
   return (
     <SelectPrimitive.Root
       value={value}
@@ -46,7 +45,7 @@
         <button
           type="button"
           className={clsx(
-            "w-full flex justify-between items-center rounded-[8px] py-[8px] px-[12px] border border-white-900 text-left text-[14px]",
+            "w-full flex justify-between items-center rounded-[8px] h-10 px-[12px] text-left text-[14px]",
             "outline-none focus:outline-none",
             "transition-colors hover:bg-ghost-element-hover",
             "data-[placeholder]:text-text-muted",
@@ -60,7 +59,6 @@
       <SelectPrimitive.Portal>
         <SelectPrimitive.Content
           position="popper"
-          align="end"
           sideOffset={4}
           className={clsx("min-w-(--radix-select-trigger-width) z-50")}
         >
@@ -101,71 +99,4 @@
       </SelectPrimitive.Portal>
     </SelectPrimitive.Root>
   );
-=======
-	return (
-		<SelectPrimitive.Root
-			value={value}
-			onValueChange={onValueChange}
-			defaultValue={defaultValue}
-			name={name}
-		>
-			<SelectPrimitive.Trigger id={id} asChild>
-				<button
-					type="button"
-					className={clsx(
-						"w-full flex justify-between items-center rounded-[8px] h-10 px-[12px] text-left text-[14px]",
-						"outline-none focus:outline-none",
-						"transition-colors hover:bg-ghost-element-hover",
-						"data-[placeholder]:text-text-muted",
-						widthClassName,
-					)}
-				>
-					<SelectPrimitive.Value placeholder={placeholder} />
-					<ChevronDownIcon className="size-[13px] shrink-0 text-text" />
-				</button>
-			</SelectPrimitive.Trigger>
-			<SelectPrimitive.Portal>
-				<SelectPrimitive.Content
-					position="popper"
-					sideOffset={4}
-					className={clsx("min-w-(--radix-select-trigger-width) z-50")}
-				>
-					<PopoverContent>
-						<SelectPrimitive.Viewport>
-							{options.map((option) => (
-								<SelectPrimitive.Item
-									key={option.value}
-									value={
-										renderValue ? `${renderValue(option)}` : `${option.value}`
-									}
-									className={clsx(
-										"text-text outline-none cursor-pointer hover:bg-ghost-element-hover",
-										"rounded-[4px] px-[8px] py-[6px] text-[14px]",
-										"flex items-center justify-between gap-[4px]",
-									)}
-								>
-									<SelectPrimitive.ItemText>
-										{option.icon ? (
-											<div className="flex items-center gap-2">
-												<span className="h-4 w-4">{option.icon}</span>
-												{renderOption ? renderOption(option) : option.label}
-											</div>
-										) : renderOption ? (
-											renderOption(option)
-										) : (
-											option.label
-										)}
-									</SelectPrimitive.ItemText>
-									<SelectPrimitive.ItemIndicator>
-										<CheckIcon className="size-[13px]" />
-									</SelectPrimitive.ItemIndicator>
-								</SelectPrimitive.Item>
-							))}
-						</SelectPrimitive.Viewport>
-					</PopoverContent>
-				</SelectPrimitive.Content>
-			</SelectPrimitive.Portal>
-		</SelectPrimitive.Root>
-	);
->>>>>>> ffa09d61
 }