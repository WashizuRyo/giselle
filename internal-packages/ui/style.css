@import "tailwindcss";
@import "./styles/tokens.css";
@import "./styles/semantic.css";
@import "./styles/aliases.css";

@theme {
	/* v2 theme */

	/* border */
	--color-border: rgba(255, 255, 255, 0.1);
	--color-light-border: rgba(255, 255, 255, 0.15);
	--color-dark-border: rgba(0, 0, 0, 0.25);
	--color-border-variant: #363c46;
	--color-border-focused: #47679e;
	--color-border-selected: #293b5b;
	--color-border-transparent: #000000;
	--color-border-disabled: #414754;

	/* surface */
	--color-elevated-surface-background: #2f343e;
	--color-surface-background: #2f343e;
	--color-background: #00020b;

	/* element */
	--color-element-background: #2e343e;
	--color-element-hover: #363c46;
	--color-element-active: #454a56;
	--color-element-selected: #454a56;
	--color-element-disabled: #2e343e;

	/* tab */
	--color-tabbar-background: #2f343e;
	--color-tab-inactive-background: #2f343e;
	--color-tab-active-background: #282c33;

	/* text */
	--color-text: #f7f9fd;
	--color-text-muted: #a9afbc;
	--color-text-placeholder: #878a98;
	--color-text-disabled: #878a98;
	--color-text-accent: #74ade8;
	/* Link accent (Vector Store link blue) */
	--color-link-accent: #1663f3;
	--color-link-accent-hover: #0f4cd1;
	/* global accent (water blue) */
	--color-accent: var(--color-primary-100, #0087f6);
	--color-accent-muted: color-mix(in srgb, var(--color-accent) 60%, transparent);
	--color-accent-foreground: var(--color-bg, #00020b);
<<<<<<< HEAD
	/* blue palette */
	--color-blue-light: #b8e8f4;
	--color-blue-pale: #c3dcf8;
	--color-blue-muted: #839dc3;
=======
>>>>>>> d4bce952
	--color-text-nav-active: #b5c0c9;
	--color-text-nav-inactive: #515d7b;
	/* derived thin levels (for white/80, white/60 equivalents) */
	--color-text-80: color-mix(in srgb, var(--color-text), transparent 20%);
	--color-text-60: color-mix(in srgb, var(--color-text), transparent 40%);
	/* tabs */
	--color-tabs-inactive-text: hsl(222, 21%, 40%);

	/* layout */
	--height-header: 50px;
	--spacing-page-horizontal: 24px;
	--width-logo: 70px;

	/* interactive */
	--color-icon-hover: #6b8ff0;
	--color-destructive-hover-bg: rgba(255, 61, 113, 0.1);

	/* panel */
	--color-panel-background: #2f343e;

	/* stage */
	--color-stage-background: #030610;
	--color-stage-form-background: #101520;
	--color-stage-sidebar-text: #7084ac;
	--color-stage-sidebar-text-hover: #f7f9fd;
	--color-stage-accent: #6b8ff0;

	/* auth */
	--color-auth-background: hsl(234, 91%, 5%);
	--color-auth-ambient-light: hsl(218, 58%, 21%);
	--color-auth-logo-watermark: hsl(207, 19%, 77%);
	--color-auth-text-dark: hsl(0, 0%, 0%);
	--color-auth-bg-dark: hsl(0, 0%, 0%);
	--shadow-stage-form:
		0 4px 12px rgba(0, 0, 0, 0.15), 0 2px 6px rgba(0, 0, 0, 0.1),
		0 0 20px rgba(59, 130, 246, 0.15), 0 0 40px rgba(59, 130, 246, 0.1),
		inset 0 -1px 0 rgba(59, 130, 246, 0.2);

	/* editor */
	--color-editor-foreground: #acb2be;
	--color-editor-background: #00020b;
	--color-editor-gutter-background: #282c33;
	--color-editor-subheader-background: #2f343e;
	--color-editor-active-line-background: #2f343e;
	--color-editor-highlighted-line-background: #2f343e;
	--color-editor-line-number: #4e5a5f;
	--color-editor-active-line-number: #d0d4da;
	--color-editor-hover-line-number: #acb0b4;
	--color-editor-invisible: #878a98;
	--color-editor-wrap-guide: #c8ccd4;
	--color-editor-active-wrap-guide: #c8ccd4;
	--color-editor-document-highlight-read-background: #74ade8;
	--color-editor-document-highlight-write-background: #555a63;

	/* ghost */
	--color-ghost-element-background: #000000;
	--color-ghost-element-hover: rgba(80, 93, 123, 0.2);
	--color-ghost-element-active: #454a56;
	--color-ghost-element-selected: #454a56;
	--color-ghost-element-disabled: #2e343e;

	/* status */
	--color-conflict: #dec184;
	--color-created: #a1c181;
	--color-deleted: #ff5a5a;
	--color-error: #ff3d71;
	--color-hidden: #878a98;
	--color-hint: #788ca6;
	--color-ignored: #878a98;
	--color-info: #367bfd;
	--color-modified: #dec184;
	--color-predictive: #5a6a87;
	--color-renamed: #74ade8;
	--color-success: #39ff7f;
	--color-unreachable: #a9afbc;
	--color-warning: #ffe551;

	/* RGB values for transparency */
	--color-error-rgb: 255, 61, 113;
	--color-success-rgb: 57, 255, 127;
	--color-warning-rgb: 255, 229, 81;
	--color-info-rgb: 54, 123, 253;
	--color-ignored-rgb: 135, 138, 152;

	/* glass common */
	--glass-highlight-bg: linear-gradient(
		to right,
		transparent,
		rgba(255, 255, 255, 0.4),
		transparent
	);
	--glass-bg: linear-gradient(
		135deg,
		rgba(150, 150, 150, 0) 0%,
		rgba(60, 90, 160, 0) 100%
	);
	/* auth-specific glass background to stabilize across envs */
	--auth-glass-bg: linear-gradient(
		135deg,
		rgba(150, 150, 150, 0.01) 0%,
		rgba(60, 90, 160, 0.03) 100%
	);
	/* stroke gradient for glass borders */
	--glass-stroke-gradient: linear-gradient(
		180deg,
		rgba(255, 255, 255, 0.15) 0%,
		rgba(255, 255, 255, 0.04) 100%
	);
	/* stroke gradient for glass borders */
	--glass-stroke-gradient: linear-gradient(
		180deg,
		rgba(255, 255, 255, 0.25) 0%,
		rgba(255, 255, 255, 0.06) 100%
	);

	/* glass button */
	--shadow-glass:
		0 8px 20px rgba(107, 143, 240, 0.2),
		0 3px 10px rgba(107, 143, 240, 0.15),
		inset 0 1px 0 rgba(255, 255, 255, 0.25),
		inset 0 -1px 0 rgba(0, 0, 0, 0.15), 0 0 0 1px rgba(255, 255, 255, 0.08);
	--color-glass-border: var(--color-white);
	--color-glass-highlight: var(--color-white);

	--glass-button-bg: linear-gradient(
		135deg,
		rgba(255, 255, 255, 0.15) 0%,
		rgba(107, 143, 240, 0.1) 50%,
		rgba(107, 143, 240, 0.2) 100%
	);
	--glass-button-bg-hover: linear-gradient(
		to top,
		transparent,
		rgba(255, 255, 255, 0.1)
	);

	/* solid button */
	--solid-button-bg: linear-gradient(180deg, #202530 0%, #12151f 100%);
	--color-button-solid-border: rgba(0, 0, 0, 0.7);
	--solid-button-shadow:
		inset 0 1px 1px rgba(255, 255, 255, 0.05), 0 2px 8px rgba(5, 10, 20, 0.4), 0
		1px 2px rgba(0, 0, 0, 0.3);

	/* outline button */
	--shadow-outline-button:
		0 1px 0 rgba(255, 255, 255, 0.05) inset, 0 -1px 0 rgba(0, 0, 0, 0.2) inset,
		0 0 0 1px rgba(255, 255, 255, 0.08);
	--color-outline-button-bg: var(--color-black);
}

@layer base {
	/* Normalize autofill colors across environments (dark theme) */
	input:-webkit-autofill,
	input:-webkit-autofill:hover,
	input:-webkit-autofill:focus {
		-webkit-text-fill-color: var(--color-text);
		box-shadow: 0 0 0px 1000px var(--color-editor-background) inset;
		transition: background-color 9999s ease-out 0s;
	}
}

@layer components {
	/* Shared glow for auth titles based on primary token */
	.auth-title-glow {
		text-shadow: 0 0 20px var(--color-primary-100);
	}

	/* Thin gradient stroke border for glass surfaces (used by auth container) */
	.auth-gradient-border {
		position: absolute;
		inset: 0;
		border-radius: 1rem; /* matches rounded-2xl */
		pointer-events: none;
		background: var(--glass-stroke-gradient);
		mask:
			linear-gradient(#fff 0 0) content-box,
			linear-gradient(#fff 0 0);
		mask-composite: xor;
		-webkit-mask:
			linear-gradient(#fff 0 0) content-box,
			linear-gradient(#fff 0 0);
		-webkit-mask-composite: xor;
		padding: 1px;
	}
}<|MERGE_RESOLUTION|>--- conflicted
+++ resolved
@@ -46,13 +46,10 @@
 	--color-accent: var(--color-primary-100, #0087f6);
 	--color-accent-muted: color-mix(in srgb, var(--color-accent) 60%, transparent);
 	--color-accent-foreground: var(--color-bg, #00020b);
-<<<<<<< HEAD
 	/* blue palette */
 	--color-blue-light: #b8e8f4;
 	--color-blue-pale: #c3dcf8;
 	--color-blue-muted: #839dc3;
-=======
->>>>>>> d4bce952
 	--color-text-nav-active: #b5c0c9;
 	--color-text-nav-inactive: #515d7b;
 	/* derived thin levels (for white/80, white/60 equivalents) */
@@ -154,12 +151,6 @@
 		135deg,
 		rgba(150, 150, 150, 0.01) 0%,
 		rgba(60, 90, 160, 0.03) 100%
-	);
-	/* stroke gradient for glass borders */
-	--glass-stroke-gradient: linear-gradient(
-		180deg,
-		rgba(255, 255, 255, 0.15) 0%,
-		rgba(255, 255, 255, 0.04) 100%
 	);
 	/* stroke gradient for glass borders */
 	--glass-stroke-gradient: linear-gradient(
