"use client";

import {
	FileCategory,
	isImageGenerationLanguageModelData,
	isTextGenerationLanguageModelData,
} from "@giselle-sdk/data-type";
import {
	type ActionProvider,
	type TriggerProvider,
	actionProviders,
	triggerProviders,
} from "@giselle-sdk/flow";
import {
	Capability,
	type LanguageModel,
	hasCapability,
	languageModels,
} from "@giselle-sdk/language-model";
import {
	actionNodeDefaultName,
	createActionNode,
	createFileNode,
	createImageGenerationNode,
	createQueryNode,
	createTextGenerationNode,
	createTextNode,
	createTriggerNode,
	createVectorStoreNode,
	triggerNodeDefaultName,
} from "@giselle-sdk/node-utils";
import clsx from "clsx/lite";
import {
	useFeatureFlag,
	useUsageLimits,
	useWorkflowDesigner,
} from "giselle-sdk/react";
import { DatabaseZapIcon, LucideSearch, WorkflowIcon } from "lucide-react";
import { Popover, ToggleGroup } from "radix-ui";
import { useEffect, useState } from "react";
import { Tooltip } from "../../../ui/tooltip";
import { isToolAction } from "../types";
import {
	AnthropicIcon,
	AudioIcon,
	CapabilityIcon,
	DocumentIcon,
	GenNodeIcon,
	GenerateImageIcon,
	GenerateTextIcon,
	GitHubIcon,
	GoogleWhiteIcon,
	ImageGenerationNodeIcon,
	OpenaiIcon,
	PdfFileIcon,
	PerplexityIcon,
	PictureIcon,
	ProTag,
	PromptIcon,
	SearchIcon,
	SourceLinkIcon,
	TextFileIcon,
	TooltipAndHotkey,
	TriggerIcon,
	UploadIcon,
	VideoIcon,
	WebPageFileIcon,
	WilliIcon,
} from "./components";
import {
	filterModelsByCategory,
	filterModelsBySearch,
	getAvailableModels,
} from "./model-components";
import {
	addNodeTool,
	selectActionTool,
	selectFileNodeCategoryTool,
	selectLanguageModelTool,
	selectRetrievalCategoryTool,
	selectSourceCategoryTool,
	selectTriggerTool,
	useToolbar,
<<<<<<< HEAD
	vectorStoreNode,
	webPageNode,
=======
>>>>>>> a772695f
} from "./state";

export function Toolbar() {
	const { setSelectedTool, selectedTool } = useToolbar();
	const [languageModelMouseHovered, setLanguageModelMouseHovered] =
		useState<LanguageModel | null>(null);
	const [searchQuery, setSearchQuery] = useState<string>("");
	const [selectedCategory, setSelectedCategory] = useState<string>("All");
	const { llmProviders } = useWorkflowDesigner();
	const limits = useUsageLimits();
	const { flowNode, webPageFileNode, githubVectorStore } = useFeatureFlag();

	const modelsFilteredBySearchOnly = languageModels
		.filter((model) => llmProviders.includes(model.provider))
		.filter((model) => filterModelsBySearch(model, searchQuery));

	// Automatically update the category based on search results
	useEffect(() => {
		if (searchQuery.trim() === "") return; // Do nothing for empty search queries

		// Aggregate model capabilities from search results
		const hasTextModels = modelsFilteredBySearchOnly.some((model) =>
			hasCapability(model, Capability.TextGeneration),
		);
		const hasImageModels = modelsFilteredBySearchOnly.some((model) =>
			hasCapability(model, Capability.ImageGeneration),
		);

		// Auto-select the category when only one is present
		if (hasTextModels && !hasImageModels) {
			setSelectedCategory("Text");
		} else if (!hasTextModels && hasImageModels) {
			setSelectedCategory("Image");
		} else {
			// Select All when multiple categories are present
			setSelectedCategory("All");
		}
	}, [searchQuery, modelsFilteredBySearchOnly]);

	// Models filtered by both search and category
	const filteredModels = modelsFilteredBySearchOnly.filter((model) =>
		filterModelsByCategory(model, selectedCategory),
	);

	// Recommended models for each provider
	const openaiModels = getAvailableModels(
		["gpt-4o", "gpt-4", "gpt-4-turbo"],
		"openai",
		llmProviders,
		languageModels,
	);
	const anthropicModels = getAvailableModels(
		["claude-3-opus-20240229", "claude-3-sonnet-20240229"],
		"anthropic",
		llmProviders,
		languageModels,
	);
	const googleModels = getAvailableModels(
		["gemini-2.5-pro-exp-03-25", "gemini-1.5-pro-latest", "gemini-1.0-pro"],
		"google",
		llmProviders,
		languageModels,
	);

	// Combine all recommended models
	const recommendedModels = [
		...openaiModels.slice(0, 1),
		...anthropicModels.slice(0, 1),
		...googleModels.slice(0, 1),
	];

	// Rendering function for each model button
	const renderModelButton = (model: LanguageModel) => {
		return (
			<button
				type="button"
				key={model.id}
				className="flex gap-[12px] items-center hover:bg-white-850/10 focus:bg-white-850/10 p-[4px] rounded-[4px]"
				onClick={() => {
					const languageModelData = {
						id: model.id,
						provider: model.provider,
						configurations: model.configurations,
					};

					if (isTextGenerationLanguageModelData(languageModelData)) {
						setSelectedTool(
							addNodeTool(createTextGenerationNode(languageModelData)),
						);
					}

					if (isImageGenerationLanguageModelData(languageModelData)) {
						setSelectedTool(
							addNodeTool(createImageGenerationNode(languageModelData)),
						);
					}
				}}
				onMouseEnter={() => setLanguageModelMouseHovered(model)}
				onMouseLeave={() => setLanguageModelMouseHovered(null)}
			>
				<div className="flex items-center">
					{model.provider === "anthropic" && (
						<AnthropicIcon className="w-[18px] h-[18px]" data-icon />
					)}
					{model.provider === "openai" && (
						<OpenaiIcon className="w-[18px] h-[18px]" data-icon />
					)}
					{model.provider === "google" && (
						<GoogleWhiteIcon className="w-[18px] h-[18px]" data-icon />
					)}
					{model.provider === "perplexity" && (
						<PerplexityIcon className="w-[18px] h-[18px]" data-icon />
					)}
					{model.provider === "fal" && (
						<ImageGenerationNodeIcon
							modelId={model.id}
							className="w-[18px] h-[18px]"
							data-icon
						/>
					)}
				</div>
				<div className="flex items-center gap-[8px]">
					<p className="text-[14px] text-left text-nowrap">{model.id}</p>
					{model.tier === "pro" && <ProTag />}
				</div>
			</button>
		);
	};

	return (
		<div className="relative rounded-[8px] overflow-hidden bg-white-900/10">
			<div className="absolute z-0 rounded-[8px] inset-0 border mask-fill bg-gradient-to-br from-[hsla(232,37%,72%,0.2)] to-[hsla(218,58%,21%,0.9)] bg-origin-border bg-clip-boarder border-transparent" />
			<div className="flex divide-x divide-[hsla(232,36%,72%,0.2)] items-center px-[8px] py-[8px]">
				<ToggleGroup.Root
					type="single"
					className={clsx(
						"flex items-center px-[8px] z-10 h-full gap-[12px] text-white-950",
						"**:data-tool:hover:bg-white-850/10 **:data-tool:p-[4px] **:data-tool:rounded-[4px]",
						"**:data-tool:data-[state=on]:bg-primary-900 **:data-tool:focus:outline-none",
						"**:data-icon:w-[24px] **:data-icon:h-[24px] **:data-icon:text-white-950 ",
					)}
					value={selectedTool?.action}
					onValueChange={(value) => {
						if (isToolAction(value)) {
							switch (value) {
								case "selectLanguageModel":
									setSelectedTool(selectLanguageModelTool());
									break;
								case "selectFileNodeCategory":
									setSelectedTool(selectFileNodeCategoryTool());
									break;
								case "selectSourceCategory":
									setSelectedTool(selectSourceCategoryTool());
									break;
								case "selectTrigger":
									setSelectedTool(selectTriggerTool());
									break;
								case "selectAction":
									setSelectedTool(selectActionTool());
									break;
								case "selectRetrievalCategory":
									setSelectedTool(selectRetrievalCategoryTool());
									break;
							}
						}
					}}
				>
					{flowNode && (
						<>
							<ToggleGroup.Item
								value="selectTrigger"
								data-tool
								className="relative"
							>
								<Tooltip text={<TooltipAndHotkey text="Trigger" hotkey="t" />}>
									<TriggerIcon data-icon />
								</Tooltip>
								{selectedTool?.action === "selectTrigger" && (
									<Popover.Root open={true}>
										<Popover.Anchor />
										<Popover.Portal>
											<Popover.Content
												className={clsx(
													"relative rounded-[8px] px-[8px] py-[8px] min-w-[200px]",
													"bg-[hsla(255,_40%,_98%,_0.04)] text-white-900",
													"backdrop-blur-[4px]",
												)}
												sideOffset={42}
											>
												<div className="absolute z-0 rounded-[8px] inset-0 border mask-fill bg-gradient-to-br from-[hsla(232,37%,72%,0.2)] to-[hsla(218,58%,21%,0.9)] bg-origin-border bg-clip-border border-transparent" />
												<div className="relative flex flex-col gap-[8px]">
													<ToggleGroup.Root
														type="single"
														className={clsx(
															"flex flex-col gap-[8px]",
															"**:data-tool:flex **:data-tool:rounded-[8px] **:data-tool:items-center **:data-tool:w-full",
															"**:data-tool:select-none **:data-tool:outline-none **:data-tool:px-[8px] **:data-tool:py-[4px] **:data-tool:gap-[8px] **:data-tool:hover:bg-white-900/10",
															"**:data-tool:data-[state=on]:bg-primary-900 **:data-tool:focus:outline-none",
														)}
														onValueChange={(value) => {
															setSelectedTool(
																addNodeTool(
																	createTriggerNode(value as TriggerProvider),
																),
															);
														}}
													>
														{triggerProviders.map((triggerProvider) => (
															<ToggleGroup.Item
																key={triggerProvider}
																value={triggerProvider}
																data-tool
															>
																{triggerProvider === "manual" && (
																	<TriggerIcon className="size-[20px] shrink-0" />
																)}
																{triggerProvider === "github" && (
																	<GitHubIcon className="size-[20px] shrink-0" />
																)}

																<p className="text-[14px]">
																	{triggerNodeDefaultName(triggerProvider)}
																</p>
															</ToggleGroup.Item>
														))}
													</ToggleGroup.Root>
												</div>
											</Popover.Content>
										</Popover.Portal>
									</Popover.Root>
								)}
							</ToggleGroup.Item>

							<ToggleGroup.Item
								value="selectAction"
								data-tool
								className="relative"
							>
								<Tooltip text={<TooltipAndHotkey text="Action" hotkey="a" />}>
									<WorkflowIcon data-icon />
								</Tooltip>
								{selectedTool?.action === "selectAction" && (
									<Popover.Root open={true}>
										<Popover.Anchor />
										<Popover.Portal>
											<Popover.Content
												className={clsx(
													"relative rounded-[8px] px-[8px] py-[8px]",
													"bg-[hsla(255,_40%,_98%,_0.04)] text-white-900",
													"backdrop-blur-[4px]",
												)}
												sideOffset={42}
											>
												<div className="absolute z-0 rounded-[8px] inset-0 border mask-fill bg-gradient-to-br from-[hsla(232,37%,72%,0.2)] to-[hsla(218,58%,21%,0.9)] bg-origin-border bg-clip-border border-transparent" />
												<div className="relative flex flex-col gap-[8px]">
													<ToggleGroup.Root
														type="single"
														className={clsx(
															"flex flex-col gap-[8px]",
															"**:data-tool:flex **:data-tool:rounded-[8px] **:data-tool:items-center **:data-tool:w-full",
															"**:data-tool:select-none **:data-tool:outline-none **:data-tool:px-[8px] **:data-tool:py-[4px] **:data-tool:gap-[8px] **:data-tool:hover:bg-white-900/10",
															"**:data-tool:data-[state=on]:bg-primary-900 **:data-tool:focus:outline-none",
														)}
														onValueChange={(value) => {
															setSelectedTool(
																addNodeTool(
																	createActionNode(value as ActionProvider),
																),
															);
														}}
													>
														{actionProviders.map((actionProvider) => (
															<ToggleGroup.Item
																key={actionProvider}
																value={actionProvider}
																data-tool
															>
																{actionProvider === "github" && (
																	<GitHubIcon className="size-[20px] shrink-0" />
																)}
																<p className="text-[14px]">
																	{actionNodeDefaultName(actionProvider)}
																</p>{" "}
															</ToggleGroup.Item>
														))}
													</ToggleGroup.Root>
												</div>
											</Popover.Content>
										</Popover.Portal>
									</Popover.Root>
								)}
							</ToggleGroup.Item>
						</>
					)}

					<ToggleGroup.Item
						value="selectLanguageModel"
						data-tool
						className="relative"
					>
						<Tooltip text={<TooltipAndHotkey text="Generation" hotkey="G" />}>
							<GenNodeIcon data-icon />
						</Tooltip>
						{selectedTool?.action === "selectLanguageModel" && (
							<Popover.Root open={true}>
								<Popover.Anchor />
								<Popover.Portal>
									<Popover.Content
										className={clsx(
											"relative rounded-[8px] px-[8px] py-[8px] w-[var(--language-model-toggle-group-popover-width)]",
											"bg-black-900/10 text-white-900",
											"backdrop-blur-[4px]",
										)}
										align="end"
										sideOffset={42}
									>
										<div className="absolute z-0 rounded-[8px] inset-0 border mask-fill bg-gradient-to-br from-[hsla(232,37%,72%,0.2)] to-[hsla(218,58%,21%,0.9)] bg-origin-border bg-clip-boarder border-transparent" />
										<div className="relative flex flex-col gap-[8px] max-h-[280px] overflow-y-auto">
											{/* Search box */}
											<div className="flex h-[28px] p-[8px] items-center gap-[11px] self-stretch rounded-[8px] bg-[rgba(222,233,242,0.20)] mx-[4px] mb-[4px]">
												<div className="text-black-400">
													<svg
														width="18"
														height="18"
														viewBox="0 0 24 24"
														fill="none"
														xmlns="http://www.w3.org/2000/svg"
														role="img"
														aria-labelledby="searchIconTitle"
													>
														<title id="searchIconTitle">Search Icon</title>
														<path
															d="M21 21L15.5 15.5M17 10C17 13.866 13.866 17 10 17C6.13401 17 3 13.866 3 10C3 6.13401 6.13401 3 10 3C13.866 3 17 6.13401 17 10Z"
															stroke="currentColor"
															strokeWidth="2"
															strokeLinecap="round"
															strokeLinejoin="round"
														/>
													</svg>
												</div>
												<input
													type="text"
													placeholder="Search LLM Model..."
													className="w-full bg-transparent border-none text-white-850 text-[12px] placeholder:text-black-400 focus:outline-none"
													value={searchQuery}
													onChange={(e) => setSearchQuery(e.target.value)}
												/>
											</div>

											{/* Tabs displayed after the search box */}
											<div className="mx-[4px] mb-[6px]">
												<div className="flex items-center rounded-md gap-2">
													<button
														type="button"
														className={`flex px-[8px] py-0 justify-center items-center gap-[10px] ${
															selectedCategory === "All"
																? "bg-[#505D7B]"
																: "hover:bg-[#3A425A]"
														} text-[#DEE9F2] rounded text-[12px] font-medium leading-[170%]`}
														onClick={() => setSelectedCategory("All")}
													>
														All
													</button>
													<button
														type="button"
														className={`flex px-[8px] py-0 justify-center items-center gap-[10px] ${
															selectedCategory === "Text"
																? "bg-[#505D7B]"
																: "hover:bg-[#3A425A]"
														} text-[#DEE9F2] rounded text-[12px] font-medium leading-[170%]`}
														onClick={() => setSelectedCategory("Text")}
													>
														Text
													</button>
													<button
														type="button"
														className={`flex px-[8px] py-0 justify-center items-center gap-[10px] ${
															selectedCategory === "Image"
																? "bg-[#505D7B]"
																: "hover:bg-[#3A425A]"
														} text-[#DEE9F2] rounded text-[12px] font-medium leading-[170%]`}
														onClick={() => setSelectedCategory("Image")}
													>
														Image
													</button>
													<button
														type="button"
														className="flex px-[8px] py-0 justify-center items-center gap-[10px] text-black-400 rounded text-[12px] font-medium leading-[170%] opacity-50 cursor-not-allowed"
													>
														Video
													</button>
													<button
														type="button"
														className="flex px-[8px] py-0 justify-center items-center gap-[10px] text-black-400 rounded text-[12px] font-medium leading-[170%] opacity-50 cursor-not-allowed"
													>
														Audio
													</button>
												</div>
											</div>

											<div className="mt-[0px] mx-[4px]">
												{selectedCategory === "All" &&
													searchQuery.trim() === "" && (
														<>
															<p className="text-[#505D7B] text-[12px] font-medium leading-[170%] mb-[4px]">
																Recommended models
															</p>
															{/* Display recommended models */}
															{recommendedModels.length > 0 && (
																<div className="flex flex-col gap-[4px] mb-[12px]">
																	{recommendedModels.map(renderModelButton)}
																</div>
															)}

															{/* Divider */}
															<div className="flex my-[12px] mx-auto w-[90%] py-0 flex-col items-center border-b border-[#505D7B]/20" />
														</>
													)}

												{/* Flat list of models with filtering applied */}
												<div className="flex flex-col gap-[4px] max-h-[200px] overflow-y-auto pr-[4px]">
													{filteredModels.length > 0 ? (
														filteredModels.map((model) => (
															<button
																type="button"
																key={model.id}
																className="flex gap-[12px] items-center hover:bg-white-850/10 focus:bg-white-850/10 p-[4px] rounded-[4px]"
																onClick={() => {
																	const languageModelData = {
																		id: model.id,
																		provider: model.provider,
																		configurations: model.configurations,
																	};

																	if (
																		isTextGenerationLanguageModelData(
																			languageModelData,
																		)
																	) {
																		setSelectedTool(
																			addNodeTool(
																				createTextGenerationNode(
																					languageModelData,
																				),
																			),
																		);
																	}

																	if (
																		isImageGenerationLanguageModelData(
																			languageModelData,
																		)
																	) {
																		setSelectedTool(
																			addNodeTool(
																				createImageGenerationNode(
																					languageModelData,
																				),
																			),
																		);
																	}
																}}
																onMouseEnter={() =>
																	setLanguageModelMouseHovered(model)
																}
																onMouseLeave={() =>
																	setLanguageModelMouseHovered(null)
																}
															>
																<div className="flex items-center">
																	{model.provider === "anthropic" && (
																		<AnthropicIcon
																			className="w-[18px] h-[18px]"
																			data-icon
																		/>
																	)}
																	{model.provider === "openai" && (
																		<OpenaiIcon
																			className="w-[18px] h-[18px]"
																			data-icon
																		/>
																	)}
																	{model.provider === "google" && (
																		<GoogleWhiteIcon
																			className="w-[18px] h-[18px]"
																			data-icon
																		/>
																	)}
																	{model.provider === "perplexity" && (
																		<PerplexityIcon
																			className="w-[18px] h-[18px]"
																			data-icon
																		/>
																	)}
																	{model.provider === "fal" && (
																		<ImageGenerationNodeIcon
																			modelId={model.id}
																			className="w-[18px] h-[18px]"
																			data-icon
																		/>
																	)}
																</div>
																<div className="flex items-center gap-[8px]">
																	<p className="text-[14px] text-left text-nowrap">
																		{model.id}
																	</p>
																	{model.tier === "pro" && <ProTag />}
																</div>
															</button>
														))
													) : (
														<p className="text-[#505D7B] text-[12px] font-medium leading-[170%] p-[8px] text-center">
															No matching models found
														</p>
													)}
												</div>
											</div>
										</div>
									</Popover.Content>
								</Popover.Portal>
							</Popover.Root>
						)}
						<div className="absolute left-[calc(var(--language-model-detail-panel-width)/2_+_var(--language-model-toggle-group-popover-width)/2_-_var(--language-model-detail-panel-width)/2_+_10px)]">
							<div className="relative">
								{selectedTool?.action === "selectLanguageModel" && (
									<Popover.Root open={true}>
										<Popover.Anchor />
										<Popover.Portal>
											<Popover.Content
												className="bg-black-900/10 w-[var(--language-model-detail-panel-width)] backdrop-blur-[4px] rounded-[8px] px-[8px] py-[8px] "
												sideOffset={42}
												onOpenAutoFocus={(e) => {
													e.preventDefault();
												}}
											>
												<div className="absolute z-0 rounded-[8px] inset-0 border mask-fill bg-gradient-to-br from-[hsla(232,37%,72%,0.2)] to-[hsla(218,58%,21%,0.9)] bg-origin-border bg-clip-boarder border-transparent" />
												<div className="relative text-white-800 h-[200px]">
													{languageModelMouseHovered ? (
														<div className="px-[16px] py-[16px] flex flex-col gap-[24px]">
															<div className="flex items-start gap-[16px]">
																<div className="flex items-center shrink-0">
																	{languageModelMouseHovered.provider ===
																		"anthropic" && (
																		<AnthropicIcon
																			className="size-[24px]"
																			data-icon
																		/>
																	)}
																	{languageModelMouseHovered.provider ===
																		"openai" && (
																		<OpenaiIcon
																			className="size-[24px]"
																			data-icon
																		/>
																	)}
																	{languageModelMouseHovered.provider ===
																		"google" && (
																		<GoogleWhiteIcon
																			className="size-[24px]"
																			data-icon
																		/>
																	)}
																	{languageModelMouseHovered.provider ===
																		"perplexity" && (
																		<PerplexityIcon
																			className="size-[24px]"
																			data-icon
																		/>
																	)}
																	{languageModelMouseHovered.provider ===
																		"fal" && (
																		<ImageGenerationNodeIcon
																			modelId={languageModelMouseHovered.id}
																			className="size-[24px]"
																			data-icon
																		/>
																	)}
																</div>
																<p className="text-[22px] font-accent leading-none">
																	{languageModelMouseHovered.id}
																</p>
															</div>
															<div className="flex flex-wrap gap-x-[8px] gap-y-[8px]">
																{hasCapability(
																	languageModelMouseHovered,
																	Capability.TextGeneration,
																) && (
																	<CapabilityIcon
																		icon={
																			<GenerateTextIcon
																				data-icon
																				className="w-[16px] h-[16px]"
																			/>
																		}
																	>
																		Generate Text
																	</CapabilityIcon>
																)}
																{hasCapability(
																	languageModelMouseHovered,
																	Capability.ImageGeneration,
																) && (
																	<CapabilityIcon
																		icon={
																			<GenerateImageIcon
																				data-icon
																				className="w-[16px] h-[16px]"
																			/>
																		}
																	>
																		Generate Image
																	</CapabilityIcon>
																)}
																{hasCapability(
																	languageModelMouseHovered,
																	Capability.PdfFileInput,
																) && (
																	<CapabilityIcon
																		icon={
																			<DocumentIcon className="w-[16px] h-[16px]" />
																		}
																	>
																		Input PDF
																	</CapabilityIcon>
																)}
																{hasCapability(
																	languageModelMouseHovered,
																	Capability.ImageFileInput,
																) && (
																	<CapabilityIcon
																		icon={
																			<PictureIcon className="w-[16px] h-[16px]" />
																		}
																	>
																		Input Image
																	</CapabilityIcon>
																)}
																{hasCapability(
																	languageModelMouseHovered,
																	Capability.SearchGrounding,
																) && (
																	<CapabilityIcon
																		icon={
																			<SearchIcon className="w-[16px] h-[16px]" />
																		}
																	>
																		Web Search
																	</CapabilityIcon>
																)}
																{hasCapability(
																	languageModelMouseHovered,
																	Capability.OptionalSearchGrounding,
																) && (
																	<CapabilityIcon
																		icon={
																			<SearchIcon className="w-[16px] h-[16px]" />
																		}
																	>
																		Web Search
																	</CapabilityIcon>
																)}
																{hasCapability(
																	languageModelMouseHovered,
																	Capability.Reasoning,
																) && (
																	<CapabilityIcon
																		icon={
																			<svg
																				width="16"
																				height="16"
																				viewBox="0 0 16 16"
																				fill="none"
																				xmlns="http://www.w3.org/2000/svg"
																				role="img"
																				aria-label="Reasoning icon"
																			>
																				<title>Reasoning icon</title>
																				<path
																					d="M7.6655 3.54182C5.2655 3.54182 3.31641 5.68727 3.31641 8.32C3.31641 10.0436 4.47277 11.3018 5.3455 12.1745V13.1418C5.3455 14.5018 6.45095 15.6 7.80368 15.6C9.00368 15.6 9.97822 14.6255 9.97822 13.4255V12.32C9.97822 12.32 10.0146 12.2982 10.0219 12.2764C10.08 12.2036 10.1528 12.1091 10.2473 12C10.8655 11.2509 12.0073 9.86182 12.0073 8.31273C12.0073 5.68 10.0582 3.53455 7.65822 3.53455L7.6655 3.54182ZM7.80368 14.1527C7.25095 14.1527 6.80004 13.7018 6.80004 13.1491V12.5236C6.85095 12.4582 6.90186 12.4 6.93095 12.3273H8.53095V13.44C8.53095 13.84 8.20368 14.16 7.81095 14.16L7.80368 14.1527ZM9.30186 10.8727C9.30186 10.8727 9.27277 10.8655 9.25822 10.8655H6.10186C5.44004 10.1745 4.77095 9.32364 4.77095 8.32C4.77095 6.48727 6.07277 4.99636 7.6655 4.99636C9.25822 4.99636 10.56 6.48727 10.56 8.32C10.56 9.23636 9.81822 10.24 9.30186 10.8727Z"
																					fill="currentColor"
																				/>
																				<path
																					d="M1.72383 6.07996H0.727465C0.538374 6.07996 0.342011 6.15996 0.211102 6.29087C0.138374 6.35632 0.0874654 6.43632 0.0583745 6.52359C0.0147381 6.61087 -0.00708008 6.70541 -0.00708008 6.80723C0.000192649 6.99632 0.0656472 7.19268 0.203829 7.32359C0.349284 7.4545 0.523829 7.5345 0.720193 7.5345H1.71656C1.90565 7.5345 2.10201 7.4545 2.23292 7.32359C2.30565 7.25814 2.35656 7.17814 2.38565 7.09087C2.42928 7.00359 2.4511 6.90905 2.4511 6.80723C2.44383 6.61814 2.37837 6.42177 2.24019 6.29087C2.09474 6.15996 1.92019 6.07996 1.72383 6.07996Z"
																					fill="currentColor"
																				/>
																				<path
																					d="M3.86182 3.59999C3.94909 3.5709 4.02909 3.51999 4.09455 3.44726C4.13091 3.39635 4.16727 3.35271 4.21091 3.30181C4.27637 3.18544 4.31273 3.06908 4.31273 2.93817L4.28364 2.74181C4.24727 2.61817 4.18909 2.50908 4.09455 2.42181L3.38909 1.71635C3.32364 1.64362 3.24364 1.59271 3.15637 1.56362C3.06909 1.51999 2.97455 1.49817 2.87273 1.49817C2.77091 1.49817 2.67637 1.51271 2.58909 1.56362C2.50182 1.59271 2.42182 1.64362 2.35637 1.71635C2.32 1.76726 2.28364 1.8109 2.24 1.86181C2.17455 1.97817 2.13818 2.09453 2.13818 2.22544L2.16727 2.42181C2.20364 2.54544 2.26182 2.65453 2.35637 2.74181C2.58909 2.97453 2.82909 3.21453 3.06182 3.44726C3.12727 3.51999 3.20727 3.5709 3.29455 3.59999C3.38182 3.64362 3.47637 3.66544 3.57818 3.66544C3.68 3.66544 3.77455 3.6509 3.86182 3.59999Z"
																					fill="currentColor"
																				/>
																				<path
																					d="M15.3165 6.29819C15.1711 6.16728 14.9965 6.08728 14.8002 6.08728H13.8038C13.6147 6.08728 13.4184 6.16728 13.2875 6.29819C13.2147 6.36364 13.1638 6.44364 13.1347 6.53092C13.0911 6.61819 13.0693 6.71273 13.0693 6.81455C13.0765 7.00364 13.142 7.20001 13.2802 7.33092C13.4256 7.46183 13.6002 7.54183 13.7965 7.54183H14.7929C14.982 7.54183 15.1784 7.46183 15.3093 7.33092C15.382 7.26546 15.4329 7.18546 15.462 7.09819C15.5056 7.01092 15.5275 6.91637 15.5275 6.81455C15.5202 6.62546 15.4547 6.4291 15.3165 6.29819Z"
																					fill="currentColor"
																				/>
																				<path
																					d="M13.3164 2.50903C13.36 2.42175 13.3818 2.32721 13.3818 2.22539C13.3818 2.12357 13.3673 2.02903 13.3164 1.94175C13.2873 1.85448 13.2364 1.77448 13.1636 1.70903C13.1127 1.67266 13.0691 1.6363 13.0182 1.59266C12.9018 1.52721 12.7854 1.49084 12.6545 1.49084L12.4582 1.51994C12.3345 1.5563 12.2254 1.61448 12.1382 1.70903C11.9054 1.94175 11.6654 2.18175 11.4327 2.41448C11.36 2.47994 11.3091 2.55994 11.28 2.64721C11.2364 2.73448 11.2145 2.82903 11.2145 2.93084C11.2145 3.03266 11.2291 3.12721 11.28 3.21448C11.3091 3.30175 11.36 3.38175 11.4327 3.44721C11.4836 3.48357 11.5273 3.51994 11.5782 3.56357C11.6945 3.62903 11.8109 3.66539 11.9418 3.66539L12.1382 3.6363C12.2618 3.59994 12.3709 3.54175 12.4582 3.44721C12.6909 3.21448 12.9309 2.97448 13.1636 2.74175C13.2364 2.6763 13.2873 2.5963 13.3164 2.50903Z"
																					fill="currentColor"
																				/>
																				<path
																					d="M7.38187 2.3854C7.46914 2.42904 7.56369 2.45086 7.66551 2.45086C7.8546 2.44358 8.05096 2.37813 8.18187 2.23995C8.31278 2.09449 8.39278 1.91995 8.39278 1.72358V0.727221C8.39278 0.53813 8.31278 0.341767 8.18187 0.210858C8.11641 0.13813 8.03641 0.0872212 7.94914 0.0581303C7.86187 0.014494 7.76732 -0.00732422 7.66551 -0.00732422C7.47641 -5.14914e-05 7.28005 0.0654031 7.14914 0.203585C7.01823 0.349039 6.93823 0.523585 6.93823 0.719949V1.71631C6.93823 1.9054 7.01823 2.10177 7.14914 2.23268C7.2146 2.3054 7.2946 2.35631 7.38187 2.3854Z"
																					fill="currentColor"
																				/>
																			</svg>
																		}
																	>
																		Reasoning
																	</CapabilityIcon>
																)}
																{hasCapability(
																	languageModelMouseHovered,
																	Capability.GenericFileInput,
																) && (
																	<>
																		<CapabilityIcon
																			icon={
																				<DocumentIcon className="w-[16px] h-[16px]" />
																			}
																		>
																			Input PDF
																		</CapabilityIcon>
																		<CapabilityIcon
																			icon={
																				<PictureIcon className="w-[16px] h-[16px]" />
																			}
																		>
																			Input Image
																		</CapabilityIcon>
																		<CapabilityIcon
																			icon={
																				<AudioIcon className="w-[16px] h-[16px]" />
																			}
																		>
																			Input Audio
																		</CapabilityIcon>
																		<CapabilityIcon
																			icon={
																				<VideoIcon className="w-[16px] h-[16px]" />
																			}
																		>
																			Input Video
																		</CapabilityIcon>
																	</>
																)}
															</div>
														</div>
													) : (
														<div className="flex h-full items-center justify-center">
															<p className="text-[14px] text-black-400">
																Hover over a model to view details
															</p>
														</div>
													)}
												</div>
											</Popover.Content>
										</Popover.Portal>
									</Popover.Root>
								)}
							</div>
						</div>
					</ToggleGroup.Item>

					{githubVectorStore && (
						<ToggleGroup.Item
							value="selectRetrievalCategory"
							data-tool
							className="relative"
						>
							<Tooltip text={<TooltipAndHotkey text="Retrieval" hotkey="r" />}>
								<LucideSearch data-icon />
							</Tooltip>
							{selectedTool?.action === "selectRetrievalCategory" && (
								<Popover.Root open={true}>
									<Popover.Anchor />
									<Popover.Portal>
										<Popover.Content
											className={clsx(
												"relative rounded-[8px] px-[8px] py-[8px]",
												"bg-[hsla(255,_40%,_98%,_0.04)] text-white-900",
												"backdrop-blur-[4px]",
											)}
											sideOffset={42}
										>
											<div className="absolute z-0 rounded-[8px] inset-0 border mask-fill bg-gradient-to-br from-[hsla(232,37%,72%,0.2)] to-[hsla(218,58%,21%,0.9)] bg-origin-border bg-clip-border border-transparent" />
											<div className="relative flex flex-col gap-[8px]">
												<ToggleGroup.Root
													type="single"
													className={clsx(
														"flex flex-col gap-[8px]",
														"**:data-tool:flex **:data-tool:rounded-[8px] **:data-tool:items-center **:data-tool:w-full",
														"**:data-tool:select-none **:data-tool:outline-none **:data-tool:px-[8px] **:data-tool:py-[4px] **:data-tool:gap-[8px] **:data-tool:hover:bg-white-900/10",
														"**:data-tool:data-[state=on]:bg-primary-900 **:data-tool:focus:outline-none",
													)}
													onValueChange={(sourceType) => {
														switch (sourceType) {
															case "query":
																setSelectedTool(addNodeTool(createQueryNode()));
																break;
														}
													}}
												>
													<ToggleGroup.Item value="query" data-tool>
														<DatabaseZapIcon className="w-[20px] h-[20px]" />
														<p className="text-[14px]">Query</p>
													</ToggleGroup.Item>
												</ToggleGroup.Root>
											</div>
										</Popover.Content>
									</Popover.Portal>
								</Popover.Root>
							)}
						</ToggleGroup.Item>
					)}

					<ToggleGroup.Item
						value="selectSourceCategory"
						data-tool
						className="relative"
					>
						<Tooltip text={<TooltipAndHotkey text="Source" hotkey="s" />}>
							<SourceLinkIcon data-icon />
						</Tooltip>
						{selectedTool?.action === "selectSourceCategory" && (
							<Popover.Root open={true}>
								<Popover.Anchor />
								<Popover.Portal>
									<Popover.Content
										className={clsx(
											"relative rounded-[8px] px-[8px] py-[8px]",
											"bg-[hsla(255,_40%,_98%,_0.04)] text-white-900",
											"backdrop-blur-[4px]",
										)}
										sideOffset={42}
									>
										<div className="absolute z-0 rounded-[8px] inset-0 border mask-fill bg-gradient-to-br from-[hsla(232,37%,72%,0.2)] to-[hsla(218,58%,21%,0.9)] bg-origin-border bg-clip-border border-transparent" />
										<div className="relative flex flex-col gap-[8px]">
											<ToggleGroup.Root
												type="single"
												className={clsx(
													"flex flex-col gap-[8px]",
													"**:data-tool:flex **:data-tool:rounded-[8px] **:data-tool:items-center **:data-tool:w-full",
													"**:data-tool:select-none **:data-tool:outline-none **:data-tool:px-[8px] **:data-tool:py-[4px] **:data-tool:gap-[8px] **:data-tool:hover:bg-white-900/10",
													"**:data-tool:data-[state=on]:bg-primary-900 **:data-tool:focus:outline-none",
												)}
												onValueChange={(sourceType) => {
													if (sourceType === "text") {
														setSelectedTool(addNodeTool(createTextNode()));
													} else if (sourceType === "githubVectorStore") {
														setSelectedTool(
															addNodeTool(createVectorStoreNode("github")),
														);
													} else if (sourceType === "webPage") {
														setSelectedTool(addNodeTool(webPageNode()));
													}
												}}
											>
												<ToggleGroup.Item value="text" data-tool>
													<PromptIcon className="w-[20px] h-[20px]" />
													<p className="text-[14px]">Plain Text</p>
												</ToggleGroup.Item>
												{githubVectorStore && (
													<ToggleGroup.Item value="githubVectorStore" data-tool>
														<GitHubIcon className="w-[20px] h-[20px]" />
														<p className="text-[14px]">GitHub Vector Store</p>
													</ToggleGroup.Item>
												)}
												{webPageFileNode && (
													<ToggleGroup.Item value="webPage" data-tool>
														<WebPageFileIcon className="w-[20px] h-[20px]" />
														<p className="text-[14px]">Web Page</p>
													</ToggleGroup.Item>
												)}
											</ToggleGroup.Root>
										</div>
									</Popover.Content>
								</Popover.Portal>
							</Popover.Root>
						)}
					</ToggleGroup.Item>
					<ToggleGroup.Item
						value="selectFileNodeCategory"
						data-tool
						className="relative"
					>
						<Tooltip text={<TooltipAndHotkey text="Upload" hotkey="u" />}>
							<UploadIcon data-icon />
						</Tooltip>
						{selectedTool?.action === "selectFileNodeCategory" && (
							<Popover.Root open={true}>
								<Popover.Anchor />
								<Popover.Portal>
									<Popover.Content
										className={clsx(
											"relative w-[160px] rounded-[8px] px-[8px] py-[8px]",
											"bg-[hsla(255,_40%,_98%,_0.04)] text-white-900",
											"backdrop-blur-[4px]",
										)}
										sideOffset={42}
									>
										<div className="absolute z-0 rounded-[8px] inset-0 border mask-fill bg-gradient-to-br from-[hsla(232,37%,72%,0.2)] to-[hsla(218,58%,21%,0.9)] bg-origin-border bg-clip-boarder border-transparent" />
										<div className="relative flex flex-col gap-[8px]">
											<ToggleGroup.Root
												type="single"
												className={clsx(
													"flex flex-col gap-[8px]",
													"**:data-tool:flex **:data-tool:rounded-[8px] **:data-tool:items-center **:data-tool:w-full",
													"**:data-tool:select-none **:data-tool:outline-none **:data-tool:px-[8px] **:data-tool:py-[4px] **:data-tool:gap-[8px] **:data-tool:hover:bg-white-900/10",
													"**:data-tool:data-[state=on]:bg-primary-900 **:data-tool:focus:outline-none",
												)}
												onValueChange={(fileCategory) => {
													setSelectedTool(
														addNodeTool(
															createFileNode(FileCategory.parse(fileCategory)),
														),
													);
												}}
											>
												<ToggleGroup.Item value="pdf" data-tool>
													<PdfFileIcon className="w-[20px] h-[20px]" />
													<p className="text-[14px]">PDF</p>
												</ToggleGroup.Item>
												<ToggleGroup.Item value="image" data-tool>
													<PictureIcon className="w-[20px] h-[20px]" />
													<p className="text-[14px]">Image</p>
												</ToggleGroup.Item>
												<ToggleGroup.Item value="text" data-tool>
													<TextFileIcon className="w-[20px] h-[20px]" />
													<p className="text-[14px]">Text</p>
												</ToggleGroup.Item>
												{/* <ToggleGroup.Item value="addGitHubNode" data-tool>
													<GitHubIcon className="w-[20px] h-[20px]" />
													<p className="text-[14px]">GitHub</p>
												</ToggleGroup.Item> */}
											</ToggleGroup.Root>
										</div>
									</Popover.Content>
								</Popover.Portal>
							</Popover.Root>
						)}
					</ToggleGroup.Item>
					<ToggleGroup.Item
						value="agent"
						data-tool
						className="relative opacity-50 cursor-not-allowed"
					>
						<Tooltip text={<TooltipAndHotkey text="Agent (Coming Soon)" />}>
							<WilliIcon data-icon />
						</Tooltip>
					</ToggleGroup.Item>
				</ToggleGroup.Root>
			</div>
		</div>
	);
}<|MERGE_RESOLUTION|>--- conflicted
+++ resolved
@@ -81,11 +81,6 @@
 	selectSourceCategoryTool,
 	selectTriggerTool,
 	useToolbar,
-<<<<<<< HEAD
-	vectorStoreNode,
-	webPageNode,
-=======
->>>>>>> a772695f
 } from "./state";
 
 export function Toolbar() {
