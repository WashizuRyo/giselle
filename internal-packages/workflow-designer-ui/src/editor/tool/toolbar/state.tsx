--- conflicted
+++ resolved
@@ -4,11 +4,6 @@
 	FileCategory,
 	ImageGenerationLanguageModelData,
 	Node,
-<<<<<<< HEAD
-=======
-	Output,
-	QueryNode,
->>>>>>> 9d9db8cc
 	TextGenerationLanguageModelData,
 	VectorStoreContent,
 } from "@giselle-sdk/data-type";
@@ -111,23 +106,8 @@
 	return nodeFactories.create("text");
 }
 
-export function queryNode(): QueryNode {
-	return {
-		id: NodeId.generate(),
-		type: "operation",
-		content: {
-			type: "query",
-			query: "",
-		},
-		inputs: [],
-		outputs: [
-			{
-				id: OutputId.generate(),
-				label: "Result",
-				accessor: "result",
-			},
-		],
-	};
+export function queryNode() {
+	return nodeFactories.create("query");
 }
 
 export function triggerNode(triggerProvider: TriggerProvider) {
