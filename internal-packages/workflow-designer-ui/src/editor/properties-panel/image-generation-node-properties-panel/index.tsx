import { useToasts } from "@giselle-internal/ui/toast";
import type { ImageGenerationNode } from "@giselle-sdk/data-type";
import {
	useNodeGenerations,
	useWorkflowDesigner,
} from "@giselle-sdk/giselle/react";
import clsx from "clsx/lite";
import { CommandIcon, CornerDownLeft } from "lucide-react";
import { Tabs } from "radix-ui";
import { useCallback, useMemo } from "react";
import { Panel, PanelGroup, PanelResizeHandle } from "react-resizable-panels";
import { useUsageLimitsReached } from "../../../hooks/usage-limits";
import { NodeIcon } from "../../../icons/node";
import { Button } from "../../../ui/button";
import { UsageLimitWarning } from "../../../ui/usage-limit-warning";
import { useKeyboardShortcuts } from "../../hooks/use-keyboard-shortcuts";
import {
	PropertiesPanelContent,
	PropertiesPanelHeader,
	PropertiesPanelRoot,
	ResizeHandle,
} from "../ui";
import { GenerationPanel } from "./generation-panel";
import { InputPanel } from "./input-panel";
import { FalModelPanel, OpenAIImageModelPanel } from "./models";
import { PromptPanel } from "./prompt-panel";
import { useConnectedSources } from "./sources";

export function ImageGenerationNodePropertiesPanel({
	node,
}: {
	node: ImageGenerationNode;
}) {
	const { data, updateNodeDataContent, updateNodeData, setUiNodeState } =
		useWorkflowDesigner();
	const { createAndStartGenerationRunner, isGenerating, stopGenerationRunner } =
		useNodeGenerations({
			nodeId: node.id,
			origin: { type: "studio", workspaceId: data.id },
		});
	const { all: connectedSources } = useConnectedSources(node);
	const usageLimitsReached = useUsageLimitsReached();
	const { error } = useToasts();

	const uiState = useMemo(() => data.ui.nodeState[node.id], [data, node.id]);

<<<<<<< HEAD
	// Use keyboard shortcuts hook with generate callback
	useKeyboardShortcuts({
		onGenerate: () => {
			if (!isGenerating) {
				generateText();
			}
		},
	});

	const generateText = useCallback(() => {
=======
	const generateImage = useCallback(() => {
>>>>>>> d754f2fe
		if (usageLimitsReached) {
			error("Please upgrade your plan to continue using this feature.");
			return;
		}

		createAndStartGenerationRunner({
			origin: {
				type: "studio",
				workspaceId: data.id,
			},
			operationNode: node,
			sourceNodes: connectedSources.map(
				(connectedSource) => connectedSource.node,
			),
			connections: data.connections.filter(
				(connection) => connection.inputNode.id === node.id,
			),
		});
	}, [
		connectedSources,
		data.id,
		data.connections,
		node,
		createAndStartGenerationRunner,
		usageLimitsReached,
		error,
	]);

	return (
		<PropertiesPanelRoot>
			{usageLimitsReached && <UsageLimitWarning />}
			<PropertiesPanelHeader
				icon={<NodeIcon node={node} className="size-[20px] text-black-900" />}
				node={node}
				description={node.content.llm.provider}
				onChangeName={(name) => {
					updateNodeData(node, { name });
				}}
				action={
					<Button
						type="button"
						disabled={usageLimitsReached}
						loading={isGenerating}
						onClick={() => {
							if (isGenerating) {
								stopGenerationRunner();
							} else {
								generateImage();
							}
						}}
						className="w-[150px] disabled:cursor-not-allowed disabled:opacity-50"
					>
						{isGenerating ? (
							<span>Stop</span>
						) : (
							<>
								<span>Generate</span>
								<kbd className="flex items-center text-[12px]">
									<CommandIcon className="size-[12px]" />
									<CornerDownLeft className="size-[12px]" />
								</kbd>
							</>
						)}
					</Button>
				}
			/>

			<PanelGroup direction="vertical" className="flex-1 flex flex-col">
				<Panel>
					<PropertiesPanelContent>
						<Tabs.Root
							className="flex flex-col gap-[8px] h-full"
							value={uiState?.tab ?? "prompt"}
							onValueChange={(tab) => {
								setUiNodeState(node.id, { tab }, { save: true });
							}}
						>
							<Tabs.List
								className={clsx(
									"flex gap-[16px] text-[14px] font-accent",
									"**:p-[4px] **:border-b **:cursor-pointer",
									"**:data-[state=active]:text-white-900 **:data-[state=active]:border-white-900",
									"**:data-[state=inactive]:text-black-400 **:data-[state=inactive]:border-transparent",
								)}
							>
								<Tabs.Trigger value="prompt">Prompt</Tabs.Trigger>
								<Tabs.Trigger value="model">Model</Tabs.Trigger>
							</Tabs.List>
							<Tabs.Content
								value="prompt"
								className="flex-1 flex flex-col overflow-hidden"
							>
								<PromptPanel node={node} />
							</Tabs.Content>
							<Tabs.Content
								value="model"
								className="flex-1 flex flex-col overflow-y-auto"
							>
								{node.content.llm.provider === "fal" && (
									<FalModelPanel
										languageModel={node.content.llm}
										onModelChange={(value) =>
											updateNodeDataContent(node, {
												...node.content,
												llm: value,
											})
										}
									/>
								)}
								{node.content.llm.provider === "openai" && (
									<OpenAIImageModelPanel
										languageModel={node.content.llm}
										onModelChange={(value) =>
											updateNodeDataContent(node, {
												...node.content,
												llm: value,
											})
										}
									/>
								)}
							</Tabs.Content>
							<Tabs.Content
								value="input"
								className="flex-1 flex flex-col overflow-y-auto"
							>
								<InputPanel node={node} />
							</Tabs.Content>
						</Tabs.Root>
					</PropertiesPanelContent>
				</Panel>
				<PanelResizeHandle className="h-[12px] flex items-center justify-center cursor-row-resize">
					<ResizeHandle direction="vertical" />
				</PanelResizeHandle>
				<Panel>
					<PropertiesPanelContent>
						<GenerationPanel
							node={node}
							onClickGenerateButton={generateImage}
						/>
					</PropertiesPanelContent>
				</Panel>
			</PanelGroup>
<<<<<<< HEAD
=======
			<KeyboardShortcuts
				generate={() => {
					if (!isGenerating) {
						generateImage();
					}
				}}
			/>
>>>>>>> d754f2fe
		</PropertiesPanelRoot>
	);
}<|MERGE_RESOLUTION|>--- conflicted
+++ resolved
@@ -44,20 +44,15 @@
 
 	const uiState = useMemo(() => data.ui.nodeState[node.id], [data, node.id]);
 
-<<<<<<< HEAD
-	// Use keyboard shortcuts hook with generate callback
 	useKeyboardShortcuts({
 		onGenerate: () => {
 			if (!isGenerating) {
-				generateText();
+				generateImage();
 			}
 		},
 	});
 
-	const generateText = useCallback(() => {
-=======
 	const generateImage = useCallback(() => {
->>>>>>> d754f2fe
 		if (usageLimitsReached) {
 			error("Please upgrade your plan to continue using this feature.");
 			return;
@@ -200,16 +195,6 @@
 					</PropertiesPanelContent>
 				</Panel>
 			</PanelGroup>
-<<<<<<< HEAD
-=======
-			<KeyboardShortcuts
-				generate={() => {
-					if (!isGenerating) {
-						generateImage();
-					}
-				}}
-			/>
->>>>>>> d754f2fe
 		</PropertiesPanelRoot>
 	);
 }