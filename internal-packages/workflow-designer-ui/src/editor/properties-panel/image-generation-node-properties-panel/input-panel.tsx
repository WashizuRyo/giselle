--- conflicted
+++ resolved
@@ -22,12 +22,7 @@
 	useMemo,
 	useState,
 } from "react";
-import {
-	GeneratedContentIcon,
-	GitHubIcon,
-	PdfFileIcon,
-	PromptIcon,
-} from "../../../icons";
+import { GeneratedContentIcon, PdfFileIcon, PromptIcon } from "../../../icons";
 import { EmptyState } from "../../../ui/empty-state";
 import {
 	type Source,
@@ -510,24 +505,10 @@
 										/>
 									);
 								case "github":
-<<<<<<< HEAD
-									return (
-										<SourceListItem
-											icon={
-												<GitHubIcon className="size-[24px] text-white-900" />
-											}
-											key={source.connection.id}
-											title={`${source.node.name ?? "GitHub"} / ${source.output.label}`}
-											subtitle={"todo"}
-											onRemove={() => handleRemove(source.connection)}
-										/>
-									);
+									throw new Error("github node is deprecated");
 								case "vectorStore":
 									// vector store node can not be connected directly
 									break;
-=======
-									throw new Error("github node is deprecated");
->>>>>>> be8eab27
 								default: {
 									const _exhaustiveCheck: never = source.node.content.type;
 									throw new Error(`Unhandled source type: ${_exhaustiveCheck}`);
