# giselle


## Summary
<<<<<<< HEAD
* 856 MIT
* 187 Apache 2.0
=======
* 860 MIT
* 189 Apache 2.0
>>>>>>> 6d9d592e
* 46 ISC
* 27 New BSD
* 13 Simplified BSD
* 5 BlueOak-1.0.0
* 2 MIT OR Apache-2.0
* 2 MIT-0
* 2 Mozilla Public License 2.0
* 1 BSD
* 1 (MIT OR CC0-1.0)
* 1 BSD Zero Clause License
* 1 Unknown
* 1 (WTFPL OR MIT)
* 1 (AFL-2.1 OR BSD-3-Clause)
* 1 The Unlicense
* 1 CC-BY-4.0
* 1 Python-2.0
* 1 LGPL-3.0-or-later



## Items


<a name="@0no-co/graphql.web"></a>
### @0no-co/graphql.web v1.1.2
#### 

##### Paths
* /home/runner/work/giselle/giselle

<a href="http://opensource.org/licenses/mit-license">MIT</a> permitted



<a name="@0no-co/graphqlsp"></a>
### @0no-co/graphqlsp v1.12.16
#### 

##### Paths
* /home/runner/work/giselle/giselle

<a href="http://opensource.org/licenses/mit-license">MIT</a> permitted



<a name="@ai-sdk/anthropic"></a>
### @ai-sdk/anthropic v2.0.17
#### 

##### Paths
* /home/runner/work/giselle/giselle

<a href="http://www.apache.org/licenses/LICENSE-2.0.txt">Apache 2.0</a> permitted



<a name="@ai-sdk/fal"></a>
### @ai-sdk/fal v1.0.13
#### 

##### Paths
* /home/runner/work/giselle/giselle

<a href="http://www.apache.org/licenses/LICENSE-2.0.txt">Apache 2.0</a> permitted



<a name="@ai-sdk/gateway"></a>
### @ai-sdk/gateway v1.0.23
#### 

##### Paths
* /home/runner/work/giselle/giselle

<a href="http://www.apache.org/licenses/LICENSE-2.0.txt">Apache 2.0</a> permitted



<a name="@ai-sdk/google"></a>
### @ai-sdk/google v2.0.14
#### 

##### Paths
* /home/runner/work/giselle/giselle

<a href="http://www.apache.org/licenses/LICENSE-2.0.txt">Apache 2.0</a> permitted



<a name="@ai-sdk/google-vertex"></a>
### @ai-sdk/google-vertex v3.0.27
#### 

##### Paths
* /home/runner/work/giselle/giselle

<a href="http://www.apache.org/licenses/LICENSE-2.0.txt">Apache 2.0</a> permitted



<a name="@ai-sdk/openai"></a>
### @ai-sdk/openai v2.0.30
#### 

##### Paths
* /home/runner/work/giselle/giselle

<a href="http://www.apache.org/licenses/LICENSE-2.0.txt">Apache 2.0</a> permitted



<a name="@ai-sdk/perplexity"></a>
### @ai-sdk/perplexity v2.0.9
#### 

##### Paths
* /home/runner/work/giselle/giselle

<a href="http://www.apache.org/licenses/LICENSE-2.0.txt">Apache 2.0</a> permitted



<a name="@ai-sdk/provider"></a>
### @ai-sdk/provider v2.0.0
#### 

##### Paths
* /home/runner/work/giselle/giselle

<a href="http://www.apache.org/licenses/LICENSE-2.0.txt">Apache 2.0</a> permitted



<a name="@ai-sdk/provider-utils"></a>
### @ai-sdk/provider-utils v3.0.9
#### 

##### Paths
* /home/runner/work/giselle/giselle

<a href="http://www.apache.org/licenses/LICENSE-2.0.txt">Apache 2.0</a> permitted



<a name="@alloc/quick-lru"></a>
### @alloc/quick-lru v5.2.0
#### 

##### Paths
* /home/runner/work/giselle/giselle

<a href="http://opensource.org/licenses/mit-license">MIT</a> permitted



<a name="@ampproject/remapping"></a>
### @ampproject/remapping v2.3.0
#### 

##### Paths
* /home/runner/work/giselle/giselle

<a href="http://www.apache.org/licenses/LICENSE-2.0.txt">Apache 2.0</a> permitted



<a name="@asamuzakjp/css-color"></a>
### @asamuzakjp/css-color v3.1.5
#### 

##### Paths
* /home/runner/work/giselle/giselle

<a href="http://opensource.org/licenses/mit-license">MIT</a> permitted



<a name="@aws-crypto/crc32"></a>
### @aws-crypto/crc32 v5.2.0
#### 

##### Paths
* /home/runner/work/giselle/giselle

<a href="http://www.apache.org/licenses/LICENSE-2.0.txt">Apache 2.0</a> permitted



<a name="@aws-crypto/crc32c"></a>
### @aws-crypto/crc32c v5.2.0
#### 

##### Paths
* /home/runner/work/giselle/giselle

<a href="http://www.apache.org/licenses/LICENSE-2.0.txt">Apache 2.0</a> permitted



<a name="@aws-crypto/sha1-browser"></a>
### @aws-crypto/sha1-browser v5.2.0
#### 

##### Paths
* /home/runner/work/giselle/giselle

<a href="http://www.apache.org/licenses/LICENSE-2.0.txt">Apache 2.0</a> permitted



<a name="@aws-crypto/sha256-browser"></a>
### @aws-crypto/sha256-browser v5.2.0
#### 

##### Paths
* /home/runner/work/giselle/giselle

<a href="http://www.apache.org/licenses/LICENSE-2.0.txt">Apache 2.0</a> permitted



<a name="@aws-crypto/sha256-js"></a>
### @aws-crypto/sha256-js v5.2.0
#### 

##### Paths
* /home/runner/work/giselle/giselle

<a href="http://www.apache.org/licenses/LICENSE-2.0.txt">Apache 2.0</a> permitted



<a name="@aws-crypto/supports-web-crypto"></a>
### @aws-crypto/supports-web-crypto v5.2.0
#### 

##### Paths
* /home/runner/work/giselle/giselle

<a href="http://www.apache.org/licenses/LICENSE-2.0.txt">Apache 2.0</a> permitted



<a name="@aws-crypto/util"></a>
### @aws-crypto/util v5.2.0
#### 

##### Paths
* /home/runner/work/giselle/giselle

<a href="http://www.apache.org/licenses/LICENSE-2.0.txt">Apache 2.0</a> permitted



<a name="@aws-sdk/client-s3"></a>
### @aws-sdk/client-s3 v3.842.0
#### 

##### Paths
* /home/runner/work/giselle/giselle

<a href="http://www.apache.org/licenses/LICENSE-2.0.txt">Apache 2.0</a> permitted



<a name="@aws-sdk/client-sso"></a>
### @aws-sdk/client-sso v3.840.0
#### 

##### Paths
* /home/runner/work/giselle/giselle

<a href="http://www.apache.org/licenses/LICENSE-2.0.txt">Apache 2.0</a> permitted



<a name="@aws-sdk/core"></a>
### @aws-sdk/core v3.840.0
#### 

##### Paths
* /home/runner/work/giselle/giselle

<a href="http://www.apache.org/licenses/LICENSE-2.0.txt">Apache 2.0</a> permitted



<a name="@aws-sdk/credential-provider-env"></a>
### @aws-sdk/credential-provider-env v3.840.0
#### 

##### Paths
* /home/runner/work/giselle/giselle

<a href="http://www.apache.org/licenses/LICENSE-2.0.txt">Apache 2.0</a> permitted



<a name="@aws-sdk/credential-provider-http"></a>
### @aws-sdk/credential-provider-http v3.840.0
#### 

##### Paths
* /home/runner/work/giselle/giselle

<a href="http://www.apache.org/licenses/LICENSE-2.0.txt">Apache 2.0</a> permitted



<a name="@aws-sdk/credential-provider-ini"></a>
### @aws-sdk/credential-provider-ini v3.840.0
#### 

##### Paths
* /home/runner/work/giselle/giselle

<a href="http://www.apache.org/licenses/LICENSE-2.0.txt">Apache 2.0</a> permitted



<a name="@aws-sdk/credential-provider-node"></a>
### @aws-sdk/credential-provider-node v3.840.0
#### 

##### Paths
* /home/runner/work/giselle/giselle

<a href="http://www.apache.org/licenses/LICENSE-2.0.txt">Apache 2.0</a> permitted



<a name="@aws-sdk/credential-provider-process"></a>
### @aws-sdk/credential-provider-process v3.840.0
#### 

##### Paths
* /home/runner/work/giselle/giselle

<a href="http://www.apache.org/licenses/LICENSE-2.0.txt">Apache 2.0</a> permitted



<a name="@aws-sdk/credential-provider-sso"></a>
### @aws-sdk/credential-provider-sso v3.840.0
#### 

##### Paths
* /home/runner/work/giselle/giselle

<a href="http://www.apache.org/licenses/LICENSE-2.0.txt">Apache 2.0</a> permitted



<a name="@aws-sdk/credential-provider-web-identity"></a>
### @aws-sdk/credential-provider-web-identity v3.840.0
#### 

##### Paths
* /home/runner/work/giselle/giselle

<a href="http://www.apache.org/licenses/LICENSE-2.0.txt">Apache 2.0</a> permitted



<a name="@aws-sdk/middleware-bucket-endpoint"></a>
### @aws-sdk/middleware-bucket-endpoint v3.840.0
#### 

##### Paths
* /home/runner/work/giselle/giselle

<a href="http://www.apache.org/licenses/LICENSE-2.0.txt">Apache 2.0</a> permitted



<a name="@aws-sdk/middleware-expect-continue"></a>
### @aws-sdk/middleware-expect-continue v3.840.0
#### 

##### Paths
* /home/runner/work/giselle/giselle

<a href="http://www.apache.org/licenses/LICENSE-2.0.txt">Apache 2.0</a> permitted



<a name="@aws-sdk/middleware-flexible-checksums"></a>
### @aws-sdk/middleware-flexible-checksums v3.840.0
#### 

##### Paths
* /home/runner/work/giselle/giselle

<a href="http://www.apache.org/licenses/LICENSE-2.0.txt">Apache 2.0</a> permitted



<a name="@aws-sdk/middleware-host-header"></a>
### @aws-sdk/middleware-host-header v3.840.0
#### 

##### Paths
* /home/runner/work/giselle/giselle

<a href="http://www.apache.org/licenses/LICENSE-2.0.txt">Apache 2.0</a> permitted



<a name="@aws-sdk/middleware-location-constraint"></a>
### @aws-sdk/middleware-location-constraint v3.840.0
#### 

##### Paths
* /home/runner/work/giselle/giselle

<a href="http://www.apache.org/licenses/LICENSE-2.0.txt">Apache 2.0</a> permitted



<a name="@aws-sdk/middleware-logger"></a>
### @aws-sdk/middleware-logger v3.840.0
#### 

##### Paths
* /home/runner/work/giselle/giselle

<a href="http://www.apache.org/licenses/LICENSE-2.0.txt">Apache 2.0</a> permitted



<a name="@aws-sdk/middleware-recursion-detection"></a>
### @aws-sdk/middleware-recursion-detection v3.840.0
#### 

##### Paths
* /home/runner/work/giselle/giselle

<a href="http://www.apache.org/licenses/LICENSE-2.0.txt">Apache 2.0</a> permitted



<a name="@aws-sdk/middleware-sdk-s3"></a>
### @aws-sdk/middleware-sdk-s3 v3.840.0
#### 

##### Paths
* /home/runner/work/giselle/giselle

<a href="http://www.apache.org/licenses/LICENSE-2.0.txt">Apache 2.0</a> permitted



<a name="@aws-sdk/middleware-ssec"></a>
### @aws-sdk/middleware-ssec v3.840.0
#### 

##### Paths
* /home/runner/work/giselle/giselle

<a href="http://www.apache.org/licenses/LICENSE-2.0.txt">Apache 2.0</a> permitted



<a name="@aws-sdk/middleware-user-agent"></a>
### @aws-sdk/middleware-user-agent v3.840.0
#### 

##### Paths
* /home/runner/work/giselle/giselle

<a href="http://www.apache.org/licenses/LICENSE-2.0.txt">Apache 2.0</a> permitted



<a name="@aws-sdk/nested-clients"></a>
### @aws-sdk/nested-clients v3.840.0
#### 

##### Paths
* /home/runner/work/giselle/giselle

<a href="http://www.apache.org/licenses/LICENSE-2.0.txt">Apache 2.0</a> permitted



<a name="@aws-sdk/region-config-resolver"></a>
### @aws-sdk/region-config-resolver v3.840.0
#### 

##### Paths
* /home/runner/work/giselle/giselle

<a href="http://www.apache.org/licenses/LICENSE-2.0.txt">Apache 2.0</a> permitted



<a name="@aws-sdk/signature-v4-multi-region"></a>
### @aws-sdk/signature-v4-multi-region v3.840.0
#### 

##### Paths
* /home/runner/work/giselle/giselle

<a href="http://www.apache.org/licenses/LICENSE-2.0.txt">Apache 2.0</a> permitted



<a name="@aws-sdk/token-providers"></a>
### @aws-sdk/token-providers v3.840.0
#### 

##### Paths
* /home/runner/work/giselle/giselle

<a href="http://www.apache.org/licenses/LICENSE-2.0.txt">Apache 2.0</a> permitted



<a name="@aws-sdk/types"></a>
### @aws-sdk/types v3.840.0
#### 

##### Paths
* /home/runner/work/giselle/giselle

<a href="http://www.apache.org/licenses/LICENSE-2.0.txt">Apache 2.0</a> permitted



<a name="@aws-sdk/util-arn-parser"></a>
### @aws-sdk/util-arn-parser v3.804.0
#### 

##### Paths
* /home/runner/work/giselle/giselle

<a href="http://www.apache.org/licenses/LICENSE-2.0.txt">Apache 2.0</a> permitted



<a name="@aws-sdk/util-endpoints"></a>
### @aws-sdk/util-endpoints v3.840.0
#### 

##### Paths
* /home/runner/work/giselle/giselle

<a href="http://www.apache.org/licenses/LICENSE-2.0.txt">Apache 2.0</a> permitted



<a name="@aws-sdk/util-locate-window"></a>
### @aws-sdk/util-locate-window v3.804.0
#### 

##### Paths
* /home/runner/work/giselle/giselle

<a href="http://www.apache.org/licenses/LICENSE-2.0.txt">Apache 2.0</a> permitted



<a name="@aws-sdk/util-user-agent-browser"></a>
### @aws-sdk/util-user-agent-browser v3.840.0
#### 

##### Paths
* /home/runner/work/giselle/giselle

<a href="http://www.apache.org/licenses/LICENSE-2.0.txt">Apache 2.0</a> permitted



<a name="@aws-sdk/util-user-agent-node"></a>
### @aws-sdk/util-user-agent-node v3.840.0
#### 

##### Paths
* /home/runner/work/giselle/giselle

<a href="http://www.apache.org/licenses/LICENSE-2.0.txt">Apache 2.0</a> permitted



<a name="@aws-sdk/xml-builder"></a>
### @aws-sdk/xml-builder v3.821.0
#### 

##### Paths
* /home/runner/work/giselle/giselle

<a href="http://www.apache.org/licenses/LICENSE-2.0.txt">Apache 2.0</a> permitted



<a name="@babel/code-frame"></a>
### @babel/code-frame v7.26.2
#### 

##### Paths
* /home/runner/work/giselle/giselle

<a href="http://opensource.org/licenses/mit-license">MIT</a> permitted



<a name="@babel/compat-data"></a>
### @babel/compat-data v7.26.5
#### 

##### Paths
* /home/runner/work/giselle/giselle

<a href="http://opensource.org/licenses/mit-license">MIT</a> permitted



<a name="@babel/core"></a>
### @babel/core v7.26.7
#### 

##### Paths
* /home/runner/work/giselle/giselle

<a href="http://opensource.org/licenses/mit-license">MIT</a> permitted



<a name="@babel/generator"></a>
### @babel/generator v7.26.5
#### 

##### Paths
* /home/runner/work/giselle/giselle

<a href="http://opensource.org/licenses/mit-license">MIT</a> permitted



<a name="@babel/helper-compilation-targets"></a>
### @babel/helper-compilation-targets v7.26.5
#### 

##### Paths
* /home/runner/work/giselle/giselle

<a href="http://opensource.org/licenses/mit-license">MIT</a> permitted



<a name="@babel/helper-module-imports"></a>
### @babel/helper-module-imports v7.25.9
#### 

##### Paths
* /home/runner/work/giselle/giselle

<a href="http://opensource.org/licenses/mit-license">MIT</a> permitted



<a name="@babel/helper-module-transforms"></a>
### @babel/helper-module-transforms v7.26.0
#### 

##### Paths
* /home/runner/work/giselle/giselle

<a href="http://opensource.org/licenses/mit-license">MIT</a> permitted



<a name="@babel/helper-string-parser"></a>
### @babel/helper-string-parser v7.25.9
#### 

##### Paths
* /home/runner/work/giselle/giselle

<a href="http://opensource.org/licenses/mit-license">MIT</a> permitted



<a name="@babel/helper-validator-identifier"></a>
### @babel/helper-validator-identifier v7.25.9
#### 

##### Paths
* /home/runner/work/giselle/giselle

<a href="http://opensource.org/licenses/mit-license">MIT</a> permitted



<a name="@babel/helper-validator-option"></a>
### @babel/helper-validator-option v7.25.9
#### 

##### Paths
* /home/runner/work/giselle/giselle

<a href="http://opensource.org/licenses/mit-license">MIT</a> permitted



<a name="@babel/helpers"></a>
### @babel/helpers v7.26.7
#### 

##### Paths
* /home/runner/work/giselle/giselle

<a href="http://opensource.org/licenses/mit-license">MIT</a> permitted



<a name="@babel/parser"></a>
### @babel/parser v7.26.7
#### 

##### Paths
* /home/runner/work/giselle/giselle

<a href="http://opensource.org/licenses/mit-license">MIT</a> permitted



<a name="@babel/runtime"></a>
### @babel/runtime v7.26.9
#### 

##### Paths
* /home/runner/work/giselle/giselle

<a href="http://opensource.org/licenses/mit-license">MIT</a> permitted



<a name="@babel/template"></a>
### @babel/template v7.25.9
#### 

##### Paths
* /home/runner/work/giselle/giselle

<a href="http://opensource.org/licenses/mit-license">MIT</a> permitted



<a name="@babel/traverse"></a>
### @babel/traverse v7.26.7
#### 

##### Paths
* /home/runner/work/giselle/giselle

<a href="http://opensource.org/licenses/mit-license">MIT</a> permitted



<a name="@babel/types"></a>
### @babel/types v7.26.7
#### 

##### Paths
* /home/runner/work/giselle/giselle

<a href="http://opensource.org/licenses/mit-license">MIT</a> permitted



<a name="@biomejs/biome"></a>
### @biomejs/biome v2.0.6
#### 

##### Paths
* /home/runner/work/giselle/giselle

MIT OR Apache-2.0 permitted



<a name="@biomejs/cli-linux-x64"></a>
### @biomejs/cli-linux-x64 v2.0.6
#### 

##### Paths
* /home/runner/work/giselle/giselle

MIT OR Apache-2.0 permitted



<a name="@bugsnag/cuid"></a>
### @bugsnag/cuid v3.2.1
#### 

##### Paths
* /home/runner/work/giselle/giselle

<a href="http://opensource.org/licenses/mit-license">MIT</a> permitted



<a name="@changesets/apply-release-plan"></a>
### @changesets/apply-release-plan v7.0.10
#### 

##### Paths
* /home/runner/work/giselle/giselle

<a href="http://opensource.org/licenses/mit-license">MIT</a> permitted



<a name="@changesets/assemble-release-plan"></a>
### @changesets/assemble-release-plan v6.0.6
#### 

##### Paths
* /home/runner/work/giselle/giselle

<a href="http://opensource.org/licenses/mit-license">MIT</a> permitted



<a name="@changesets/changelog-git"></a>
### @changesets/changelog-git v0.2.1
#### 

##### Paths
* /home/runner/work/giselle/giselle

<a href="http://opensource.org/licenses/mit-license">MIT</a> permitted



<a name="@changesets/cli"></a>
### @changesets/cli v2.28.1
#### 

##### Paths
* /home/runner/work/giselle/giselle

<a href="http://opensource.org/licenses/mit-license">MIT</a> permitted



<a name="@changesets/config"></a>
### @changesets/config v3.1.1
#### 

##### Paths
* /home/runner/work/giselle/giselle

<a href="http://opensource.org/licenses/mit-license">MIT</a> permitted



<a name="@changesets/errors"></a>
### @changesets/errors v0.2.0
#### 

##### Paths
* /home/runner/work/giselle/giselle

<a href="http://opensource.org/licenses/mit-license">MIT</a> permitted



<a name="@changesets/get-dependents-graph"></a>
### @changesets/get-dependents-graph v2.1.3
#### 

##### Paths
* /home/runner/work/giselle/giselle

<a href="http://opensource.org/licenses/mit-license">MIT</a> permitted



<a name="@changesets/get-release-plan"></a>
### @changesets/get-release-plan v4.0.8
#### 

##### Paths
* /home/runner/work/giselle/giselle

<a href="http://opensource.org/licenses/mit-license">MIT</a> permitted



<a name="@changesets/get-version-range-type"></a>
### @changesets/get-version-range-type v0.4.0
#### 

##### Paths
* /home/runner/work/giselle/giselle

<a href="http://opensource.org/licenses/mit-license">MIT</a> permitted



<a name="@changesets/git"></a>
### @changesets/git v3.0.2
#### 

##### Paths
* /home/runner/work/giselle/giselle

<a href="http://opensource.org/licenses/mit-license">MIT</a> permitted



<a name="@changesets/logger"></a>
### @changesets/logger v0.1.1
#### 

##### Paths
* /home/runner/work/giselle/giselle

<a href="http://opensource.org/licenses/mit-license">MIT</a> permitted



<a name="@changesets/parse"></a>
### @changesets/parse v0.4.1
#### 

##### Paths
* /home/runner/work/giselle/giselle

<a href="http://opensource.org/licenses/mit-license">MIT</a> permitted



<a name="@changesets/pre"></a>
### @changesets/pre v2.0.2
#### 

##### Paths
* /home/runner/work/giselle/giselle

<a href="http://opensource.org/licenses/mit-license">MIT</a> permitted



<a name="@changesets/read"></a>
### @changesets/read v0.6.3
#### 

##### Paths
* /home/runner/work/giselle/giselle

<a href="http://opensource.org/licenses/mit-license">MIT</a> permitted



<a name="@changesets/should-skip-package"></a>
### @changesets/should-skip-package v0.1.2
#### 

##### Paths
* /home/runner/work/giselle/giselle

<a href="http://opensource.org/licenses/mit-license">MIT</a> permitted



<a name="@changesets/types"></a>
### @changesets/types v4.1.0
#### 

##### Paths
* /home/runner/work/giselle/giselle

<a href="http://opensource.org/licenses/mit-license">MIT</a> permitted



<a name="@changesets/write"></a>
### @changesets/write v0.4.0
#### 

##### Paths
* /home/runner/work/giselle/giselle

<a href="http://opensource.org/licenses/mit-license">MIT</a> permitted



<a name="@csstools/color-helpers"></a>
### @csstools/color-helpers v5.0.2
#### 

##### Paths
* /home/runner/work/giselle/giselle

MIT-0 permitted



<a name="@csstools/css-calc"></a>
### @csstools/css-calc v2.1.3
#### 

##### Paths
* /home/runner/work/giselle/giselle

<a href="http://opensource.org/licenses/mit-license">MIT</a> permitted



<a name="@csstools/css-color-parser"></a>
### @csstools/css-color-parser v3.0.9
#### 

##### Paths
* /home/runner/work/giselle/giselle

<a href="http://opensource.org/licenses/mit-license">MIT</a> permitted



<a name="@csstools/css-parser-algorithms"></a>
### @csstools/css-parser-algorithms v3.0.4
#### 

##### Paths
* /home/runner/work/giselle/giselle

<a href="http://opensource.org/licenses/mit-license">MIT</a> permitted



<a name="@csstools/css-tokenizer"></a>
### @csstools/css-tokenizer v3.0.3
#### 

##### Paths
* /home/runner/work/giselle/giselle

<a href="http://opensource.org/licenses/mit-license">MIT</a> permitted



<a name="@discoveryjs/json-ext"></a>
### @discoveryjs/json-ext v0.5.7
#### 

##### Paths
* /home/runner/work/giselle/giselle

<a href="http://opensource.org/licenses/mit-license">MIT</a> permitted



<a name="@drizzle-team/brocli"></a>
### @drizzle-team/brocli v0.10.2
#### 

##### Paths
* /home/runner/work/giselle/giselle

<a href="http://www.apache.org/licenses/LICENSE-2.0.txt">Apache 2.0</a> permitted



<a name="@edge-runtime/cookies"></a>
### @edge-runtime/cookies v5.0.2
#### 

##### Paths
* /home/runner/work/giselle/giselle

<a href="http://opensource.org/licenses/mit-license">MIT</a> permitted



<a name="@electric-sql/client"></a>
### @electric-sql/client v1.0.10
#### 

##### Paths
* /home/runner/work/giselle/giselle

<a href="http://www.apache.org/licenses/LICENSE-2.0.txt">Apache 2.0</a> permitted



<a name="@embedpdf/pdfium"></a>
### @embedpdf/pdfium v1.2.1
#### 

##### Paths
* /home/runner/work/giselle/giselle

<a href="http://opensource.org/licenses/mit-license">MIT</a> permitted



<a name="@esbuild-kit/core-utils"></a>
### @esbuild-kit/core-utils v3.3.2
#### 

##### Paths
* /home/runner/work/giselle/giselle

<a href="http://opensource.org/licenses/mit-license">MIT</a> permitted



<a name="@esbuild-kit/esm-loader"></a>
### @esbuild-kit/esm-loader v2.6.5
#### 

##### Paths
* /home/runner/work/giselle/giselle

<a href="http://opensource.org/licenses/mit-license">MIT</a> permitted



<a name="@esbuild/linux-x64"></a>
### @esbuild/linux-x64 v0.18.20
#### 

##### Paths
* /home/runner/work/giselle/giselle

<a href="http://opensource.org/licenses/mit-license">MIT</a> permitted



<a name="@fastify/busboy"></a>
### @fastify/busboy v2.1.1
#### 

##### Paths
* /home/runner/work/giselle/giselle

<a href="http://opensource.org/licenses/mit-license">MIT</a> permitted



<a name="@floating-ui/core"></a>
### @floating-ui/core v1.6.9
#### 

##### Paths
* /home/runner/work/giselle/giselle

<a href="http://opensource.org/licenses/mit-license">MIT</a> permitted



<a name="@floating-ui/dom"></a>
### @floating-ui/dom v1.6.13
#### 

##### Paths
* /home/runner/work/giselle/giselle

<a href="http://opensource.org/licenses/mit-license">MIT</a> permitted



<a name="@floating-ui/react-dom"></a>
### @floating-ui/react-dom v2.1.2
#### 

##### Paths
* /home/runner/work/giselle/giselle

<a href="http://opensource.org/licenses/mit-license">MIT</a> permitted



<a name="@floating-ui/utils"></a>
### @floating-ui/utils v0.2.9
#### 

##### Paths
* /home/runner/work/giselle/giselle

<a href="http://opensource.org/licenses/mit-license">MIT</a> permitted



<a name="@google-cloud/precise-date"></a>
### @google-cloud/precise-date v4.0.0
#### 

##### Paths
* /home/runner/work/giselle/giselle

<a href="http://www.apache.org/licenses/LICENSE-2.0.txt">Apache 2.0</a> permitted



<a name="@gql.tada/cli-utils"></a>
### @gql.tada/cli-utils v1.6.3
#### 

##### Paths
* /home/runner/work/giselle/giselle

<a href="http://opensource.org/licenses/mit-license">MIT</a> permitted



<a name="@gql.tada/internal"></a>
### @gql.tada/internal v1.0.8
#### 

##### Paths
* /home/runner/work/giselle/giselle

<a href="http://opensource.org/licenses/mit-license">MIT</a> permitted



<a name="@grpc/grpc-js"></a>
### @grpc/grpc-js v1.12.5
#### 

##### Paths
* /home/runner/work/giselle/giselle

<a href="http://www.apache.org/licenses/LICENSE-2.0.txt">Apache 2.0</a> permitted



<a name="@grpc/proto-loader"></a>
### @grpc/proto-loader v0.7.13
#### 

##### Paths
* /home/runner/work/giselle/giselle

<a href="http://www.apache.org/licenses/LICENSE-2.0.txt">Apache 2.0</a> permitted



<a name="@icons-pack/react-simple-icons"></a>
### @icons-pack/react-simple-icons v10.0.0
#### 

##### Paths
* /home/runner/work/giselle/giselle

<a href="http://opensource.org/licenses/mit-license">MIT</a> permitted



<a name="@img/sharp-libvips-linux-x64"></a>
### @img/sharp-libvips-linux-x64 v1.2.0
#### 

##### Paths
* /home/runner/work/giselle/giselle

LGPL-3.0-or-later permitted



<a name="@img/sharp-linux-x64"></a>
### @img/sharp-linux-x64 v0.34.3
#### 

##### Paths
* /home/runner/work/giselle/giselle

<a href="http://www.apache.org/licenses/LICENSE-2.0.txt">Apache 2.0</a> permitted



<a name="@isaacs/cliui"></a>
### @isaacs/cliui v8.0.2
#### 

##### Paths
* /home/runner/work/giselle/giselle

<a href="http://en.wikipedia.org/wiki/ISC_license">ISC</a> permitted



<a name="@isaacs/fs-minipass"></a>
### @isaacs/fs-minipass v4.0.1
#### 

##### Paths
* /home/runner/work/giselle/giselle

<a href="http://en.wikipedia.org/wiki/ISC_license">ISC</a> permitted



<a name="@jridgewell/gen-mapping"></a>
### @jridgewell/gen-mapping v0.3.13
#### 

##### Paths
* /home/runner/work/giselle/giselle

<a href="http://opensource.org/licenses/mit-license">MIT</a> permitted



<a name="@jridgewell/resolve-uri"></a>
### @jridgewell/resolve-uri v3.1.2
#### 

##### Paths
* /home/runner/work/giselle/giselle

<a href="http://opensource.org/licenses/mit-license">MIT</a> permitted



<a name="@jridgewell/source-map"></a>
### @jridgewell/source-map v0.3.11
#### 

##### Paths
* /home/runner/work/giselle/giselle

<a href="http://opensource.org/licenses/mit-license">MIT</a> permitted



<a name="@jridgewell/sourcemap-codec"></a>
### @jridgewell/sourcemap-codec v1.5.5
#### 

##### Paths
* /home/runner/work/giselle/giselle

<a href="http://opensource.org/licenses/mit-license">MIT</a> permitted



<a name="@jridgewell/trace-mapping"></a>
### @jridgewell/trace-mapping v0.3.31
#### 

##### Paths
* /home/runner/work/giselle/giselle

<a href="http://opensource.org/licenses/mit-license">MIT</a> permitted



<a name="@js-sdsl/ordered-map"></a>
### @js-sdsl/ordered-map v4.4.2
#### 

##### Paths
* /home/runner/work/giselle/giselle

<a href="http://opensource.org/licenses/mit-license">MIT</a> permitted



<a name="@jsonhero/path"></a>
### @jsonhero/path v1.0.21
#### 

##### Paths
* /home/runner/work/giselle/giselle

<a href="http://opensource.org/licenses/mit-license">MIT</a> permitted



<a name="@manypkg/find-root"></a>
### @manypkg/find-root v1.1.0
#### 

##### Paths
* /home/runner/work/giselle/giselle

<a href="http://opensource.org/licenses/mit-license">MIT</a> permitted



<a name="@manypkg/get-packages"></a>
### @manypkg/get-packages v1.1.3
#### 

##### Paths
* /home/runner/work/giselle/giselle

<a href="http://opensource.org/licenses/mit-license">MIT</a> permitted



<a name="@microsoft/fetch-event-source"></a>
### @microsoft/fetch-event-source v2.0.1
#### 

##### Paths
* /home/runner/work/giselle/giselle

<a href="http://opensource.org/licenses/mit-license">MIT</a> permitted



<a name="@mixmark-io/domino"></a>
### @mixmark-io/domino v2.2.0
#### 

##### Paths
* /home/runner/work/giselle/giselle

<a href="http://opensource.org/licenses/bsd-license">Simplified BSD</a> permitted



<a name="@neondatabase/serverless"></a>
### @neondatabase/serverless v0.9.5
#### 

##### Paths
* /home/runner/work/giselle/giselle

<a href="http://opensource.org/licenses/mit-license">MIT</a> permitted



<a name="@next/bundle-analyzer"></a>
### @next/bundle-analyzer v15.3.4
#### 

##### Paths
* /home/runner/work/giselle/giselle

<a href="http://opensource.org/licenses/mit-license">MIT</a> permitted



<a name="@next/env"></a>
### @next/env v15.5.2
#### 

##### Paths
* /home/runner/work/giselle/giselle

<a href="http://opensource.org/licenses/mit-license">MIT</a> permitted



<a name="@next/swc-linux-x64-gnu"></a>
### @next/swc-linux-x64-gnu v15.5.2
#### 

##### Paths
* /home/runner/work/giselle/giselle

<a href="http://opensource.org/licenses/mit-license">MIT</a> permitted



<a name="@next/third-parties"></a>
### @next/third-parties v15.5.2
#### 

##### Paths
* /home/runner/work/giselle/giselle

<a href="http://opensource.org/licenses/mit-license">MIT</a> permitted



<a name="@noble/hashes"></a>
### @noble/hashes v1.7.1
#### 

##### Paths
* /home/runner/work/giselle/giselle

<a href="http://opensource.org/licenses/mit-license">MIT</a> permitted



<a name="@nodelib/fs.scandir"></a>
### @nodelib/fs.scandir v2.1.5
#### 

##### Paths
* /home/runner/work/giselle/giselle

<a href="http://opensource.org/licenses/mit-license">MIT</a> permitted



<a name="@nodelib/fs.stat"></a>
### @nodelib/fs.stat v2.0.5
#### 

##### Paths
* /home/runner/work/giselle/giselle

<a href="http://opensource.org/licenses/mit-license">MIT</a> permitted



<a name="@nodelib/fs.walk"></a>
### @nodelib/fs.walk v1.2.8
#### 

##### Paths
* /home/runner/work/giselle/giselle

<a href="http://opensource.org/licenses/mit-license">MIT</a> permitted



<a name="@octokit/auth-app"></a>
### @octokit/auth-app v8.0.1
#### 

##### Paths
* /home/runner/work/giselle/giselle

<a href="http://opensource.org/licenses/mit-license">MIT</a> permitted



<a name="@octokit/auth-oauth-app"></a>
### @octokit/auth-oauth-app v9.0.1
#### 

##### Paths
* /home/runner/work/giselle/giselle

<a href="http://opensource.org/licenses/mit-license">MIT</a> permitted



<a name="@octokit/auth-oauth-device"></a>
### @octokit/auth-oauth-device v8.0.1
#### 

##### Paths
* /home/runner/work/giselle/giselle

<a href="http://opensource.org/licenses/mit-license">MIT</a> permitted



<a name="@octokit/auth-oauth-user"></a>
### @octokit/auth-oauth-user v6.0.0
#### 

##### Paths
* /home/runner/work/giselle/giselle

<a href="http://opensource.org/licenses/mit-license">MIT</a> permitted



<a name="@octokit/auth-token"></a>
### @octokit/auth-token v6.0.0
#### 

##### Paths
* /home/runner/work/giselle/giselle

<a href="http://opensource.org/licenses/mit-license">MIT</a> permitted



<a name="@octokit/core"></a>
### @octokit/core v7.0.2
#### 

##### Paths
* /home/runner/work/giselle/giselle

<a href="http://opensource.org/licenses/mit-license">MIT</a> permitted



<a name="@octokit/endpoint"></a>
### @octokit/endpoint v11.0.0
#### 

##### Paths
* /home/runner/work/giselle/giselle

<a href="http://opensource.org/licenses/mit-license">MIT</a> permitted



<a name="@octokit/graphql"></a>
### @octokit/graphql v9.0.1
#### 

##### Paths
* /home/runner/work/giselle/giselle

<a href="http://opensource.org/licenses/mit-license">MIT</a> permitted



<a name="@octokit/oauth-authorization-url"></a>
### @octokit/oauth-authorization-url v8.0.0
#### 

##### Paths
* /home/runner/work/giselle/giselle

<a href="http://opensource.org/licenses/mit-license">MIT</a> permitted



<a name="@octokit/oauth-methods"></a>
### @octokit/oauth-methods v6.0.0
#### 

##### Paths
* /home/runner/work/giselle/giselle

<a href="http://opensource.org/licenses/mit-license">MIT</a> permitted



<a name="@octokit/openapi-types"></a>
### @octokit/openapi-types v25.1.0
#### 

##### Paths
* /home/runner/work/giselle/giselle

<a href="http://opensource.org/licenses/mit-license">MIT</a> permitted



<a name="@octokit/openapi-webhooks-types"></a>
### @octokit/openapi-webhooks-types v12.0.3
#### 

##### Paths
* /home/runner/work/giselle/giselle

<a href="http://opensource.org/licenses/mit-license">MIT</a> permitted



<a name="@octokit/request"></a>
### @octokit/request v10.0.2
#### 

##### Paths
* /home/runner/work/giselle/giselle

<a href="http://opensource.org/licenses/mit-license">MIT</a> permitted



<a name="@octokit/request-error"></a>
### @octokit/request-error v7.0.0
#### 

##### Paths
* /home/runner/work/giselle/giselle

<a href="http://opensource.org/licenses/mit-license">MIT</a> permitted



<a name="@octokit/types"></a>
### @octokit/types v14.1.0
#### 

##### Paths
* /home/runner/work/giselle/giselle

<a href="http://opensource.org/licenses/mit-license">MIT</a> permitted



<a name="@octokit/webhooks"></a>
### @octokit/webhooks v14.0.2
#### 

##### Paths
* /home/runner/work/giselle/giselle

<a href="http://opensource.org/licenses/mit-license">MIT</a> permitted



<a name="@octokit/webhooks-methods"></a>
### @octokit/webhooks-methods v6.0.0
#### 

##### Paths
* /home/runner/work/giselle/giselle

<a href="http://opensource.org/licenses/mit-license">MIT</a> permitted



<a name="@opentelemetry/api"></a>
### @opentelemetry/api v1.9.0
#### 

##### Paths
* /home/runner/work/giselle/giselle

<a href="http://www.apache.org/licenses/LICENSE-2.0.txt">Apache 2.0</a> permitted



<a name="@opentelemetry/api-logs"></a>
### @opentelemetry/api-logs v0.51.1
#### 

##### Paths
* /home/runner/work/giselle/giselle

<a href="http://www.apache.org/licenses/LICENSE-2.0.txt">Apache 2.0</a> permitted



<a name="@opentelemetry/context-async-hooks"></a>
### @opentelemetry/context-async-hooks v1.24.1
#### 

##### Paths
* /home/runner/work/giselle/giselle

<a href="http://www.apache.org/licenses/LICENSE-2.0.txt">Apache 2.0</a> permitted



<a name="@opentelemetry/core"></a>
### @opentelemetry/core v1.24.1
#### 

##### Paths
* /home/runner/work/giselle/giselle

<a href="http://www.apache.org/licenses/LICENSE-2.0.txt">Apache 2.0</a> permitted



<a name="@opentelemetry/exporter-logs-otlp-http"></a>
### @opentelemetry/exporter-logs-otlp-http v0.203.0
#### 

##### Paths
* /home/runner/work/giselle/giselle

<a href="http://www.apache.org/licenses/LICENSE-2.0.txt">Apache 2.0</a> permitted



<a name="@opentelemetry/exporter-trace-otlp-grpc"></a>
### @opentelemetry/exporter-trace-otlp-grpc v0.51.1
#### 

##### Paths
* /home/runner/work/giselle/giselle

<a href="http://www.apache.org/licenses/LICENSE-2.0.txt">Apache 2.0</a> permitted



<a name="@opentelemetry/exporter-trace-otlp-http"></a>
### @opentelemetry/exporter-trace-otlp-http v0.51.1
#### 

##### Paths
* /home/runner/work/giselle/giselle

<a href="http://www.apache.org/licenses/LICENSE-2.0.txt">Apache 2.0</a> permitted



<a name="@opentelemetry/exporter-trace-otlp-proto"></a>
### @opentelemetry/exporter-trace-otlp-proto v0.51.1
#### 

##### Paths
* /home/runner/work/giselle/giselle

<a href="http://www.apache.org/licenses/LICENSE-2.0.txt">Apache 2.0</a> permitted



<a name="@opentelemetry/exporter-zipkin"></a>
### @opentelemetry/exporter-zipkin v1.24.1
#### 

##### Paths
* /home/runner/work/giselle/giselle

<a href="http://www.apache.org/licenses/LICENSE-2.0.txt">Apache 2.0</a> permitted



<a name="@opentelemetry/instrumentation"></a>
### @opentelemetry/instrumentation v0.51.1
#### 

##### Paths
* /home/runner/work/giselle/giselle

<a href="http://www.apache.org/licenses/LICENSE-2.0.txt">Apache 2.0</a> permitted



<a name="@opentelemetry/instrumentation-amqplib"></a>
### @opentelemetry/instrumentation-amqplib v0.46.1
#### 

##### Paths
* /home/runner/work/giselle/giselle

<a href="http://www.apache.org/licenses/LICENSE-2.0.txt">Apache 2.0</a> permitted



<a name="@opentelemetry/instrumentation-connect"></a>
### @opentelemetry/instrumentation-connect v0.43.1
#### 

##### Paths
* /home/runner/work/giselle/giselle

<a href="http://www.apache.org/licenses/LICENSE-2.0.txt">Apache 2.0</a> permitted



<a name="@opentelemetry/instrumentation-dataloader"></a>
### @opentelemetry/instrumentation-dataloader v0.16.1
#### 

##### Paths
* /home/runner/work/giselle/giselle

<a href="http://www.apache.org/licenses/LICENSE-2.0.txt">Apache 2.0</a> permitted



<a name="@opentelemetry/instrumentation-express"></a>
### @opentelemetry/instrumentation-express v0.47.1
#### 

##### Paths
* /home/runner/work/giselle/giselle

<a href="http://www.apache.org/licenses/LICENSE-2.0.txt">Apache 2.0</a> permitted



<a name="@opentelemetry/instrumentation-fs"></a>
### @opentelemetry/instrumentation-fs v0.19.1
#### 

##### Paths
* /home/runner/work/giselle/giselle

<a href="http://www.apache.org/licenses/LICENSE-2.0.txt">Apache 2.0</a> permitted



<a name="@opentelemetry/instrumentation-generic-pool"></a>
### @opentelemetry/instrumentation-generic-pool v0.43.1
#### 

##### Paths
* /home/runner/work/giselle/giselle

<a href="http://www.apache.org/licenses/LICENSE-2.0.txt">Apache 2.0</a> permitted



<a name="@opentelemetry/instrumentation-graphql"></a>
### @opentelemetry/instrumentation-graphql v0.47.1
#### 

##### Paths
* /home/runner/work/giselle/giselle

<a href="http://www.apache.org/licenses/LICENSE-2.0.txt">Apache 2.0</a> permitted



<a name="@opentelemetry/instrumentation-hapi"></a>
### @opentelemetry/instrumentation-hapi v0.45.2
#### 

##### Paths
* /home/runner/work/giselle/giselle

<a href="http://www.apache.org/licenses/LICENSE-2.0.txt">Apache 2.0</a> permitted



<a name="@opentelemetry/instrumentation-http"></a>
### @opentelemetry/instrumentation-http v0.57.2
#### 

##### Paths
* /home/runner/work/giselle/giselle

<a href="http://www.apache.org/licenses/LICENSE-2.0.txt">Apache 2.0</a> permitted



<a name="@opentelemetry/instrumentation-ioredis"></a>
### @opentelemetry/instrumentation-ioredis v0.47.1
#### 

##### Paths
* /home/runner/work/giselle/giselle

<a href="http://www.apache.org/licenses/LICENSE-2.0.txt">Apache 2.0</a> permitted



<a name="@opentelemetry/instrumentation-kafkajs"></a>
### @opentelemetry/instrumentation-kafkajs v0.7.1
#### 

##### Paths
* /home/runner/work/giselle/giselle

<a href="http://www.apache.org/licenses/LICENSE-2.0.txt">Apache 2.0</a> permitted



<a name="@opentelemetry/instrumentation-knex"></a>
### @opentelemetry/instrumentation-knex v0.44.1
#### 

##### Paths
* /home/runner/work/giselle/giselle

<a href="http://www.apache.org/licenses/LICENSE-2.0.txt">Apache 2.0</a> permitted



<a name="@opentelemetry/instrumentation-koa"></a>
### @opentelemetry/instrumentation-koa v0.47.1
#### 

##### Paths
* /home/runner/work/giselle/giselle

<a href="http://www.apache.org/licenses/LICENSE-2.0.txt">Apache 2.0</a> permitted



<a name="@opentelemetry/instrumentation-lru-memoizer"></a>
### @opentelemetry/instrumentation-lru-memoizer v0.44.1
#### 

##### Paths
* /home/runner/work/giselle/giselle

<a href="http://www.apache.org/licenses/LICENSE-2.0.txt">Apache 2.0</a> permitted



<a name="@opentelemetry/instrumentation-mongodb"></a>
### @opentelemetry/instrumentation-mongodb v0.52.0
#### 

##### Paths
* /home/runner/work/giselle/giselle

<a href="http://www.apache.org/licenses/LICENSE-2.0.txt">Apache 2.0</a> permitted



<a name="@opentelemetry/instrumentation-mongoose"></a>
### @opentelemetry/instrumentation-mongoose v0.46.1
#### 

##### Paths
* /home/runner/work/giselle/giselle

<a href="http://www.apache.org/licenses/LICENSE-2.0.txt">Apache 2.0</a> permitted



<a name="@opentelemetry/instrumentation-mysql"></a>
### @opentelemetry/instrumentation-mysql v0.45.1
#### 

##### Paths
* /home/runner/work/giselle/giselle

<a href="http://www.apache.org/licenses/LICENSE-2.0.txt">Apache 2.0</a> permitted



<a name="@opentelemetry/instrumentation-mysql2"></a>
### @opentelemetry/instrumentation-mysql2 v0.45.2
#### 

##### Paths
* /home/runner/work/giselle/giselle

<a href="http://www.apache.org/licenses/LICENSE-2.0.txt">Apache 2.0</a> permitted



<a name="@opentelemetry/instrumentation-pg"></a>
### @opentelemetry/instrumentation-pg v0.51.1
#### 

##### Paths
* /home/runner/work/giselle/giselle

<a href="http://www.apache.org/licenses/LICENSE-2.0.txt">Apache 2.0</a> permitted



<a name="@opentelemetry/instrumentation-redis-4"></a>
### @opentelemetry/instrumentation-redis-4 v0.46.1
#### 

##### Paths
* /home/runner/work/giselle/giselle

<a href="http://www.apache.org/licenses/LICENSE-2.0.txt">Apache 2.0</a> permitted



<a name="@opentelemetry/instrumentation-tedious"></a>
### @opentelemetry/instrumentation-tedious v0.18.1
#### 

##### Paths
* /home/runner/work/giselle/giselle

<a href="http://www.apache.org/licenses/LICENSE-2.0.txt">Apache 2.0</a> permitted



<a name="@opentelemetry/instrumentation-undici"></a>
### @opentelemetry/instrumentation-undici v0.10.1
#### 

##### Paths
* /home/runner/work/giselle/giselle

<a href="http://www.apache.org/licenses/LICENSE-2.0.txt">Apache 2.0</a> permitted



<a name="@opentelemetry/otlp-exporter-base"></a>
### @opentelemetry/otlp-exporter-base v0.51.1
#### 

##### Paths
* /home/runner/work/giselle/giselle

<a href="http://www.apache.org/licenses/LICENSE-2.0.txt">Apache 2.0</a> permitted



<a name="@opentelemetry/otlp-grpc-exporter-base"></a>
### @opentelemetry/otlp-grpc-exporter-base v0.51.1
#### 

##### Paths
* /home/runner/work/giselle/giselle

<a href="http://www.apache.org/licenses/LICENSE-2.0.txt">Apache 2.0</a> permitted



<a name="@opentelemetry/otlp-proto-exporter-base"></a>
### @opentelemetry/otlp-proto-exporter-base v0.51.1
#### 

##### Paths
* /home/runner/work/giselle/giselle

<a href="http://www.apache.org/licenses/LICENSE-2.0.txt">Apache 2.0</a> permitted



<a name="@opentelemetry/otlp-transformer"></a>
### @opentelemetry/otlp-transformer v0.51.1
#### 

##### Paths
* /home/runner/work/giselle/giselle

<a href="http://www.apache.org/licenses/LICENSE-2.0.txt">Apache 2.0</a> permitted



<a name="@opentelemetry/propagator-b3"></a>
### @opentelemetry/propagator-b3 v1.24.1
#### 

##### Paths
* /home/runner/work/giselle/giselle

<a href="http://www.apache.org/licenses/LICENSE-2.0.txt">Apache 2.0</a> permitted



<a name="@opentelemetry/propagator-jaeger"></a>
### @opentelemetry/propagator-jaeger v1.24.1
#### 

##### Paths
* /home/runner/work/giselle/giselle

<a href="http://www.apache.org/licenses/LICENSE-2.0.txt">Apache 2.0</a> permitted



<a name="@opentelemetry/redis-common"></a>
### @opentelemetry/redis-common v0.36.2
#### 

##### Paths
* /home/runner/work/giselle/giselle

<a href="http://www.apache.org/licenses/LICENSE-2.0.txt">Apache 2.0</a> permitted



<a name="@opentelemetry/resources"></a>
### @opentelemetry/resources v1.24.1
#### 

##### Paths
* /home/runner/work/giselle/giselle

<a href="http://www.apache.org/licenses/LICENSE-2.0.txt">Apache 2.0</a> permitted



<a name="@opentelemetry/sdk-logs"></a>
### @opentelemetry/sdk-logs v0.51.1
#### 

##### Paths
* /home/runner/work/giselle/giselle

<a href="http://www.apache.org/licenses/LICENSE-2.0.txt">Apache 2.0</a> permitted



<a name="@opentelemetry/sdk-metrics"></a>
### @opentelemetry/sdk-metrics v1.24.1
#### 

##### Paths
* /home/runner/work/giselle/giselle

<a href="http://www.apache.org/licenses/LICENSE-2.0.txt">Apache 2.0</a> permitted



<a name="@opentelemetry/sdk-node"></a>
### @opentelemetry/sdk-node v0.51.1
#### 

##### Paths
* /home/runner/work/giselle/giselle

<a href="http://www.apache.org/licenses/LICENSE-2.0.txt">Apache 2.0</a> permitted



<a name="@opentelemetry/sdk-trace-base"></a>
### @opentelemetry/sdk-trace-base v1.24.1
#### 

##### Paths
* /home/runner/work/giselle/giselle

<a href="http://www.apache.org/licenses/LICENSE-2.0.txt">Apache 2.0</a> permitted



<a name="@opentelemetry/sdk-trace-node"></a>
### @opentelemetry/sdk-trace-node v1.24.1
#### 

##### Paths
* /home/runner/work/giselle/giselle

<a href="http://www.apache.org/licenses/LICENSE-2.0.txt">Apache 2.0</a> permitted



<a name="@opentelemetry/semantic-conventions"></a>
### @opentelemetry/semantic-conventions v1.24.1
#### 

##### Paths
* /home/runner/work/giselle/giselle

<a href="http://www.apache.org/licenses/LICENSE-2.0.txt">Apache 2.0</a> permitted



<a name="@opentelemetry/sql-common"></a>
### @opentelemetry/sql-common v0.40.1
#### 

##### Paths
* /home/runner/work/giselle/giselle

<a href="http://www.apache.org/licenses/LICENSE-2.0.txt">Apache 2.0</a> permitted



<a name="@oxc-resolver/binding-linux-x64-gnu"></a>
### @oxc-resolver/binding-linux-x64-gnu v11.5.2
#### 

##### Paths
* /home/runner/work/giselle/giselle

<a href="http://opensource.org/licenses/mit-license">MIT</a> permitted



<a name="@paralleldrive/cuid2"></a>
### @paralleldrive/cuid2 v2.2.2
#### 

##### Paths
* /home/runner/work/giselle/giselle

<a href="http://opensource.org/licenses/mit-license">MIT</a> permitted



<a name="@pkgjs/parseargs"></a>
### @pkgjs/parseargs v0.11.0
#### 

##### Paths
* /home/runner/work/giselle/giselle

<a href="http://opensource.org/licenses/mit-license">MIT</a> permitted



<a name="@playwright/test"></a>
### @playwright/test v1.53.0
#### 

##### Paths
* /home/runner/work/giselle/giselle

<a href="http://www.apache.org/licenses/LICENSE-2.0.txt">Apache 2.0</a> permitted



<a name="@polka/url"></a>
### @polka/url v1.0.0-next.29
#### 

##### Paths
* /home/runner/work/giselle/giselle

<a href="http://opensource.org/licenses/mit-license">MIT</a> permitted



<a name="@popperjs/core"></a>
### @popperjs/core v2.11.8
#### 

##### Paths
* /home/runner/work/giselle/giselle

<a href="http://opensource.org/licenses/mit-license">MIT</a> permitted



<a name="@prisma/instrumentation"></a>
### @prisma/instrumentation v6.8.2
#### 

##### Paths
* /home/runner/work/giselle/giselle

<a href="http://www.apache.org/licenses/LICENSE-2.0.txt">Apache 2.0</a> permitted



<a name="@protobufjs/aspromise"></a>
### @protobufjs/aspromise v1.1.2
#### 

##### Paths
* /home/runner/work/giselle/giselle

<a href="http://opensource.org/licenses/BSD-3-Clause">New BSD</a> permitted



<a name="@protobufjs/base64"></a>
### @protobufjs/base64 v1.1.2
#### 

##### Paths
* /home/runner/work/giselle/giselle

<a href="http://opensource.org/licenses/BSD-3-Clause">New BSD</a> permitted



<a name="@protobufjs/codegen"></a>
### @protobufjs/codegen v2.0.4
#### 

##### Paths
* /home/runner/work/giselle/giselle

<a href="http://opensource.org/licenses/BSD-3-Clause">New BSD</a> permitted



<a name="@protobufjs/eventemitter"></a>
### @protobufjs/eventemitter v1.1.0
#### 

##### Paths
* /home/runner/work/giselle/giselle

<a href="http://opensource.org/licenses/BSD-3-Clause">New BSD</a> permitted



<a name="@protobufjs/fetch"></a>
### @protobufjs/fetch v1.1.0
#### 

##### Paths
* /home/runner/work/giselle/giselle

<a href="http://opensource.org/licenses/BSD-3-Clause">New BSD</a> permitted



<a name="@protobufjs/float"></a>
### @protobufjs/float v1.0.2
#### 

##### Paths
* /home/runner/work/giselle/giselle

<a href="http://opensource.org/licenses/BSD-3-Clause">New BSD</a> permitted



<a name="@protobufjs/inquire"></a>
### @protobufjs/inquire v1.1.0
#### 

##### Paths
* /home/runner/work/giselle/giselle

<a href="http://opensource.org/licenses/BSD-3-Clause">New BSD</a> permitted



<a name="@protobufjs/path"></a>
### @protobufjs/path v1.1.2
#### 

##### Paths
* /home/runner/work/giselle/giselle

<a href="http://opensource.org/licenses/BSD-3-Clause">New BSD</a> permitted



<a name="@protobufjs/pool"></a>
### @protobufjs/pool v1.1.0
#### 

##### Paths
* /home/runner/work/giselle/giselle

<a href="http://opensource.org/licenses/BSD-3-Clause">New BSD</a> permitted



<a name="@protobufjs/utf8"></a>
### @protobufjs/utf8 v1.1.0
#### 

##### Paths
* /home/runner/work/giselle/giselle

<a href="http://opensource.org/licenses/BSD-3-Clause">New BSD</a> permitted



<a name="@radix-ui/number"></a>
### @radix-ui/number v1.1.0
#### 

##### Paths
* /home/runner/work/giselle/giselle

<a href="http://opensource.org/licenses/mit-license">MIT</a> permitted



<a name="@radix-ui/primitive"></a>
### @radix-ui/primitive v1.1.0
#### 

##### Paths
* /home/runner/work/giselle/giselle

<a href="http://opensource.org/licenses/mit-license">MIT</a> permitted



<a name="@radix-ui/react-accessible-icon"></a>
### @radix-ui/react-accessible-icon v1.1.1
#### 

##### Paths
* /home/runner/work/giselle/giselle

<a href="http://opensource.org/licenses/mit-license">MIT</a> permitted



<a name="@radix-ui/react-accordion"></a>
### @radix-ui/react-accordion v1.2.2
#### 

##### Paths
* /home/runner/work/giselle/giselle

<a href="http://opensource.org/licenses/mit-license">MIT</a> permitted



<a name="@radix-ui/react-alert-dialog"></a>
### @radix-ui/react-alert-dialog v1.1.5
#### 

##### Paths
* /home/runner/work/giselle/giselle

<a href="http://opensource.org/licenses/mit-license">MIT</a> permitted



<a name="@radix-ui/react-arrow"></a>
### @radix-ui/react-arrow v1.1.0
#### 

##### Paths
* /home/runner/work/giselle/giselle

<a href="http://opensource.org/licenses/mit-license">MIT</a> permitted



<a name="@radix-ui/react-aspect-ratio"></a>
### @radix-ui/react-aspect-ratio v1.1.1
#### 

##### Paths
* /home/runner/work/giselle/giselle

<a href="http://opensource.org/licenses/mit-license">MIT</a> permitted



<a name="@radix-ui/react-avatar"></a>
### @radix-ui/react-avatar v1.1.2
#### 

##### Paths
* /home/runner/work/giselle/giselle

<a href="http://opensource.org/licenses/mit-license">MIT</a> permitted



<a name="@radix-ui/react-checkbox"></a>
### @radix-ui/react-checkbox v1.1.3
#### 

##### Paths
* /home/runner/work/giselle/giselle

<a href="http://opensource.org/licenses/mit-license">MIT</a> permitted



<a name="@radix-ui/react-collapsible"></a>
### @radix-ui/react-collapsible v1.1.2
#### 

##### Paths
* /home/runner/work/giselle/giselle

<a href="http://opensource.org/licenses/mit-license">MIT</a> permitted



<a name="@radix-ui/react-collection"></a>
### @radix-ui/react-collection v1.1.0
#### 

##### Paths
* /home/runner/work/giselle/giselle

<a href="http://opensource.org/licenses/mit-license">MIT</a> permitted



<a name="@radix-ui/react-compose-refs"></a>
### @radix-ui/react-compose-refs v1.1.0
#### 

##### Paths
* /home/runner/work/giselle/giselle

<a href="http://opensource.org/licenses/mit-license">MIT</a> permitted



<a name="@radix-ui/react-context"></a>
### @radix-ui/react-context v1.1.0
#### 

##### Paths
* /home/runner/work/giselle/giselle

<a href="http://opensource.org/licenses/mit-license">MIT</a> permitted



<a name="@radix-ui/react-context-menu"></a>
### @radix-ui/react-context-menu v2.2.5
#### 

##### Paths
* /home/runner/work/giselle/giselle

<a href="http://opensource.org/licenses/mit-license">MIT</a> permitted



<a name="@radix-ui/react-dialog"></a>
### @radix-ui/react-dialog v1.1.4
#### 

##### Paths
* /home/runner/work/giselle/giselle

<a href="http://opensource.org/licenses/mit-license">MIT</a> permitted



<a name="@radix-ui/react-direction"></a>
### @radix-ui/react-direction v1.1.0
#### 

##### Paths
* /home/runner/work/giselle/giselle

<a href="http://opensource.org/licenses/mit-license">MIT</a> permitted



<a name="@radix-ui/react-dismissable-layer"></a>
### @radix-ui/react-dismissable-layer v1.1.1
#### 

##### Paths
* /home/runner/work/giselle/giselle

<a href="http://opensource.org/licenses/mit-license">MIT</a> permitted



<a name="@radix-ui/react-dropdown-menu"></a>
### @radix-ui/react-dropdown-menu v2.1.4
#### 

##### Paths
* /home/runner/work/giselle/giselle

<a href="http://opensource.org/licenses/mit-license">MIT</a> permitted



<a name="@radix-ui/react-focus-guards"></a>
### @radix-ui/react-focus-guards v1.1.1
#### 

##### Paths
* /home/runner/work/giselle/giselle

<a href="http://opensource.org/licenses/mit-license">MIT</a> permitted



<a name="@radix-ui/react-focus-scope"></a>
### @radix-ui/react-focus-scope v1.1.1
#### 

##### Paths
* /home/runner/work/giselle/giselle

<a href="http://opensource.org/licenses/mit-license">MIT</a> permitted



<a name="@radix-ui/react-form"></a>
### @radix-ui/react-form v0.1.1
#### 

##### Paths
* /home/runner/work/giselle/giselle

<a href="http://opensource.org/licenses/mit-license">MIT</a> permitted



<a name="@radix-ui/react-hover-card"></a>
### @radix-ui/react-hover-card v1.1.5
#### 

##### Paths
* /home/runner/work/giselle/giselle

<a href="http://opensource.org/licenses/mit-license">MIT</a> permitted



<a name="@radix-ui/react-icons"></a>
### @radix-ui/react-icons v1.3.2
#### 

##### Paths
* /home/runner/work/giselle/giselle

<a href="http://opensource.org/licenses/mit-license">MIT</a> permitted



<a name="@radix-ui/react-id"></a>
### @radix-ui/react-id v1.1.0
#### 

##### Paths
* /home/runner/work/giselle/giselle

<a href="http://opensource.org/licenses/mit-license">MIT</a> permitted



<a name="@radix-ui/react-label"></a>
### @radix-ui/react-label v2.1.1
#### 

##### Paths
* /home/runner/work/giselle/giselle

<a href="http://opensource.org/licenses/mit-license">MIT</a> permitted



<a name="@radix-ui/react-menu"></a>
### @radix-ui/react-menu v2.1.4
#### 

##### Paths
* /home/runner/work/giselle/giselle

<a href="http://opensource.org/licenses/mit-license">MIT</a> permitted



<a name="@radix-ui/react-menubar"></a>
### @radix-ui/react-menubar v1.1.5
#### 

##### Paths
* /home/runner/work/giselle/giselle

<a href="http://opensource.org/licenses/mit-license">MIT</a> permitted



<a name="@radix-ui/react-navigation-menu"></a>
### @radix-ui/react-navigation-menu v1.2.4
#### 

##### Paths
* /home/runner/work/giselle/giselle

<a href="http://opensource.org/licenses/mit-license">MIT</a> permitted



<a name="@radix-ui/react-popover"></a>
### @radix-ui/react-popover v1.1.5
#### 

##### Paths
* /home/runner/work/giselle/giselle

<a href="http://opensource.org/licenses/mit-license">MIT</a> permitted



<a name="@radix-ui/react-popper"></a>
### @radix-ui/react-popper v1.2.0
#### 

##### Paths
* /home/runner/work/giselle/giselle

<a href="http://opensource.org/licenses/mit-license">MIT</a> permitted



<a name="@radix-ui/react-portal"></a>
### @radix-ui/react-portal v1.1.2
#### 

##### Paths
* /home/runner/work/giselle/giselle

<a href="http://opensource.org/licenses/mit-license">MIT</a> permitted



<a name="@radix-ui/react-presence"></a>
### @radix-ui/react-presence v1.1.1
#### 

##### Paths
* /home/runner/work/giselle/giselle

<a href="http://opensource.org/licenses/mit-license">MIT</a> permitted



<a name="@radix-ui/react-primitive"></a>
### @radix-ui/react-primitive v2.0.0
#### 

##### Paths
* /home/runner/work/giselle/giselle

<a href="http://opensource.org/licenses/mit-license">MIT</a> permitted



<a name="@radix-ui/react-progress"></a>
### @radix-ui/react-progress v1.1.1
#### 

##### Paths
* /home/runner/work/giselle/giselle

<a href="http://opensource.org/licenses/mit-license">MIT</a> permitted



<a name="@radix-ui/react-radio-group"></a>
### @radix-ui/react-radio-group v1.2.2
#### 

##### Paths
* /home/runner/work/giselle/giselle

<a href="http://opensource.org/licenses/mit-license">MIT</a> permitted



<a name="@radix-ui/react-roving-focus"></a>
### @radix-ui/react-roving-focus v1.1.1
#### 

##### Paths
* /home/runner/work/giselle/giselle

<a href="http://opensource.org/licenses/mit-license">MIT</a> permitted



<a name="@radix-ui/react-scroll-area"></a>
### @radix-ui/react-scroll-area v1.2.2
#### 

##### Paths
* /home/runner/work/giselle/giselle

<a href="http://opensource.org/licenses/mit-license">MIT</a> permitted



<a name="@radix-ui/react-select"></a>
### @radix-ui/react-select v2.1.4
#### 

##### Paths
* /home/runner/work/giselle/giselle

<a href="http://opensource.org/licenses/mit-license">MIT</a> permitted



<a name="@radix-ui/react-separator"></a>
### @radix-ui/react-separator v1.1.1
#### 

##### Paths
* /home/runner/work/giselle/giselle

<a href="http://opensource.org/licenses/mit-license">MIT</a> permitted



<a name="@radix-ui/react-slider"></a>
### @radix-ui/react-slider v1.2.2
#### 

##### Paths
* /home/runner/work/giselle/giselle

<a href="http://opensource.org/licenses/mit-license">MIT</a> permitted



<a name="@radix-ui/react-slot"></a>
### @radix-ui/react-slot v1.1.0
#### 

##### Paths
* /home/runner/work/giselle/giselle

<a href="http://opensource.org/licenses/mit-license">MIT</a> permitted



<a name="@radix-ui/react-switch"></a>
### @radix-ui/react-switch v1.1.2
#### 

##### Paths
* /home/runner/work/giselle/giselle

<a href="http://opensource.org/licenses/mit-license">MIT</a> permitted



<a name="@radix-ui/react-tabs"></a>
### @radix-ui/react-tabs v1.1.2
#### 

##### Paths
* /home/runner/work/giselle/giselle

<a href="http://opensource.org/licenses/mit-license">MIT</a> permitted



<a name="@radix-ui/react-toast"></a>
### @radix-ui/react-toast v1.2.2
#### 

##### Paths
* /home/runner/work/giselle/giselle

<a href="http://opensource.org/licenses/mit-license">MIT</a> permitted



<a name="@radix-ui/react-toggle"></a>
### @radix-ui/react-toggle v1.1.1
#### 

##### Paths
* /home/runner/work/giselle/giselle

<a href="http://opensource.org/licenses/mit-license">MIT</a> permitted



<a name="@radix-ui/react-toggle-group"></a>
### @radix-ui/react-toggle-group v1.1.1
#### 

##### Paths
* /home/runner/work/giselle/giselle

<a href="http://opensource.org/licenses/mit-license">MIT</a> permitted



<a name="@radix-ui/react-toolbar"></a>
### @radix-ui/react-toolbar v1.1.1
#### 

##### Paths
* /home/runner/work/giselle/giselle

<a href="http://opensource.org/licenses/mit-license">MIT</a> permitted



<a name="@radix-ui/react-tooltip"></a>
### @radix-ui/react-tooltip v1.1.4
#### 

##### Paths
* /home/runner/work/giselle/giselle

<a href="http://opensource.org/licenses/mit-license">MIT</a> permitted



<a name="@radix-ui/react-use-callback-ref"></a>
### @radix-ui/react-use-callback-ref v1.1.0
#### 

##### Paths
* /home/runner/work/giselle/giselle

<a href="http://opensource.org/licenses/mit-license">MIT</a> permitted



<a name="@radix-ui/react-use-controllable-state"></a>
### @radix-ui/react-use-controllable-state v1.1.0
#### 

##### Paths
* /home/runner/work/giselle/giselle

<a href="http://opensource.org/licenses/mit-license">MIT</a> permitted



<a name="@radix-ui/react-use-escape-keydown"></a>
### @radix-ui/react-use-escape-keydown v1.1.0
#### 

##### Paths
* /home/runner/work/giselle/giselle

<a href="http://opensource.org/licenses/mit-license">MIT</a> permitted



<a name="@radix-ui/react-use-layout-effect"></a>
### @radix-ui/react-use-layout-effect v1.1.0
#### 

##### Paths
* /home/runner/work/giselle/giselle

<a href="http://opensource.org/licenses/mit-license">MIT</a> permitted



<a name="@radix-ui/react-use-previous"></a>
### @radix-ui/react-use-previous v1.1.0
#### 

##### Paths
* /home/runner/work/giselle/giselle

<a href="http://opensource.org/licenses/mit-license">MIT</a> permitted



<a name="@radix-ui/react-use-rect"></a>
### @radix-ui/react-use-rect v1.1.0
#### 

##### Paths
* /home/runner/work/giselle/giselle

<a href="http://opensource.org/licenses/mit-license">MIT</a> permitted



<a name="@radix-ui/react-use-size"></a>
### @radix-ui/react-use-size v1.1.0
#### 

##### Paths
* /home/runner/work/giselle/giselle

<a href="http://opensource.org/licenses/mit-license">MIT</a> permitted



<a name="@radix-ui/react-visually-hidden"></a>
### @radix-ui/react-visually-hidden v1.1.0
#### 

##### Paths
* /home/runner/work/giselle/giselle

<a href="http://opensource.org/licenses/mit-license">MIT</a> permitted



<a name="@radix-ui/rect"></a>
### @radix-ui/rect v1.1.0
#### 

##### Paths
* /home/runner/work/giselle/giselle

<a href="http://opensource.org/licenses/mit-license">MIT</a> permitted



<a name="@remirror/core-constants"></a>
### @remirror/core-constants v3.0.0
#### 

##### Paths
* /home/runner/work/giselle/giselle

<a href="http://opensource.org/licenses/mit-license">MIT</a> permitted



<a name="@rollup/plugin-commonjs"></a>
### @rollup/plugin-commonjs v28.0.1
#### 

##### Paths
* /home/runner/work/giselle/giselle

<a href="http://opensource.org/licenses/mit-license">MIT</a> permitted



<a name="@rollup/pluginutils"></a>
### @rollup/pluginutils v5.1.4
#### 

##### Paths
* /home/runner/work/giselle/giselle

<a href="http://opensource.org/licenses/mit-license">MIT</a> permitted



<a name="@rollup/rollup-linux-x64-gnu"></a>
### @rollup/rollup-linux-x64-gnu v4.35.0
#### 

##### Paths
* /home/runner/work/giselle/giselle

<a href="http://opensource.org/licenses/mit-license">MIT</a> permitted



<a name="@sentry-internal/browser-utils"></a>
### @sentry-internal/browser-utils v9.30.0
#### 

##### Paths
* /home/runner/work/giselle/giselle

<a href="http://opensource.org/licenses/mit-license">MIT</a> permitted



<a name="@sentry-internal/feedback"></a>
### @sentry-internal/feedback v9.30.0
#### 

##### Paths
* /home/runner/work/giselle/giselle

<a href="http://opensource.org/licenses/mit-license">MIT</a> permitted



<a name="@sentry-internal/replay"></a>
### @sentry-internal/replay v9.30.0
#### 

##### Paths
* /home/runner/work/giselle/giselle

<a href="http://opensource.org/licenses/mit-license">MIT</a> permitted



<a name="@sentry-internal/replay-canvas"></a>
### @sentry-internal/replay-canvas v9.30.0
#### 

##### Paths
* /home/runner/work/giselle/giselle

<a href="http://opensource.org/licenses/mit-license">MIT</a> permitted



<a name="@sentry/babel-plugin-component-annotate"></a>
### @sentry/babel-plugin-component-annotate v3.5.0
#### 

##### Paths
* /home/runner/work/giselle/giselle

<a href="http://opensource.org/licenses/mit-license">MIT</a> permitted



<a name="@sentry/browser"></a>
### @sentry/browser v9.30.0
#### 

##### Paths
* /home/runner/work/giselle/giselle

<a href="http://opensource.org/licenses/mit-license">MIT</a> permitted



<a name="@sentry/bundler-plugin-core"></a>
### @sentry/bundler-plugin-core v3.5.0
#### 

##### Paths
* /home/runner/work/giselle/giselle

<a href="http://opensource.org/licenses/mit-license">MIT</a> permitted



<a name="@sentry/cli"></a>
### @sentry/cli v2.42.2
#### 

##### Paths
* /home/runner/work/giselle/giselle

<a href="http://opensource.org/licenses/BSD-3-Clause">New BSD</a> permitted



<a name="@sentry/cli-linux-x64"></a>
### @sentry/cli-linux-x64 v2.42.2
#### 

##### Paths
* /home/runner/work/giselle/giselle

<a href="http://opensource.org/licenses/BSD-3-Clause">New BSD</a> permitted



<a name="@sentry/core"></a>
### @sentry/core v9.30.0
#### 

##### Paths
* /home/runner/work/giselle/giselle

<a href="http://opensource.org/licenses/mit-license">MIT</a> permitted



<a name="@sentry/nextjs"></a>
### @sentry/nextjs v9.30.0
#### 

##### Paths
* /home/runner/work/giselle/giselle

<a href="http://opensource.org/licenses/mit-license">MIT</a> permitted



<a name="@sentry/node"></a>
### @sentry/node v9.30.0
#### 

##### Paths
* /home/runner/work/giselle/giselle

<a href="http://opensource.org/licenses/mit-license">MIT</a> permitted



<a name="@sentry/opentelemetry"></a>
### @sentry/opentelemetry v9.30.0
#### 

##### Paths
* /home/runner/work/giselle/giselle

<a href="http://opensource.org/licenses/mit-license">MIT</a> permitted



<a name="@sentry/react"></a>
### @sentry/react v9.30.0
#### 

##### Paths
* /home/runner/work/giselle/giselle

<a href="http://opensource.org/licenses/mit-license">MIT</a> permitted



<a name="@sentry/vercel-edge"></a>
### @sentry/vercel-edge v9.30.0
#### 

##### Paths
* /home/runner/work/giselle/giselle

<a href="http://opensource.org/licenses/mit-license">MIT</a> permitted



<a name="@sentry/webpack-plugin"></a>
### @sentry/webpack-plugin v3.5.0
#### 

##### Paths
* /home/runner/work/giselle/giselle

<a href="http://opensource.org/licenses/mit-license">MIT</a> permitted



<a name="@smithy/abort-controller"></a>
### @smithy/abort-controller v4.0.4
#### 

##### Paths
* /home/runner/work/giselle/giselle

<a href="http://www.apache.org/licenses/LICENSE-2.0.txt">Apache 2.0</a> permitted



<a name="@smithy/chunked-blob-reader"></a>
### @smithy/chunked-blob-reader v5.0.0
#### 

##### Paths
* /home/runner/work/giselle/giselle

<a href="http://www.apache.org/licenses/LICENSE-2.0.txt">Apache 2.0</a> permitted



<a name="@smithy/chunked-blob-reader-native"></a>
### @smithy/chunked-blob-reader-native v4.0.0
#### 

##### Paths
* /home/runner/work/giselle/giselle

<a href="http://www.apache.org/licenses/LICENSE-2.0.txt">Apache 2.0</a> permitted



<a name="@smithy/config-resolver"></a>
### @smithy/config-resolver v4.1.4
#### 

##### Paths
* /home/runner/work/giselle/giselle

<a href="http://www.apache.org/licenses/LICENSE-2.0.txt">Apache 2.0</a> permitted



<a name="@smithy/core"></a>
### @smithy/core v3.6.0
#### 

##### Paths
* /home/runner/work/giselle/giselle

<a href="http://www.apache.org/licenses/LICENSE-2.0.txt">Apache 2.0</a> permitted



<a name="@smithy/credential-provider-imds"></a>
### @smithy/credential-provider-imds v4.0.6
#### 

##### Paths
* /home/runner/work/giselle/giselle

<a href="http://www.apache.org/licenses/LICENSE-2.0.txt">Apache 2.0</a> permitted



<a name="@smithy/eventstream-codec"></a>
### @smithy/eventstream-codec v4.0.4
#### 

##### Paths
* /home/runner/work/giselle/giselle

<a href="http://www.apache.org/licenses/LICENSE-2.0.txt">Apache 2.0</a> permitted



<a name="@smithy/eventstream-serde-browser"></a>
### @smithy/eventstream-serde-browser v4.0.4
#### 

##### Paths
* /home/runner/work/giselle/giselle

<a href="http://www.apache.org/licenses/LICENSE-2.0.txt">Apache 2.0</a> permitted



<a name="@smithy/eventstream-serde-config-resolver"></a>
### @smithy/eventstream-serde-config-resolver v4.1.2
#### 

##### Paths
* /home/runner/work/giselle/giselle

<a href="http://www.apache.org/licenses/LICENSE-2.0.txt">Apache 2.0</a> permitted



<a name="@smithy/eventstream-serde-node"></a>
### @smithy/eventstream-serde-node v4.0.4
#### 

##### Paths
* /home/runner/work/giselle/giselle

<a href="http://www.apache.org/licenses/LICENSE-2.0.txt">Apache 2.0</a> permitted



<a name="@smithy/eventstream-serde-universal"></a>
### @smithy/eventstream-serde-universal v4.0.4
#### 

##### Paths
* /home/runner/work/giselle/giselle

<a href="http://www.apache.org/licenses/LICENSE-2.0.txt">Apache 2.0</a> permitted



<a name="@smithy/fetch-http-handler"></a>
### @smithy/fetch-http-handler v5.0.4
#### 

##### Paths
* /home/runner/work/giselle/giselle

<a href="http://www.apache.org/licenses/LICENSE-2.0.txt">Apache 2.0</a> permitted



<a name="@smithy/hash-blob-browser"></a>
### @smithy/hash-blob-browser v4.0.4
#### 

##### Paths
* /home/runner/work/giselle/giselle

<a href="http://www.apache.org/licenses/LICENSE-2.0.txt">Apache 2.0</a> permitted



<a name="@smithy/hash-node"></a>
### @smithy/hash-node v4.0.4
#### 

##### Paths
* /home/runner/work/giselle/giselle

<a href="http://www.apache.org/licenses/LICENSE-2.0.txt">Apache 2.0</a> permitted



<a name="@smithy/hash-stream-node"></a>
### @smithy/hash-stream-node v4.0.4
#### 

##### Paths
* /home/runner/work/giselle/giselle

<a href="http://www.apache.org/licenses/LICENSE-2.0.txt">Apache 2.0</a> permitted



<a name="@smithy/invalid-dependency"></a>
### @smithy/invalid-dependency v4.0.4
#### 

##### Paths
* /home/runner/work/giselle/giselle

<a href="http://www.apache.org/licenses/LICENSE-2.0.txt">Apache 2.0</a> permitted



<a name="@smithy/is-array-buffer"></a>
### @smithy/is-array-buffer v2.2.0
#### 

##### Paths
* /home/runner/work/giselle/giselle

<a href="http://www.apache.org/licenses/LICENSE-2.0.txt">Apache 2.0</a> permitted



<a name="@smithy/md5-js"></a>
### @smithy/md5-js v4.0.4
#### 

##### Paths
* /home/runner/work/giselle/giselle

<a href="http://www.apache.org/licenses/LICENSE-2.0.txt">Apache 2.0</a> permitted



<a name="@smithy/middleware-content-length"></a>
### @smithy/middleware-content-length v4.0.4
#### 

##### Paths
* /home/runner/work/giselle/giselle

<a href="http://www.apache.org/licenses/LICENSE-2.0.txt">Apache 2.0</a> permitted



<a name="@smithy/middleware-endpoint"></a>
### @smithy/middleware-endpoint v4.1.13
#### 

##### Paths
* /home/runner/work/giselle/giselle

<a href="http://www.apache.org/licenses/LICENSE-2.0.txt">Apache 2.0</a> permitted



<a name="@smithy/middleware-retry"></a>
### @smithy/middleware-retry v4.1.14
#### 

##### Paths
* /home/runner/work/giselle/giselle

<a href="http://www.apache.org/licenses/LICENSE-2.0.txt">Apache 2.0</a> permitted



<a name="@smithy/middleware-serde"></a>
### @smithy/middleware-serde v4.0.8
#### 

##### Paths
* /home/runner/work/giselle/giselle

<a href="http://www.apache.org/licenses/LICENSE-2.0.txt">Apache 2.0</a> permitted



<a name="@smithy/middleware-stack"></a>
### @smithy/middleware-stack v4.0.4
#### 

##### Paths
* /home/runner/work/giselle/giselle

<a href="http://www.apache.org/licenses/LICENSE-2.0.txt">Apache 2.0</a> permitted



<a name="@smithy/node-config-provider"></a>
### @smithy/node-config-provider v4.1.3
#### 

##### Paths
* /home/runner/work/giselle/giselle

<a href="http://www.apache.org/licenses/LICENSE-2.0.txt">Apache 2.0</a> permitted



<a name="@smithy/node-http-handler"></a>
### @smithy/node-http-handler v4.0.6
#### 

##### Paths
* /home/runner/work/giselle/giselle

<a href="http://www.apache.org/licenses/LICENSE-2.0.txt">Apache 2.0</a> permitted



<a name="@smithy/property-provider"></a>
### @smithy/property-provider v4.0.4
#### 

##### Paths
* /home/runner/work/giselle/giselle

<a href="http://www.apache.org/licenses/LICENSE-2.0.txt">Apache 2.0</a> permitted



<a name="@smithy/protocol-http"></a>
### @smithy/protocol-http v5.1.2
#### 

##### Paths
* /home/runner/work/giselle/giselle

<a href="http://www.apache.org/licenses/LICENSE-2.0.txt">Apache 2.0</a> permitted



<a name="@smithy/querystring-builder"></a>
### @smithy/querystring-builder v4.0.4
#### 

##### Paths
* /home/runner/work/giselle/giselle

<a href="http://www.apache.org/licenses/LICENSE-2.0.txt">Apache 2.0</a> permitted



<a name="@smithy/querystring-parser"></a>
### @smithy/querystring-parser v4.0.4
#### 

##### Paths
* /home/runner/work/giselle/giselle

<a href="http://www.apache.org/licenses/LICENSE-2.0.txt">Apache 2.0</a> permitted



<a name="@smithy/service-error-classification"></a>
### @smithy/service-error-classification v4.0.6
#### 

##### Paths
* /home/runner/work/giselle/giselle

<a href="http://www.apache.org/licenses/LICENSE-2.0.txt">Apache 2.0</a> permitted



<a name="@smithy/shared-ini-file-loader"></a>
### @smithy/shared-ini-file-loader v4.0.4
#### 

##### Paths
* /home/runner/work/giselle/giselle

<a href="http://www.apache.org/licenses/LICENSE-2.0.txt">Apache 2.0</a> permitted



<a name="@smithy/signature-v4"></a>
### @smithy/signature-v4 v5.1.2
#### 

##### Paths
* /home/runner/work/giselle/giselle

<a href="http://www.apache.org/licenses/LICENSE-2.0.txt">Apache 2.0</a> permitted



<a name="@smithy/smithy-client"></a>
### @smithy/smithy-client v4.4.5
#### 

##### Paths
* /home/runner/work/giselle/giselle

<a href="http://www.apache.org/licenses/LICENSE-2.0.txt">Apache 2.0</a> permitted



<a name="@smithy/types"></a>
### @smithy/types v4.3.1
#### 

##### Paths
* /home/runner/work/giselle/giselle

<a href="http://www.apache.org/licenses/LICENSE-2.0.txt">Apache 2.0</a> permitted



<a name="@smithy/url-parser"></a>
### @smithy/url-parser v4.0.4
#### 

##### Paths
* /home/runner/work/giselle/giselle

<a href="http://www.apache.org/licenses/LICENSE-2.0.txt">Apache 2.0</a> permitted



<a name="@smithy/util-base64"></a>
### @smithy/util-base64 v4.0.0
#### 

##### Paths
* /home/runner/work/giselle/giselle

<a href="http://www.apache.org/licenses/LICENSE-2.0.txt">Apache 2.0</a> permitted



<a name="@smithy/util-body-length-browser"></a>
### @smithy/util-body-length-browser v4.0.0
#### 

##### Paths
* /home/runner/work/giselle/giselle

<a href="http://www.apache.org/licenses/LICENSE-2.0.txt">Apache 2.0</a> permitted



<a name="@smithy/util-body-length-node"></a>
### @smithy/util-body-length-node v4.0.0
#### 

##### Paths
* /home/runner/work/giselle/giselle

<a href="http://www.apache.org/licenses/LICENSE-2.0.txt">Apache 2.0</a> permitted



<a name="@smithy/util-buffer-from"></a>
### @smithy/util-buffer-from v2.2.0
#### 

##### Paths
* /home/runner/work/giselle/giselle

<a href="http://www.apache.org/licenses/LICENSE-2.0.txt">Apache 2.0</a> permitted



<a name="@smithy/util-config-provider"></a>
### @smithy/util-config-provider v4.0.0
#### 

##### Paths
* /home/runner/work/giselle/giselle

<a href="http://www.apache.org/licenses/LICENSE-2.0.txt">Apache 2.0</a> permitted



<a name="@smithy/util-defaults-mode-browser"></a>
### @smithy/util-defaults-mode-browser v4.0.21
#### 

##### Paths
* /home/runner/work/giselle/giselle

<a href="http://www.apache.org/licenses/LICENSE-2.0.txt">Apache 2.0</a> permitted



<a name="@smithy/util-defaults-mode-node"></a>
### @smithy/util-defaults-mode-node v4.0.21
#### 

##### Paths
* /home/runner/work/giselle/giselle

<a href="http://www.apache.org/licenses/LICENSE-2.0.txt">Apache 2.0</a> permitted



<a name="@smithy/util-endpoints"></a>
### @smithy/util-endpoints v3.0.6
#### 

##### Paths
* /home/runner/work/giselle/giselle

<a href="http://www.apache.org/licenses/LICENSE-2.0.txt">Apache 2.0</a> permitted



<a name="@smithy/util-hex-encoding"></a>
### @smithy/util-hex-encoding v4.0.0
#### 

##### Paths
* /home/runner/work/giselle/giselle

<a href="http://www.apache.org/licenses/LICENSE-2.0.txt">Apache 2.0</a> permitted



<a name="@smithy/util-middleware"></a>
### @smithy/util-middleware v4.0.4
#### 

##### Paths
* /home/runner/work/giselle/giselle

<a href="http://www.apache.org/licenses/LICENSE-2.0.txt">Apache 2.0</a> permitted



<a name="@smithy/util-retry"></a>
### @smithy/util-retry v4.0.6
#### 

##### Paths
* /home/runner/work/giselle/giselle

<a href="http://www.apache.org/licenses/LICENSE-2.0.txt">Apache 2.0</a> permitted



<a name="@smithy/util-stream"></a>
### @smithy/util-stream v4.2.2
#### 

##### Paths
* /home/runner/work/giselle/giselle

<a href="http://www.apache.org/licenses/LICENSE-2.0.txt">Apache 2.0</a> permitted



<a name="@smithy/util-uri-escape"></a>
### @smithy/util-uri-escape v4.0.0
#### 

##### Paths
* /home/runner/work/giselle/giselle

<a href="http://www.apache.org/licenses/LICENSE-2.0.txt">Apache 2.0</a> permitted



<a name="@smithy/util-utf8"></a>
### @smithy/util-utf8 v2.3.0
#### 

##### Paths
* /home/runner/work/giselle/giselle

<a href="http://www.apache.org/licenses/LICENSE-2.0.txt">Apache 2.0</a> permitted



<a name="@smithy/util-waiter"></a>
### @smithy/util-waiter v4.0.6
#### 

##### Paths
* /home/runner/work/giselle/giselle

<a href="http://www.apache.org/licenses/LICENSE-2.0.txt">Apache 2.0</a> permitted



<a name="@socket.io/component-emitter"></a>
### @socket.io/component-emitter v3.1.2
#### 

##### Paths
* /home/runner/work/giselle/giselle

<a href="http://opensource.org/licenses/mit-license">MIT</a> permitted



<a name="@standard-schema/spec"></a>
### @standard-schema/spec v1.0.0
#### 

##### Paths
* /home/runner/work/giselle/giselle

<a href="http://opensource.org/licenses/mit-license">MIT</a> permitted



<a name="@supabase/auth-js"></a>
### @supabase/auth-js v2.70.0
#### 

##### Paths
* /home/runner/work/giselle/giselle

<a href="http://opensource.org/licenses/mit-license">MIT</a> permitted



<a name="@supabase/functions-js"></a>
### @supabase/functions-js v2.4.5
#### 

##### Paths
* /home/runner/work/giselle/giselle

<a href="http://opensource.org/licenses/mit-license">MIT</a> permitted



<a name="@supabase/node-fetch"></a>
### @supabase/node-fetch v2.6.15
#### 

##### Paths
* /home/runner/work/giselle/giselle

<a href="http://opensource.org/licenses/mit-license">MIT</a> permitted



<a name="@supabase/postgrest-js"></a>
### @supabase/postgrest-js v1.19.4
#### 

##### Paths
* /home/runner/work/giselle/giselle

<a href="http://opensource.org/licenses/mit-license">MIT</a> permitted



<a name="@supabase/realtime-js"></a>
### @supabase/realtime-js v2.11.15
#### 

##### Paths
* /home/runner/work/giselle/giselle

<a href="http://opensource.org/licenses/mit-license">MIT</a> permitted



<a name="@supabase/ssr"></a>
### @supabase/ssr v0.6.1
#### 

##### Paths
* /home/runner/work/giselle/giselle

<a href="http://opensource.org/licenses/mit-license">MIT</a> permitted



<a name="@supabase/storage-js"></a>
### @supabase/storage-js v2.7.1
#### 

##### Paths
* /home/runner/work/giselle/giselle

<a href="http://opensource.org/licenses/mit-license">MIT</a> permitted



<a name="@supabase/supabase-js"></a>
### @supabase/supabase-js v2.50.5
#### 

##### Paths
* /home/runner/work/giselle/giselle

<a href="http://opensource.org/licenses/mit-license">MIT</a> permitted



<a name="@swc/helpers"></a>
### @swc/helpers v0.5.15
#### 

##### Paths
* /home/runner/work/giselle/giselle

<a href="http://www.apache.org/licenses/LICENSE-2.0.txt">Apache 2.0</a> permitted



<a name="@tailwindcss/node"></a>
### @tailwindcss/node v4.1.10
#### 

##### Paths
* /home/runner/work/giselle/giselle

<a href="http://opensource.org/licenses/mit-license">MIT</a> permitted



<a name="@tailwindcss/oxide"></a>
### @tailwindcss/oxide v4.1.10
#### 

##### Paths
* /home/runner/work/giselle/giselle

<a href="http://opensource.org/licenses/mit-license">MIT</a> permitted



<a name="@tailwindcss/oxide-linux-x64-gnu"></a>
### @tailwindcss/oxide-linux-x64-gnu v4.1.10
#### 

##### Paths
* /home/runner/work/giselle/giselle

<a href="http://opensource.org/licenses/mit-license">MIT</a> permitted



<a name="@tailwindcss/postcss"></a>
### @tailwindcss/postcss v4.1.10
#### 

##### Paths
* /home/runner/work/giselle/giselle

<a href="http://opensource.org/licenses/mit-license">MIT</a> permitted



<a name="@tailwindcss/typography"></a>
### @tailwindcss/typography v0.5.15
#### 

##### Paths
* /home/runner/work/giselle/giselle

<a href="http://opensource.org/licenses/mit-license">MIT</a> permitted



<a name="@tiptap/core"></a>
### @tiptap/core v2.11.5
#### 

##### Paths
* /home/runner/work/giselle/giselle

<a href="http://opensource.org/licenses/mit-license">MIT</a> permitted



<a name="@tiptap/extension-blockquote"></a>
### @tiptap/extension-blockquote v2.12.0
#### 

##### Paths
* /home/runner/work/giselle/giselle

<a href="http://opensource.org/licenses/mit-license">MIT</a> permitted



<a name="@tiptap/extension-bold"></a>
### @tiptap/extension-bold v2.11.5
#### 

##### Paths
* /home/runner/work/giselle/giselle

<a href="http://opensource.org/licenses/mit-license">MIT</a> permitted



<a name="@tiptap/extension-bubble-menu"></a>
### @tiptap/extension-bubble-menu v2.11.5
#### 

##### Paths
* /home/runner/work/giselle/giselle

<a href="http://opensource.org/licenses/mit-license">MIT</a> permitted



<a name="@tiptap/extension-bullet-list"></a>
### @tiptap/extension-bullet-list v2.11.5
#### 

##### Paths
* /home/runner/work/giselle/giselle

<a href="http://opensource.org/licenses/mit-license">MIT</a> permitted



<a name="@tiptap/extension-code"></a>
### @tiptap/extension-code v2.11.5
#### 

##### Paths
* /home/runner/work/giselle/giselle

<a href="http://opensource.org/licenses/mit-license">MIT</a> permitted



<a name="@tiptap/extension-code-block"></a>
### @tiptap/extension-code-block v2.11.5
#### 

##### Paths
* /home/runner/work/giselle/giselle

<a href="http://opensource.org/licenses/mit-license">MIT</a> permitted



<a name="@tiptap/extension-code-block-lowlight"></a>
### @tiptap/extension-code-block-lowlight v2.11.5
#### 

##### Paths
* /home/runner/work/giselle/giselle

<a href="http://opensource.org/licenses/mit-license">MIT</a> permitted



<a name="@tiptap/extension-document"></a>
### @tiptap/extension-document v2.11.5
#### 

##### Paths
* /home/runner/work/giselle/giselle

<a href="http://opensource.org/licenses/mit-license">MIT</a> permitted



<a name="@tiptap/extension-dropcursor"></a>
### @tiptap/extension-dropcursor v2.12.0
#### 

##### Paths
* /home/runner/work/giselle/giselle

<a href="http://opensource.org/licenses/mit-license">MIT</a> permitted



<a name="@tiptap/extension-floating-menu"></a>
### @tiptap/extension-floating-menu v2.11.5
#### 

##### Paths
* /home/runner/work/giselle/giselle

<a href="http://opensource.org/licenses/mit-license">MIT</a> permitted



<a name="@tiptap/extension-gapcursor"></a>
### @tiptap/extension-gapcursor v2.12.0
#### 

##### Paths
* /home/runner/work/giselle/giselle

<a href="http://opensource.org/licenses/mit-license">MIT</a> permitted



<a name="@tiptap/extension-hard-break"></a>
### @tiptap/extension-hard-break v2.12.0
#### 

##### Paths
* /home/runner/work/giselle/giselle

<a href="http://opensource.org/licenses/mit-license">MIT</a> permitted



<a name="@tiptap/extension-heading"></a>
### @tiptap/extension-heading v2.12.0
#### 

##### Paths
* /home/runner/work/giselle/giselle

<a href="http://opensource.org/licenses/mit-license">MIT</a> permitted



<a name="@tiptap/extension-history"></a>
### @tiptap/extension-history v2.11.5
#### 

##### Paths
* /home/runner/work/giselle/giselle

<a href="http://opensource.org/licenses/mit-license">MIT</a> permitted



<a name="@tiptap/extension-horizontal-rule"></a>
### @tiptap/extension-horizontal-rule v2.12.0
#### 

##### Paths
* /home/runner/work/giselle/giselle

<a href="http://opensource.org/licenses/mit-license">MIT</a> permitted



<a name="@tiptap/extension-italic"></a>
### @tiptap/extension-italic v2.11.5
#### 

##### Paths
* /home/runner/work/giselle/giselle

<a href="http://opensource.org/licenses/mit-license">MIT</a> permitted



<a name="@tiptap/extension-list-item"></a>
### @tiptap/extension-list-item v2.11.5
#### 

##### Paths
* /home/runner/work/giselle/giselle

<a href="http://opensource.org/licenses/mit-license">MIT</a> permitted



<a name="@tiptap/extension-mention"></a>
### @tiptap/extension-mention v2.11.5
#### 

##### Paths
* /home/runner/work/giselle/giselle

<a href="http://opensource.org/licenses/mit-license">MIT</a> permitted



<a name="@tiptap/extension-ordered-list"></a>
### @tiptap/extension-ordered-list v2.11.5
#### 

##### Paths
* /home/runner/work/giselle/giselle

<a href="http://opensource.org/licenses/mit-license">MIT</a> permitted



<a name="@tiptap/extension-paragraph"></a>
### @tiptap/extension-paragraph v2.11.5
#### 

##### Paths
* /home/runner/work/giselle/giselle

<a href="http://opensource.org/licenses/mit-license">MIT</a> permitted



<a name="@tiptap/extension-placeholder"></a>
### @tiptap/extension-placeholder v2.11.5
#### 

##### Paths
* /home/runner/work/giselle/giselle

<a href="http://opensource.org/licenses/mit-license">MIT</a> permitted



<a name="@tiptap/extension-strike"></a>
### @tiptap/extension-strike v2.11.5
#### 

##### Paths
* /home/runner/work/giselle/giselle

<a href="http://opensource.org/licenses/mit-license">MIT</a> permitted



<a name="@tiptap/extension-text"></a>
### @tiptap/extension-text v2.11.5
#### 

##### Paths
* /home/runner/work/giselle/giselle

<a href="http://opensource.org/licenses/mit-license">MIT</a> permitted



<a name="@tiptap/extension-text-style"></a>
### @tiptap/extension-text-style v2.12.0
#### 

##### Paths
* /home/runner/work/giselle/giselle

<a href="http://opensource.org/licenses/mit-license">MIT</a> permitted



<a name="@tiptap/html"></a>
### @tiptap/html v2.11.5
#### 

##### Paths
* /home/runner/work/giselle/giselle

<a href="http://opensource.org/licenses/mit-license">MIT</a> permitted



<a name="@tiptap/pm"></a>
### @tiptap/pm v2.11.5
#### 

##### Paths
* /home/runner/work/giselle/giselle

<a href="http://opensource.org/licenses/mit-license">MIT</a> permitted



<a name="@tiptap/react"></a>
### @tiptap/react v2.11.5
#### 

##### Paths
* /home/runner/work/giselle/giselle

<a href="http://opensource.org/licenses/mit-license">MIT</a> permitted



<a name="@tiptap/starter-kit"></a>
### @tiptap/starter-kit v2.11.5
#### 

##### Paths
* /home/runner/work/giselle/giselle

<a href="http://opensource.org/licenses/mit-license">MIT</a> permitted



<a name="@tiptap/suggestion"></a>
### @tiptap/suggestion v2.11.5
#### 

##### Paths
* /home/runner/work/giselle/giselle

<a href="http://opensource.org/licenses/mit-license">MIT</a> permitted



<a name="@trigger.dev/core"></a>
### @trigger.dev/core v4.0.4
#### 

##### Paths
* /home/runner/work/giselle/giselle

<a href="http://opensource.org/licenses/mit-license">MIT</a> permitted



<a name="@trigger.dev/sdk"></a>
### @trigger.dev/sdk v4.0.4
#### 

##### Paths
* /home/runner/work/giselle/giselle

<a href="http://opensource.org/licenses/mit-license">MIT</a> permitted



<a name="@types/chai"></a>
### @types/chai v5.2.2
#### 

##### Paths
* /home/runner/work/giselle/giselle

<a href="http://opensource.org/licenses/mit-license">MIT</a> permitted



<a name="@types/connect"></a>
### @types/connect v3.4.38
#### 

##### Paths
* /home/runner/work/giselle/giselle

<a href="http://opensource.org/licenses/mit-license">MIT</a> permitted



<a name="@types/cookie"></a>
### @types/cookie v0.4.1
#### 

##### Paths
* /home/runner/work/giselle/giselle

<a href="http://opensource.org/licenses/mit-license">MIT</a> permitted



<a name="@types/cors"></a>
### @types/cors v2.8.19
#### 

##### Paths
* /home/runner/work/giselle/giselle

<a href="http://opensource.org/licenses/mit-license">MIT</a> permitted



<a name="@types/d3-color"></a>
### @types/d3-color v3.1.3
#### 

##### Paths
* /home/runner/work/giselle/giselle

<a href="http://opensource.org/licenses/mit-license">MIT</a> permitted



<a name="@types/d3-drag"></a>
### @types/d3-drag v3.0.7
#### 

##### Paths
* /home/runner/work/giselle/giselle

<a href="http://opensource.org/licenses/mit-license">MIT</a> permitted



<a name="@types/d3-interpolate"></a>
### @types/d3-interpolate v3.0.4
#### 

##### Paths
* /home/runner/work/giselle/giselle

<a href="http://opensource.org/licenses/mit-license">MIT</a> permitted



<a name="@types/d3-selection"></a>
### @types/d3-selection v3.0.11
#### 

##### Paths
* /home/runner/work/giselle/giselle

<a href="http://opensource.org/licenses/mit-license">MIT</a> permitted



<a name="@types/d3-transition"></a>
### @types/d3-transition v3.0.9
#### 

##### Paths
* /home/runner/work/giselle/giselle

<a href="http://opensource.org/licenses/mit-license">MIT</a> permitted



<a name="@types/d3-zoom"></a>
### @types/d3-zoom v3.0.8
#### 

##### Paths
* /home/runner/work/giselle/giselle

<a href="http://opensource.org/licenses/mit-license">MIT</a> permitted



<a name="@types/debug"></a>
### @types/debug v4.1.12
#### 

##### Paths
* /home/runner/work/giselle/giselle

<a href="http://opensource.org/licenses/mit-license">MIT</a> permitted



<a name="@types/deep-eql"></a>
### @types/deep-eql v4.0.2
#### 

##### Paths
* /home/runner/work/giselle/giselle

<a href="http://opensource.org/licenses/mit-license">MIT</a> permitted



<a name="@types/eslint"></a>
### @types/eslint v9.6.1
#### 

##### Paths
* /home/runner/work/giselle/giselle

<a href="http://opensource.org/licenses/mit-license">MIT</a> permitted



<a name="@types/eslint-scope"></a>
### @types/eslint-scope v3.7.7
#### 

##### Paths
* /home/runner/work/giselle/giselle

<a href="http://opensource.org/licenses/mit-license">MIT</a> permitted



<a name="@types/estree"></a>
### @types/estree v1.0.6
#### 

##### Paths
* /home/runner/work/giselle/giselle

<a href="http://opensource.org/licenses/mit-license">MIT</a> permitted



<a name="@types/estree-jsx"></a>
### @types/estree-jsx v1.0.5
#### 

##### Paths
* /home/runner/work/giselle/giselle

<a href="http://opensource.org/licenses/mit-license">MIT</a> permitted



<a name="@types/fast-levenshtein"></a>
### @types/fast-levenshtein v0.0.4
#### 

##### Paths
* /home/runner/work/giselle/giselle

<a href="http://opensource.org/licenses/mit-license">MIT</a> permitted



<a name="@types/hast"></a>
### @types/hast v3.0.4
#### 

##### Paths
* /home/runner/work/giselle/giselle

<a href="http://opensource.org/licenses/mit-license">MIT</a> permitted



<a name="@types/json-schema"></a>
### @types/json-schema v7.0.15
#### 

##### Paths
* /home/runner/work/giselle/giselle

<a href="http://opensource.org/licenses/mit-license">MIT</a> permitted



<a name="@types/linkify-it"></a>
### @types/linkify-it v5.0.0
#### 

##### Paths
* /home/runner/work/giselle/giselle

<a href="http://opensource.org/licenses/mit-license">MIT</a> permitted



<a name="@types/markdown-it"></a>
### @types/markdown-it v14.1.2
#### 

##### Paths
* /home/runner/work/giselle/giselle

<a href="http://opensource.org/licenses/mit-license">MIT</a> permitted



<a name="@types/mdast"></a>
### @types/mdast v4.0.4
#### 

##### Paths
* /home/runner/work/giselle/giselle

<a href="http://opensource.org/licenses/mit-license">MIT</a> permitted



<a name="@types/mdurl"></a>
### @types/mdurl v2.0.0
#### 

##### Paths
* /home/runner/work/giselle/giselle

<a href="http://opensource.org/licenses/mit-license">MIT</a> permitted



<a name="@types/ms"></a>
### @types/ms v2.1.0
#### 

##### Paths
* /home/runner/work/giselle/giselle

<a href="http://opensource.org/licenses/mit-license">MIT</a> permitted



<a name="@types/mysql"></a>
### @types/mysql v2.15.26
#### 

##### Paths
* /home/runner/work/giselle/giselle

<a href="http://opensource.org/licenses/mit-license">MIT</a> permitted



<a name="@types/node"></a>
### @types/node v12.20.55
#### 

##### Paths
* /home/runner/work/giselle/giselle

<a href="http://opensource.org/licenses/mit-license">MIT</a> permitted



<a name="@types/nodemailer"></a>
### @types/nodemailer v6.4.17
#### 

##### Paths
* /home/runner/work/giselle/giselle

<a href="http://opensource.org/licenses/mit-license">MIT</a> permitted



<a name="@types/pg"></a>
### @types/pg v8.6.1
#### 

##### Paths
* /home/runner/work/giselle/giselle

<a href="http://opensource.org/licenses/mit-license">MIT</a> permitted



<a name="@types/pg-pool"></a>
### @types/pg-pool v2.0.6
#### 

##### Paths
* /home/runner/work/giselle/giselle

<a href="http://opensource.org/licenses/mit-license">MIT</a> permitted



<a name="@types/phoenix"></a>
### @types/phoenix v1.6.6
#### 

##### Paths
* /home/runner/work/giselle/giselle

<a href="http://opensource.org/licenses/mit-license">MIT</a> permitted



<a name="@types/pluralize"></a>
### @types/pluralize v0.0.33
#### 

##### Paths
* /home/runner/work/giselle/giselle

<a href="http://opensource.org/licenses/mit-license">MIT</a> permitted



<a name="@types/pngjs"></a>
### @types/pngjs v6.0.5
#### 

##### Paths
* /home/runner/work/giselle/giselle

<a href="http://opensource.org/licenses/mit-license">MIT</a> permitted



<a name="@types/react"></a>
### @types/react v19.1.10
#### 

##### Paths
* /home/runner/work/giselle/giselle

<a href="http://opensource.org/licenses/mit-license">MIT</a> permitted



<a name="@types/react-dom"></a>
### @types/react-dom v19.1.7
#### 

##### Paths
* /home/runner/work/giselle/giselle

<a href="http://opensource.org/licenses/mit-license">MIT</a> permitted



<a name="@types/shimmer"></a>
### @types/shimmer v1.2.0
#### 

##### Paths
* /home/runner/work/giselle/giselle

<a href="http://opensource.org/licenses/mit-license">MIT</a> permitted



<a name="@types/tedious"></a>
### @types/tedious v4.0.14
#### 

##### Paths
* /home/runner/work/giselle/giselle

<a href="http://opensource.org/licenses/mit-license">MIT</a> permitted



<a name="@types/turndown"></a>
### @types/turndown v5.0.5
#### 

##### Paths
* /home/runner/work/giselle/giselle

<a href="http://opensource.org/licenses/mit-license">MIT</a> permitted



<a name="@types/unist"></a>
### @types/unist v2.0.11
#### 

##### Paths
* /home/runner/work/giselle/giselle

<a href="http://opensource.org/licenses/mit-license">MIT</a> permitted



<a name="@types/use-sync-external-store"></a>
### @types/use-sync-external-store v0.0.6
#### 

##### Paths
* /home/runner/work/giselle/giselle

<a href="http://opensource.org/licenses/mit-license">MIT</a> permitted



<a name="@types/uuid"></a>
### @types/uuid v9.0.8
#### 

##### Paths
* /home/runner/work/giselle/giselle

<a href="http://opensource.org/licenses/mit-license">MIT</a> permitted



<a name="@types/ws"></a>
### @types/ws v8.18.1
#### 

##### Paths
* /home/runner/work/giselle/giselle

<a href="http://opensource.org/licenses/mit-license">MIT</a> permitted



<a name="@ungap/structured-clone"></a>
### @ungap/structured-clone v1.2.1
#### 

##### Paths
* /home/runner/work/giselle/giselle

<a href="http://en.wikipedia.org/wiki/ISC_license">ISC</a> permitted



<a name="@urql/core"></a>
### @urql/core v5.1.1
#### 

##### Paths
* /home/runner/work/giselle/giselle

<a href="http://opensource.org/licenses/mit-license">MIT</a> permitted



<a name="@vercel/blob"></a>
### @vercel/blob v0.27.3
#### 

##### Paths
* /home/runner/work/giselle/giselle

<a href="http://www.apache.org/licenses/LICENSE-2.0.txt">Apache 2.0</a> permitted



<a name="@vercel/edge-config"></a>
### @vercel/edge-config v1.4.0
#### 

##### Paths
* /home/runner/work/giselle/giselle

<a href="http://www.apache.org/licenses/LICENSE-2.0.txt">Apache 2.0</a> permitted



<a name="@vercel/edge-config-fs"></a>
### @vercel/edge-config-fs v0.1.0
#### 

##### Paths
* /home/runner/work/giselle/giselle

<a href="http://www.apache.org/licenses/LICENSE-2.0.txt">Apache 2.0</a> permitted



<a name="@vercel/functions"></a>
### @vercel/functions v2.2.11
#### 

##### Paths
* /home/runner/work/giselle/giselle

<a href="http://www.apache.org/licenses/LICENSE-2.0.txt">Apache 2.0</a> permitted



<a name="@vercel/oidc"></a>
### @vercel/oidc v2.0.0
#### 

##### Paths
* /home/runner/work/giselle/giselle

<a href="http://www.apache.org/licenses/LICENSE-2.0.txt">Apache 2.0</a> permitted



<a name="@vercel/otel"></a>
### @vercel/otel v1.10.0
#### 

##### Paths
* /home/runner/work/giselle/giselle

<a href="http://opensource.org/licenses/mit-license">MIT</a> permitted



<a name="@vercel/postgres"></a>
### @vercel/postgres v0.9.0
#### 

##### Paths
* /home/runner/work/giselle/giselle

<a href="http://www.apache.org/licenses/LICENSE-2.0.txt">Apache 2.0</a> permitted



<a name="@vercel/speed-insights"></a>
### @vercel/speed-insights v1.0.12
#### 

##### Paths
* /home/runner/work/giselle/giselle

<a href="http://www.apache.org/licenses/LICENSE-2.0.txt">Apache 2.0</a> permitted



<a name="@vitest/expect"></a>
### @vitest/expect v3.2.4
#### 

##### Paths
* /home/runner/work/giselle/giselle

<a href="http://opensource.org/licenses/mit-license">MIT</a> permitted



<a name="@vitest/mocker"></a>
### @vitest/mocker v3.2.4
#### 

##### Paths
* /home/runner/work/giselle/giselle

<a href="http://opensource.org/licenses/mit-license">MIT</a> permitted



<a name="@vitest/pretty-format"></a>
### @vitest/pretty-format v3.2.4
#### 

##### Paths
* /home/runner/work/giselle/giselle

<a href="http://opensource.org/licenses/mit-license">MIT</a> permitted



<a name="@vitest/runner"></a>
### @vitest/runner v3.2.4
#### 

##### Paths
* /home/runner/work/giselle/giselle

<a href="http://opensource.org/licenses/mit-license">MIT</a> permitted



<a name="@vitest/snapshot"></a>
### @vitest/snapshot v3.2.4
#### 

##### Paths
* /home/runner/work/giselle/giselle

<a href="http://opensource.org/licenses/mit-license">MIT</a> permitted



<a name="@vitest/spy"></a>
### @vitest/spy v3.2.4
#### 

##### Paths
* /home/runner/work/giselle/giselle

<a href="http://opensource.org/licenses/mit-license">MIT</a> permitted



<a name="@vitest/utils"></a>
### @vitest/utils v3.2.4
#### 

##### Paths
* /home/runner/work/giselle/giselle

<a href="http://opensource.org/licenses/mit-license">MIT</a> permitted



<a name="@webassemblyjs/ast"></a>
### @webassemblyjs/ast v1.14.1
#### 

##### Paths
* /home/runner/work/giselle/giselle

<a href="http://opensource.org/licenses/mit-license">MIT</a> permitted



<a name="@webassemblyjs/floating-point-hex-parser"></a>
### @webassemblyjs/floating-point-hex-parser v1.13.2
#### 

##### Paths
* /home/runner/work/giselle/giselle

<a href="http://opensource.org/licenses/mit-license">MIT</a> permitted



<a name="@webassemblyjs/helper-api-error"></a>
### @webassemblyjs/helper-api-error v1.13.2
#### 

##### Paths
* /home/runner/work/giselle/giselle

<a href="http://opensource.org/licenses/mit-license">MIT</a> permitted



<a name="@webassemblyjs/helper-buffer"></a>
### @webassemblyjs/helper-buffer v1.14.1
#### 

##### Paths
* /home/runner/work/giselle/giselle

<a href="http://opensource.org/licenses/mit-license">MIT</a> permitted



<a name="@webassemblyjs/helper-numbers"></a>
### @webassemblyjs/helper-numbers v1.13.2
#### 

##### Paths
* /home/runner/work/giselle/giselle

<a href="http://opensource.org/licenses/mit-license">MIT</a> permitted



<a name="@webassemblyjs/helper-wasm-bytecode"></a>
### @webassemblyjs/helper-wasm-bytecode v1.13.2
#### 

##### Paths
* /home/runner/work/giselle/giselle

<a href="http://opensource.org/licenses/mit-license">MIT</a> permitted



<a name="@webassemblyjs/helper-wasm-section"></a>
### @webassemblyjs/helper-wasm-section v1.14.1
#### 

##### Paths
* /home/runner/work/giselle/giselle

<a href="http://opensource.org/licenses/mit-license">MIT</a> permitted



<a name="@webassemblyjs/ieee754"></a>
### @webassemblyjs/ieee754 v1.13.2
#### 

##### Paths
* /home/runner/work/giselle/giselle

<a href="http://opensource.org/licenses/mit-license">MIT</a> permitted



<a name="@webassemblyjs/leb128"></a>
### @webassemblyjs/leb128 v1.13.2
#### 

##### Paths
* /home/runner/work/giselle/giselle

<a href="http://www.apache.org/licenses/LICENSE-2.0.txt">Apache 2.0</a> permitted



<a name="@webassemblyjs/utf8"></a>
### @webassemblyjs/utf8 v1.13.2
#### 

##### Paths
* /home/runner/work/giselle/giselle

<a href="http://opensource.org/licenses/mit-license">MIT</a> permitted



<a name="@webassemblyjs/wasm-edit"></a>
### @webassemblyjs/wasm-edit v1.14.1
#### 

##### Paths
* /home/runner/work/giselle/giselle

<a href="http://opensource.org/licenses/mit-license">MIT</a> permitted



<a name="@webassemblyjs/wasm-gen"></a>
### @webassemblyjs/wasm-gen v1.14.1
#### 

##### Paths
* /home/runner/work/giselle/giselle

<a href="http://opensource.org/licenses/mit-license">MIT</a> permitted



<a name="@webassemblyjs/wasm-opt"></a>
### @webassemblyjs/wasm-opt v1.14.1
#### 

##### Paths
* /home/runner/work/giselle/giselle

<a href="http://opensource.org/licenses/mit-license">MIT</a> permitted



<a name="@webassemblyjs/wasm-parser"></a>
### @webassemblyjs/wasm-parser v1.14.1
#### 

##### Paths
* /home/runner/work/giselle/giselle

<a href="http://opensource.org/licenses/mit-license">MIT</a> permitted



<a name="@webassemblyjs/wast-printer"></a>
### @webassemblyjs/wast-printer v1.14.1
#### 

##### Paths
* /home/runner/work/giselle/giselle

<a href="http://opensource.org/licenses/mit-license">MIT</a> permitted



<a name="@xmldom/xmldom"></a>
### @xmldom/xmldom v0.8.10
#### 

##### Paths
* /home/runner/work/giselle/giselle

<a href="http://opensource.org/licenses/mit-license">MIT</a> permitted



<a name="@xtuc/ieee754"></a>
### @xtuc/ieee754 v1.2.0
#### 

##### Paths
* /home/runner/work/giselle/giselle

<a href="http://opensource.org/licenses/BSD-3-Clause">New BSD</a> permitted



<a name="@xtuc/long"></a>
### @xtuc/long v4.2.2
#### 

##### Paths
* /home/runner/work/giselle/giselle

<a href="http://www.apache.org/licenses/LICENSE-2.0.txt">Apache 2.0</a> permitted



<a name="@xyflow/react"></a>
### @xyflow/react v12.8.3
#### 

##### Paths
* /home/runner/work/giselle/giselle

<a href="http://opensource.org/licenses/mit-license">MIT</a> permitted



<a name="@xyflow/system"></a>
### @xyflow/system v0.0.67
#### 

##### Paths
* /home/runner/work/giselle/giselle

<a href="http://opensource.org/licenses/mit-license">MIT</a> permitted



<a name="@zod/core"></a>
### @zod/core v0.11.6
#### 

##### Paths
* /home/runner/work/giselle/giselle

<a href="http://opensource.org/licenses/mit-license">MIT</a> permitted



<a name="accepts"></a>
### accepts v1.3.8
#### 

##### Paths
* /home/runner/work/giselle/giselle

<a href="http://opensource.org/licenses/mit-license">MIT</a> permitted



<a name="acorn"></a>
### acorn v8.14.0
#### 

##### Paths
* /home/runner/work/giselle/giselle

<a href="http://opensource.org/licenses/mit-license">MIT</a> permitted



<a name="acorn-import-attributes"></a>
### acorn-import-attributes v1.9.5
#### 

##### Paths
* /home/runner/work/giselle/giselle

<a href="http://opensource.org/licenses/mit-license">MIT</a> permitted



<a name="acorn-walk"></a>
### acorn-walk v8.3.4
#### 

##### Paths
* /home/runner/work/giselle/giselle

<a href="http://opensource.org/licenses/mit-license">MIT</a> permitted



<a name="agent-base"></a>
### agent-base v6.0.2
#### 

##### Paths
* /home/runner/work/giselle/giselle

<a href="http://opensource.org/licenses/mit-license">MIT</a> permitted



<a name="ai"></a>
### ai v5.0.51
#### 

##### Paths
* /home/runner/work/giselle/giselle

<a href="http://www.apache.org/licenses/LICENSE-2.0.txt">Apache 2.0</a> permitted



<a name="ajv"></a>
### ajv v6.12.6
#### 

##### Paths
* /home/runner/work/giselle/giselle

<a href="http://opensource.org/licenses/mit-license">MIT</a> permitted



<a name="ajv-formats"></a>
### ajv-formats v2.1.1
#### 

##### Paths
* /home/runner/work/giselle/giselle

<a href="http://opensource.org/licenses/mit-license">MIT</a> permitted



<a name="ajv-keywords"></a>
### ajv-keywords v3.5.2
#### 

##### Paths
* /home/runner/work/giselle/giselle

<a href="http://opensource.org/licenses/mit-license">MIT</a> permitted



<a name="ansi-colors"></a>
### ansi-colors v4.1.3
#### 

##### Paths
* /home/runner/work/giselle/giselle

<a href="http://opensource.org/licenses/mit-license">MIT</a> permitted



<a name="ansi-regex"></a>
### ansi-regex v5.0.1
#### 

##### Paths
* /home/runner/work/giselle/giselle

<a href="http://opensource.org/licenses/mit-license">MIT</a> permitted



<a name="ansi-styles"></a>
### ansi-styles v4.3.0
#### 

##### Paths
* /home/runner/work/giselle/giselle

<a href="http://opensource.org/licenses/mit-license">MIT</a> permitted



<a name="any-promise"></a>
### any-promise v1.3.0
#### 

##### Paths
* /home/runner/work/giselle/giselle

<a href="http://opensource.org/licenses/mit-license">MIT</a> permitted



<a name="anymatch"></a>
### anymatch v3.1.3
#### 

##### Paths
* /home/runner/work/giselle/giselle

<a href="http://en.wikipedia.org/wiki/ISC_license">ISC</a> permitted



<a name="argparse"></a>
### argparse v1.0.10
#### 

##### Paths
* /home/runner/work/giselle/giselle

<a href="http://opensource.org/licenses/mit-license">MIT</a> permitted



<a name="argparse"></a>
### argparse v2.0.1
#### 

##### Paths
* /home/runner/work/giselle/giselle

Python-2.0 manually approved

>Python 2.0 license is compatible with Apache-2.0. But License Finder does not support the name "Python-2.0". See https://github.com/pivotal/LicenseFinder/pull/1053

><cite> OSPO @masutaka 2025-02-17</cite>



<a name="aria-hidden"></a>
### aria-hidden v1.2.4
#### 

##### Paths
* /home/runner/work/giselle/giselle

<a href="http://opensource.org/licenses/mit-license">MIT</a> permitted



<a name="array-union"></a>
### array-union v2.1.0
#### 

##### Paths
* /home/runner/work/giselle/giselle

<a href="http://opensource.org/licenses/mit-license">MIT</a> permitted



<a name="assertion-error"></a>
### assertion-error v2.0.1
#### 

##### Paths
* /home/runner/work/giselle/giselle

<a href="http://opensource.org/licenses/mit-license">MIT</a> permitted



<a name="async-retry"></a>
### async-retry v1.3.3
#### 

##### Paths
* /home/runner/work/giselle/giselle

<a href="http://opensource.org/licenses/mit-license">MIT</a> permitted



<a name="atomic-sleep"></a>
### atomic-sleep v1.0.0
#### 

##### Paths
* /home/runner/work/giselle/giselle

<a href="http://opensource.org/licenses/mit-license">MIT</a> permitted



<a name="aws4fetch"></a>
### aws4fetch v1.0.20
#### 

##### Paths
* /home/runner/work/giselle/giselle

<a href="http://opensource.org/licenses/mit-license">MIT</a> permitted



<a name="bail"></a>
### bail v2.0.2
#### 

##### Paths
* /home/runner/work/giselle/giselle

<a href="http://opensource.org/licenses/mit-license">MIT</a> permitted



<a name="balanced-match"></a>
### balanced-match v1.0.2
#### 

##### Paths
* /home/runner/work/giselle/giselle

<a href="http://opensource.org/licenses/mit-license">MIT</a> permitted



<a name="base64-js"></a>
### base64-js v1.5.1
#### 

##### Paths
* /home/runner/work/giselle/giselle

<a href="http://opensource.org/licenses/mit-license">MIT</a> permitted



<a name="base64id"></a>
### base64id v2.0.0
#### 

##### Paths
* /home/runner/work/giselle/giselle

<a href="http://opensource.org/licenses/mit-license">MIT</a> permitted



<a name="baseline-browser-mapping"></a>
### baseline-browser-mapping v2.8.14
#### 

##### Paths
* /home/runner/work/giselle/giselle

<a href="http://www.apache.org/licenses/LICENSE-2.0.txt">Apache 2.0</a> permitted



<a name="before-after-hook"></a>
### before-after-hook v4.0.0
#### 

##### Paths
* /home/runner/work/giselle/giselle

<a href="http://www.apache.org/licenses/LICENSE-2.0.txt">Apache 2.0</a> permitted



<a name="better-path-resolve"></a>
### better-path-resolve v1.0.0
#### 

##### Paths
* /home/runner/work/giselle/giselle

<a href="http://opensource.org/licenses/mit-license">MIT</a> permitted



<a name="bignumber.js"></a>
### bignumber.js v9.1.2
#### 

##### Paths
* /home/runner/work/giselle/giselle

<a href="http://opensource.org/licenses/mit-license">MIT</a> permitted



<a name="binary-extensions"></a>
### binary-extensions v2.3.0
#### 

##### Paths
* /home/runner/work/giselle/giselle

<a href="http://opensource.org/licenses/mit-license">MIT</a> permitted



<a name="bintrees"></a>
### bintrees v1.0.2
#### 

##### Paths
* /home/runner/work/giselle/giselle

<a href="http://opensource.org/licenses/mit-license">MIT</a> permitted



<a name="boring-avatars"></a>
### boring-avatars v1.11.1
#### 

##### Paths
* /home/runner/work/giselle/giselle

<a href="http://opensource.org/licenses/mit-license">MIT</a> permitted



<a name="bowser"></a>
### bowser v2.11.0
#### 

##### Paths
* /home/runner/work/giselle/giselle

<a href="http://opensource.org/licenses/mit-license">MIT</a> permitted



<a name="brace-expansion"></a>
### brace-expansion v2.0.1
#### 

##### Paths
* /home/runner/work/giselle/giselle

<a href="http://opensource.org/licenses/mit-license">MIT</a> permitted



<a name="braces"></a>
### braces v3.0.3
#### 

##### Paths
* /home/runner/work/giselle/giselle

<a href="http://opensource.org/licenses/mit-license">MIT</a> permitted



<a name="browserslist"></a>
### browserslist v4.24.4
#### 

##### Paths
* /home/runner/work/giselle/giselle

<a href="http://opensource.org/licenses/mit-license">MIT</a> permitted



<a name="buffer-equal-constant-time"></a>
### buffer-equal-constant-time v1.0.1
#### 

##### Paths
* /home/runner/work/giselle/giselle

<a href="http://opensource.org/licenses/BSD-3-Clause">New BSD</a> permitted



<a name="buffer-from"></a>
### buffer-from v1.1.2
#### 

##### Paths
* /home/runner/work/giselle/giselle

<a href="http://opensource.org/licenses/mit-license">MIT</a> permitted



<a name="bufferutil"></a>
### bufferutil v4.0.9
#### 

##### Paths
* /home/runner/work/giselle/giselle

<a href="http://opensource.org/licenses/mit-license">MIT</a> permitted



<a name="bundle-require"></a>
### bundle-require v5.1.0
#### 

##### Paths
* /home/runner/work/giselle/giselle

<a href="http://opensource.org/licenses/mit-license">MIT</a> permitted



<a name="cac"></a>
### cac v6.7.14
#### 

##### Paths
* /home/runner/work/giselle/giselle

<a href="http://opensource.org/licenses/mit-license">MIT</a> permitted



<a name="call-bind-apply-helpers"></a>
### call-bind-apply-helpers v1.0.1
#### 

##### Paths
* /home/runner/work/giselle/giselle

<a href="http://opensource.org/licenses/mit-license">MIT</a> permitted



<a name="call-bound"></a>
### call-bound v1.0.3
#### 

##### Paths
* /home/runner/work/giselle/giselle

<a href="http://opensource.org/licenses/mit-license">MIT</a> permitted



<a name="caniuse-lite"></a>
### caniuse-lite v1.0.30001749
#### 

##### Paths
* /home/runner/work/giselle/giselle

CC-BY-4.0 permitted



<a name="ccount"></a>
### ccount v2.0.1
#### 

##### Paths
* /home/runner/work/giselle/giselle

<a href="http://opensource.org/licenses/mit-license">MIT</a> permitted



<a name="chai"></a>
### chai v5.2.0
#### 

##### Paths
* /home/runner/work/giselle/giselle

<a href="http://opensource.org/licenses/mit-license">MIT</a> permitted



<a name="chalk"></a>
### chalk v3.0.0
#### 

##### Paths
* /home/runner/work/giselle/giselle

<a href="http://opensource.org/licenses/mit-license">MIT</a> permitted



<a name="character-entities"></a>
### character-entities v2.0.2
#### 

##### Paths
* /home/runner/work/giselle/giselle

<a href="http://opensource.org/licenses/mit-license">MIT</a> permitted



<a name="character-entities-html4"></a>
### character-entities-html4 v2.1.0
#### 

##### Paths
* /home/runner/work/giselle/giselle

<a href="http://opensource.org/licenses/mit-license">MIT</a> permitted



<a name="character-entities-legacy"></a>
### character-entities-legacy v3.0.0
#### 

##### Paths
* /home/runner/work/giselle/giselle

<a href="http://opensource.org/licenses/mit-license">MIT</a> permitted



<a name="character-reference-invalid"></a>
### character-reference-invalid v2.0.1
#### 

##### Paths
* /home/runner/work/giselle/giselle

<a href="http://opensource.org/licenses/mit-license">MIT</a> permitted



<a name="chardet"></a>
### chardet v0.7.0
#### 

##### Paths
* /home/runner/work/giselle/giselle

<a href="http://opensource.org/licenses/mit-license">MIT</a> permitted



<a name="check-error"></a>
### check-error v2.1.1
#### 

##### Paths
* /home/runner/work/giselle/giselle

<a href="http://opensource.org/licenses/mit-license">MIT</a> permitted



<a name="chokidar"></a>
### chokidar v3.6.0
#### 

##### Paths
* /home/runner/work/giselle/giselle

<a href="http://opensource.org/licenses/mit-license">MIT</a> permitted



<a name="chownr"></a>
### chownr v3.0.0
#### 

##### Paths
* /home/runner/work/giselle/giselle

BlueOak-1.0.0 permitted



<a name="chrome-trace-event"></a>
### chrome-trace-event v1.0.4
#### 

##### Paths
* /home/runner/work/giselle/giselle

<a href="http://opensource.org/licenses/mit-license">MIT</a> permitted



<a name="ci-info"></a>
### ci-info v3.9.0
#### 

##### Paths
* /home/runner/work/giselle/giselle

<a href="http://opensource.org/licenses/mit-license">MIT</a> permitted



<a name="cjs-module-lexer"></a>
### cjs-module-lexer v1.4.3
#### 

##### Paths
* /home/runner/work/giselle/giselle

<a href="http://opensource.org/licenses/mit-license">MIT</a> permitted



<a name="class-variance-authority"></a>
### class-variance-authority v0.7.1
#### 

##### Paths
* /home/runner/work/giselle/giselle

<a href="http://www.apache.org/licenses/LICENSE-2.0.txt">Apache 2.0</a> permitted



<a name="classcat"></a>
### classcat v5.0.5
#### 

##### Paths
* /home/runner/work/giselle/giselle

<a href="http://opensource.org/licenses/mit-license">MIT</a> permitted



<a name="client-only"></a>
### client-only v0.0.1
#### 

##### Paths
* /home/runner/work/giselle/giselle

<a href="http://opensource.org/licenses/mit-license">MIT</a> permitted



<a name="cliui"></a>
### cliui v8.0.1
#### 

##### Paths
* /home/runner/work/giselle/giselle

<a href="http://en.wikipedia.org/wiki/ISC_license">ISC</a> permitted



<a name="clsx"></a>
### clsx v2.1.1
#### 

##### Paths
* /home/runner/work/giselle/giselle

<a href="http://opensource.org/licenses/mit-license">MIT</a> permitted



<a name="color"></a>
### color v4.2.3
#### 

##### Paths
* /home/runner/work/giselle/giselle

<a href="http://opensource.org/licenses/mit-license">MIT</a> permitted



<a name="color-convert"></a>
### color-convert v2.0.1
#### 

##### Paths
* /home/runner/work/giselle/giselle

<a href="http://opensource.org/licenses/mit-license">MIT</a> permitted



<a name="color-name"></a>
### color-name v1.1.4
#### 

##### Paths
* /home/runner/work/giselle/giselle

<a href="http://opensource.org/licenses/mit-license">MIT</a> permitted



<a name="color-string"></a>
### color-string v1.9.1
#### 

##### Paths
* /home/runner/work/giselle/giselle

<a href="http://opensource.org/licenses/mit-license">MIT</a> permitted



<a name="colorette"></a>
### colorette v2.0.20
#### 

##### Paths
* /home/runner/work/giselle/giselle

<a href="http://opensource.org/licenses/mit-license">MIT</a> permitted



<a name="comma-separated-tokens"></a>
### comma-separated-tokens v2.0.3
#### 

##### Paths
* /home/runner/work/giselle/giselle

<a href="http://opensource.org/licenses/mit-license">MIT</a> permitted



<a name="commander"></a>
### commander v2.20.3
#### 

##### Paths
* /home/runner/work/giselle/giselle

<a href="http://opensource.org/licenses/mit-license">MIT</a> permitted



<a name="commondir"></a>
### commondir v1.0.1
#### 

##### Paths
* /home/runner/work/giselle/giselle

<a href="http://opensource.org/licenses/mit-license">MIT</a> permitted



<a name="consola"></a>
### consola v3.4.0
#### 

##### Paths
* /home/runner/work/giselle/giselle

<a href="http://opensource.org/licenses/mit-license">MIT</a> permitted



<a name="convert-source-map"></a>
### convert-source-map v2.0.0
#### 

##### Paths
* /home/runner/work/giselle/giselle

<a href="http://opensource.org/licenses/mit-license">MIT</a> permitted



<a name="cookie"></a>
### cookie v1.0.2
#### 

##### Paths
* /home/runner/work/giselle/giselle

<a href="http://opensource.org/licenses/mit-license">MIT</a> permitted



<a name="cookie-es"></a>
### cookie-es v1.2.2
#### 

##### Paths
* /home/runner/work/giselle/giselle

<a href="http://opensource.org/licenses/mit-license">MIT</a> permitted



<a name="copy-anything"></a>
### copy-anything v3.0.5
#### 

##### Paths
* /home/runner/work/giselle/giselle

<a href="http://opensource.org/licenses/mit-license">MIT</a> permitted



<a name="core-js"></a>
### core-js v3.40.0
#### 

##### Paths
* /home/runner/work/giselle/giselle

<a href="http://opensource.org/licenses/mit-license">MIT</a> permitted



<a name="cors"></a>
### cors v2.8.5
#### 

##### Paths
* /home/runner/work/giselle/giselle

<a href="http://opensource.org/licenses/mit-license">MIT</a> permitted



<a name="crelt"></a>
### crelt v1.0.6
#### 

##### Paths
* /home/runner/work/giselle/giselle

<a href="http://opensource.org/licenses/mit-license">MIT</a> permitted



<a name="cronstrue"></a>
### cronstrue v2.59.0
#### 

##### Paths
* /home/runner/work/giselle/giselle

<a href="http://opensource.org/licenses/mit-license">MIT</a> permitted



<a name="cross-spawn"></a>
### cross-spawn v7.0.6
#### 

##### Paths
* /home/runner/work/giselle/giselle

<a href="http://opensource.org/licenses/mit-license">MIT</a> permitted



<a name="crossws"></a>
### crossws v0.3.4
#### 

##### Paths
* /home/runner/work/giselle/giselle

<a href="http://opensource.org/licenses/mit-license">MIT</a> permitted



<a name="css-what"></a>
### css-what v6.1.0
#### 

##### Paths
* /home/runner/work/giselle/giselle

<a href="http://opensource.org/licenses/bsd-license">Simplified BSD</a> permitted



<a name="cssesc"></a>
### cssesc v3.0.0
#### 

##### Paths
* /home/runner/work/giselle/giselle

<a href="http://opensource.org/licenses/mit-license">MIT</a> permitted



<a name="cssstyle"></a>
### cssstyle v4.3.1
#### 

##### Paths
* /home/runner/work/giselle/giselle

<a href="http://opensource.org/licenses/mit-license">MIT</a> permitted



<a name="csstype"></a>
### csstype v3.1.3
#### 

##### Paths
* /home/runner/work/giselle/giselle

<a href="http://opensource.org/licenses/mit-license">MIT</a> permitted



<a name="d3-color"></a>
### d3-color v3.1.0
#### 

##### Paths
* /home/runner/work/giselle/giselle

<a href="http://en.wikipedia.org/wiki/ISC_license">ISC</a> permitted



<a name="d3-dispatch"></a>
### d3-dispatch v3.0.1
#### 

##### Paths
* /home/runner/work/giselle/giselle

<a href="http://en.wikipedia.org/wiki/ISC_license">ISC</a> permitted



<a name="d3-drag"></a>
### d3-drag v3.0.0
#### 

##### Paths
* /home/runner/work/giselle/giselle

<a href="http://en.wikipedia.org/wiki/ISC_license">ISC</a> permitted



<a name="d3-ease"></a>
### d3-ease v3.0.1
#### 

##### Paths
* /home/runner/work/giselle/giselle

<a href="http://opensource.org/licenses/BSD-3-Clause">New BSD</a> permitted



<a name="d3-interpolate"></a>
### d3-interpolate v3.0.1
#### 

##### Paths
* /home/runner/work/giselle/giselle

<a href="http://en.wikipedia.org/wiki/ISC_license">ISC</a> permitted



<a name="d3-selection"></a>
### d3-selection v3.0.0
#### 

##### Paths
* /home/runner/work/giselle/giselle

<a href="http://en.wikipedia.org/wiki/ISC_license">ISC</a> permitted



<a name="d3-timer"></a>
### d3-timer v3.0.1
#### 

##### Paths
* /home/runner/work/giselle/giselle

<a href="http://en.wikipedia.org/wiki/ISC_license">ISC</a> permitted



<a name="d3-transition"></a>
### d3-transition v3.0.1
#### 

##### Paths
* /home/runner/work/giselle/giselle

<a href="http://en.wikipedia.org/wiki/ISC_license">ISC</a> permitted



<a name="d3-zoom"></a>
### d3-zoom v3.0.0
#### 

##### Paths
* /home/runner/work/giselle/giselle

<a href="http://en.wikipedia.org/wiki/ISC_license">ISC</a> permitted



<a name="data-urls"></a>
### data-urls v5.0.0
#### 

##### Paths
* /home/runner/work/giselle/giselle

<a href="http://opensource.org/licenses/mit-license">MIT</a> permitted



<a name="dateformat"></a>
### dateformat v4.6.3
#### 

##### Paths
* /home/runner/work/giselle/giselle

<a href="http://opensource.org/licenses/mit-license">MIT</a> permitted



<a name="debounce"></a>
### debounce v1.2.1
#### 

##### Paths
* /home/runner/work/giselle/giselle

<a href="http://opensource.org/licenses/mit-license">MIT</a> permitted



<a name="debug"></a>
### debug v4.3.7
#### 

##### Paths
* /home/runner/work/giselle/giselle

<a href="http://opensource.org/licenses/mit-license">MIT</a> permitted



<a name="decimal.js"></a>
### decimal.js v10.5.0
#### 

##### Paths
* /home/runner/work/giselle/giselle

<a href="http://opensource.org/licenses/mit-license">MIT</a> permitted



<a name="decode-named-character-reference"></a>
### decode-named-character-reference v1.0.2
#### 

##### Paths
* /home/runner/work/giselle/giselle

<a href="http://opensource.org/licenses/mit-license">MIT</a> permitted



<a name="deep-eql"></a>
### deep-eql v5.0.2
#### 

##### Paths
* /home/runner/work/giselle/giselle

<a href="http://opensource.org/licenses/mit-license">MIT</a> permitted



<a name="defu"></a>
### defu v6.1.4
#### 

##### Paths
* /home/runner/work/giselle/giselle

<a href="http://opensource.org/licenses/mit-license">MIT</a> permitted



<a name="defuddle"></a>
### defuddle v0.6.4
#### 

##### Paths
* /home/runner/work/giselle/giselle

<a href="http://opensource.org/licenses/mit-license">MIT</a> permitted



<a name="dequal"></a>
### dequal v2.0.3
#### 

##### Paths
* /home/runner/work/giselle/giselle

<a href="http://opensource.org/licenses/mit-license">MIT</a> permitted



<a name="destr"></a>
### destr v2.0.3
#### 

##### Paths
* /home/runner/work/giselle/giselle

<a href="http://opensource.org/licenses/mit-license">MIT</a> permitted



<a name="detect-indent"></a>
### detect-indent v6.1.0
#### 

##### Paths
* /home/runner/work/giselle/giselle

<a href="http://opensource.org/licenses/mit-license">MIT</a> permitted



<a name="detect-libc"></a>
### detect-libc v2.0.4
#### 

##### Paths
* /home/runner/work/giselle/giselle

<a href="http://www.apache.org/licenses/LICENSE-2.0.txt">Apache 2.0</a> permitted



<a name="detect-node-es"></a>
### detect-node-es v1.1.0
#### 

##### Paths
* /home/runner/work/giselle/giselle

<a href="http://opensource.org/licenses/mit-license">MIT</a> permitted



<a name="devlop"></a>
### devlop v1.1.0
#### 

##### Paths
* /home/runner/work/giselle/giselle

<a href="http://opensource.org/licenses/mit-license">MIT</a> permitted



<a name="dir-glob"></a>
### dir-glob v3.0.1
#### 

##### Paths
* /home/runner/work/giselle/giselle

<a href="http://opensource.org/licenses/mit-license">MIT</a> permitted



<a name="dotenv"></a>
### dotenv v16.4.7
#### 

##### Paths
* /home/runner/work/giselle/giselle

<a href="http://opensource.org/licenses/bsd-license">Simplified BSD</a> permitted



<a name="drizzle-kit"></a>
### drizzle-kit v0.31.4
#### 

##### Paths
* /home/runner/work/giselle/giselle

<a href="http://opensource.org/licenses/mit-license">MIT</a> permitted



<a name="drizzle-orm"></a>
### drizzle-orm v0.44.2
#### 

##### Paths
* /home/runner/work/giselle/giselle

<a href="http://www.apache.org/licenses/LICENSE-2.0.txt">Apache 2.0</a> permitted



<a name="dunder-proto"></a>
### dunder-proto v1.0.1
#### 

##### Paths
* /home/runner/work/giselle/giselle

<a href="http://opensource.org/licenses/mit-license">MIT</a> permitted



<a name="duplexer"></a>
### duplexer v0.1.2
#### 

##### Paths
* /home/runner/work/giselle/giselle

<a href="http://opensource.org/licenses/mit-license">MIT</a> permitted



<a name="eastasianwidth"></a>
### eastasianwidth v0.2.0
#### 

##### Paths
* /home/runner/work/giselle/giselle

<a href="http://opensource.org/licenses/mit-license">MIT</a> permitted



<a name="ecdsa-sig-formatter"></a>
### ecdsa-sig-formatter v1.0.11
#### 

##### Paths
* /home/runner/work/giselle/giselle

<a href="http://www.apache.org/licenses/LICENSE-2.0.txt">Apache 2.0</a> permitted



<a name="electron-to-chromium"></a>
### electron-to-chromium v1.5.83
#### 

##### Paths
* /home/runner/work/giselle/giselle

<a href="http://en.wikipedia.org/wiki/ISC_license">ISC</a> permitted



<a name="emoji-regex"></a>
### emoji-regex v8.0.0
#### 

##### Paths
* /home/runner/work/giselle/giselle

<a href="http://opensource.org/licenses/mit-license">MIT</a> permitted



<a name="end-of-stream"></a>
### end-of-stream v1.4.4
#### 

##### Paths
* /home/runner/work/giselle/giselle

<a href="http://opensource.org/licenses/mit-license">MIT</a> permitted



<a name="engine.io"></a>
### engine.io v6.5.5
#### 

##### Paths
* /home/runner/work/giselle/giselle

<a href="http://opensource.org/licenses/mit-license">MIT</a> permitted



<a name="engine.io-client"></a>
### engine.io-client v6.5.4
#### 

##### Paths
* /home/runner/work/giselle/giselle

<a href="http://opensource.org/licenses/mit-license">MIT</a> permitted



<a name="engine.io-parser"></a>
### engine.io-parser v5.2.3
#### 

##### Paths
* /home/runner/work/giselle/giselle

<a href="http://opensource.org/licenses/mit-license">MIT</a> permitted



<a name="enhanced-resolve"></a>
### enhanced-resolve v5.18.3
#### 

##### Paths
* /home/runner/work/giselle/giselle

<a href="http://opensource.org/licenses/mit-license">MIT</a> permitted



<a name="enquirer"></a>
### enquirer v2.4.1
#### 

##### Paths
* /home/runner/work/giselle/giselle

<a href="http://opensource.org/licenses/mit-license">MIT</a> permitted



<a name="entities"></a>
### entities v4.5.0
#### 

##### Paths
* /home/runner/work/giselle/giselle

<a href="http://opensource.org/licenses/bsd-license">Simplified BSD</a> permitted



<a name="es-define-property"></a>
### es-define-property v1.0.1
#### 

##### Paths
* /home/runner/work/giselle/giselle

<a href="http://opensource.org/licenses/mit-license">MIT</a> permitted



<a name="es-errors"></a>
### es-errors v1.3.0
#### 

##### Paths
* /home/runner/work/giselle/giselle

<a href="http://opensource.org/licenses/mit-license">MIT</a> permitted



<a name="es-module-lexer"></a>
### es-module-lexer v1.7.0
#### 

##### Paths
* /home/runner/work/giselle/giselle

<a href="http://opensource.org/licenses/mit-license">MIT</a> permitted



<a name="es-object-atoms"></a>
### es-object-atoms v1.1.1
#### 

##### Paths
* /home/runner/work/giselle/giselle

<a href="http://opensource.org/licenses/mit-license">MIT</a> permitted



<a name="esbuild"></a>
### esbuild v0.18.20
#### 

##### Paths
* /home/runner/work/giselle/giselle

<a href="http://opensource.org/licenses/mit-license">MIT</a> permitted



<a name="esbuild-register"></a>
### esbuild-register v3.6.0
#### 

##### Paths
* /home/runner/work/giselle/giselle

<a href="http://opensource.org/licenses/mit-license">MIT</a> permitted



<a name="escalade"></a>
### escalade v3.2.0
#### 

##### Paths
* /home/runner/work/giselle/giselle

<a href="http://opensource.org/licenses/mit-license">MIT</a> permitted



<a name="escape-string-regexp"></a>
### escape-string-regexp v4.0.0
#### 

##### Paths
* /home/runner/work/giselle/giselle

<a href="http://opensource.org/licenses/mit-license">MIT</a> permitted



<a name="eslint-scope"></a>
### eslint-scope v5.1.1
#### 

##### Paths
* /home/runner/work/giselle/giselle

<a href="http://opensource.org/licenses/bsd-license">Simplified BSD</a> permitted



<a name="esprima"></a>
### esprima v4.0.1
#### 

##### Paths
* /home/runner/work/giselle/giselle

<a href="http://opensource.org/licenses/bsd-license">Simplified BSD</a> permitted



<a name="esrecurse"></a>
### esrecurse v4.3.0
#### 

##### Paths
* /home/runner/work/giselle/giselle

<a href="http://opensource.org/licenses/bsd-license">Simplified BSD</a> permitted



<a name="estraverse"></a>
### estraverse v4.3.0
#### 

##### Paths
* /home/runner/work/giselle/giselle

<a href="http://opensource.org/licenses/bsd-license">Simplified BSD</a> permitted



<a name="estree-util-is-identifier-name"></a>
### estree-util-is-identifier-name v3.0.0
#### 

##### Paths
* /home/runner/work/giselle/giselle

<a href="http://opensource.org/licenses/mit-license">MIT</a> permitted



<a name="estree-walker"></a>
### estree-walker v2.0.2
#### 

##### Paths
* /home/runner/work/giselle/giselle

<a href="http://opensource.org/licenses/mit-license">MIT</a> permitted



<a name="events"></a>
### events v3.3.0
#### 

##### Paths
* /home/runner/work/giselle/giselle

<a href="http://opensource.org/licenses/mit-license">MIT</a> permitted



<a name="eventsource"></a>
### eventsource v3.0.7
#### 

##### Paths
* /home/runner/work/giselle/giselle

<a href="http://opensource.org/licenses/mit-license">MIT</a> permitted



<a name="eventsource-parser"></a>
### eventsource-parser v3.0.6
#### 

##### Paths
* /home/runner/work/giselle/giselle

<a href="http://opensource.org/licenses/mit-license">MIT</a> permitted



<a name="evt"></a>
### evt v2.5.9
#### 

##### Paths
* /home/runner/work/giselle/giselle

<a href="http://opensource.org/licenses/mit-license">MIT</a> permitted



<a name="execa"></a>
### execa v8.0.1
#### 

##### Paths
* /home/runner/work/giselle/giselle

<a href="http://opensource.org/licenses/mit-license">MIT</a> permitted



<a name="expect-type"></a>
### expect-type v1.2.1
#### 

##### Paths
* /home/runner/work/giselle/giselle

<a href="http://www.apache.org/licenses/LICENSE-2.0.txt">Apache 2.0</a> permitted



<a name="extend"></a>
### extend v3.0.2
#### 

##### Paths
* /home/runner/work/giselle/giselle

<a href="http://opensource.org/licenses/mit-license">MIT</a> permitted



<a name="extendable-error"></a>
### extendable-error v0.1.7
#### 

##### Paths
* /home/runner/work/giselle/giselle

<a href="http://opensource.org/licenses/mit-license">MIT</a> permitted



<a name="external-editor"></a>
### external-editor v3.1.0
#### 

##### Paths
* /home/runner/work/giselle/giselle

<a href="http://opensource.org/licenses/mit-license">MIT</a> permitted



<a name="fast-content-type-parse"></a>
### fast-content-type-parse v3.0.0
#### 

##### Paths
* /home/runner/work/giselle/giselle

<a href="http://opensource.org/licenses/mit-license">MIT</a> permitted



<a name="fast-copy"></a>
### fast-copy v3.0.2
#### 

##### Paths
* /home/runner/work/giselle/giselle

<a href="http://opensource.org/licenses/mit-license">MIT</a> permitted



<a name="fast-deep-equal"></a>
### fast-deep-equal v3.1.3
#### 

##### Paths
* /home/runner/work/giselle/giselle

<a href="http://opensource.org/licenses/mit-license">MIT</a> permitted



<a name="fast-glob"></a>
### fast-glob v3.3.3
#### 

##### Paths
* /home/runner/work/giselle/giselle

<a href="http://opensource.org/licenses/mit-license">MIT</a> permitted



<a name="fast-json-stable-stringify"></a>
### fast-json-stable-stringify v2.1.0
#### 

##### Paths
* /home/runner/work/giselle/giselle

<a href="http://opensource.org/licenses/mit-license">MIT</a> permitted



<a name="fast-levenshtein"></a>
### fast-levenshtein v3.0.0
#### 

##### Paths
* /home/runner/work/giselle/giselle

<a href="http://opensource.org/licenses/mit-license">MIT</a> permitted



<a name="fast-redact"></a>
### fast-redact v3.5.0
#### 

##### Paths
* /home/runner/work/giselle/giselle

<a href="http://opensource.org/licenses/mit-license">MIT</a> permitted



<a name="fast-safe-stringify"></a>
### fast-safe-stringify v2.1.1
#### 

##### Paths
* /home/runner/work/giselle/giselle

<a href="http://opensource.org/licenses/mit-license">MIT</a> permitted



<a name="fast-uri"></a>
### fast-uri v3.1.0
#### 

##### Paths
* /home/runner/work/giselle/giselle

<a href="http://opensource.org/licenses/BSD-3-Clause">New BSD</a> permitted



<a name="fast-xml-parser"></a>
### fast-xml-parser v4.4.1
#### 

##### Paths
* /home/runner/work/giselle/giselle

<a href="http://opensource.org/licenses/mit-license">MIT</a> permitted



<a name="fastest-levenshtein"></a>
### fastest-levenshtein v1.0.16
#### 

##### Paths
* /home/runner/work/giselle/giselle

<a href="http://opensource.org/licenses/mit-license">MIT</a> permitted



<a name="fastq"></a>
### fastq v1.18.0
#### 

##### Paths
* /home/runner/work/giselle/giselle

<a href="http://en.wikipedia.org/wiki/ISC_license">ISC</a> permitted



<a name="fd-package-json"></a>
### fd-package-json v2.0.0
#### 

##### Paths
* /home/runner/work/giselle/giselle

<a href="http://opensource.org/licenses/mit-license">MIT</a> permitted



<a name="fdir"></a>
### fdir v6.5.0
#### 

##### Paths
* /home/runner/work/giselle/giselle

<a href="http://opensource.org/licenses/mit-license">MIT</a> permitted



<a name="fflate"></a>
### fflate v0.4.8
#### 

##### Paths
* /home/runner/work/giselle/giselle

<a href="http://opensource.org/licenses/mit-license">MIT</a> permitted



<a name="fill-range"></a>
### fill-range v7.1.1
#### 

##### Paths
* /home/runner/work/giselle/giselle

<a href="http://opensource.org/licenses/mit-license">MIT</a> permitted



<a name="find-up"></a>
### find-up v4.1.0
#### 

##### Paths
* /home/runner/work/giselle/giselle

<a href="http://opensource.org/licenses/mit-license">MIT</a> permitted



<a name="flags"></a>
### flags v4.0.0
#### 

##### Paths
* /home/runner/work/giselle/giselle

<a href="http://opensource.org/licenses/mit-license">MIT</a> permitted



<a name="foreground-child"></a>
### foreground-child v3.3.0
#### 

##### Paths
* /home/runner/work/giselle/giselle

<a href="http://en.wikipedia.org/wiki/ISC_license">ISC</a> permitted



<a name="formatly"></a>
### formatly v0.2.4
#### 

##### Paths
* /home/runner/work/giselle/giselle

<a href="http://opensource.org/licenses/mit-license">MIT</a> permitted



<a name="forwarded-parse"></a>
### forwarded-parse v2.1.2
#### 

##### Paths
* /home/runner/work/giselle/giselle

<a href="http://opensource.org/licenses/mit-license">MIT</a> permitted



<a name="framer-motion"></a>
### framer-motion v12.4.3
#### 

##### Paths
* /home/runner/work/giselle/giselle

<a href="http://opensource.org/licenses/mit-license">MIT</a> permitted



<a name="fs-extra"></a>
### fs-extra v7.0.1
#### 

##### Paths
* /home/runner/work/giselle/giselle

<a href="http://opensource.org/licenses/mit-license">MIT</a> permitted



<a name="fs.realpath"></a>
### fs.realpath v1.0.0
#### 

##### Paths
* /home/runner/work/giselle/giselle

<a href="http://en.wikipedia.org/wiki/ISC_license">ISC</a> permitted



<a name="function-bind"></a>
### function-bind v1.1.2
#### 

##### Paths
* /home/runner/work/giselle/giselle

<a href="http://opensource.org/licenses/mit-license">MIT</a> permitted



<a name="gaxios"></a>
### gaxios v6.7.1
#### 

##### Paths
* /home/runner/work/giselle/giselle

<a href="http://www.apache.org/licenses/LICENSE-2.0.txt">Apache 2.0</a> permitted



<a name="gcp-metadata"></a>
### gcp-metadata v6.1.0
#### 

##### Paths
* /home/runner/work/giselle/giselle

<a href="http://www.apache.org/licenses/LICENSE-2.0.txt">Apache 2.0</a> permitted



<a name="gensync"></a>
### gensync v1.0.0-beta.2
#### 

##### Paths
* /home/runner/work/giselle/giselle

<a href="http://opensource.org/licenses/mit-license">MIT</a> permitted



<a name="get-caller-file"></a>
### get-caller-file v2.0.5
#### 

##### Paths
* /home/runner/work/giselle/giselle

<a href="http://en.wikipedia.org/wiki/ISC_license">ISC</a> permitted



<a name="get-intrinsic"></a>
### get-intrinsic v1.2.7
#### 

##### Paths
* /home/runner/work/giselle/giselle

<a href="http://opensource.org/licenses/mit-license">MIT</a> permitted



<a name="get-nonce"></a>
### get-nonce v1.0.1
#### 

##### Paths
* /home/runner/work/giselle/giselle

<a href="http://opensource.org/licenses/mit-license">MIT</a> permitted



<a name="get-proto"></a>
### get-proto v1.0.1
#### 

##### Paths
* /home/runner/work/giselle/giselle

<a href="http://opensource.org/licenses/mit-license">MIT</a> permitted



<a name="get-stream"></a>
### get-stream v8.0.1
#### 

##### Paths
* /home/runner/work/giselle/giselle

<a href="http://opensource.org/licenses/mit-license">MIT</a> permitted



<a name="get-tsconfig"></a>
### get-tsconfig v4.9.0
#### 

##### Paths
* /home/runner/work/giselle/giselle

<a href="http://opensource.org/licenses/mit-license">MIT</a> permitted



<a name="glob"></a>
### glob v9.3.5
#### 

##### Paths
* /home/runner/work/giselle/giselle

<a href="http://en.wikipedia.org/wiki/ISC_license">ISC</a> permitted



<a name="glob-parent"></a>
### glob-parent v5.1.2
#### 

##### Paths
* /home/runner/work/giselle/giselle

<a href="http://en.wikipedia.org/wiki/ISC_license">ISC</a> permitted



<a name="glob-to-regexp"></a>
### glob-to-regexp v0.4.1
#### 

##### Paths
* /home/runner/work/giselle/giselle

<a href="http://opensource.org/licenses/bsd-license">Simplified BSD</a> permitted



<a name="globals"></a>
### globals v11.12.0
#### 

##### Paths
* /home/runner/work/giselle/giselle

<a href="http://opensource.org/licenses/mit-license">MIT</a> permitted



<a name="globby"></a>
### globby v11.1.0
#### 

##### Paths
* /home/runner/work/giselle/giselle

<a href="http://opensource.org/licenses/mit-license">MIT</a> permitted



<a name="globrex"></a>
### globrex v0.1.2
#### 

##### Paths
* /home/runner/work/giselle/giselle

<a href="http://opensource.org/licenses/mit-license">MIT</a> permitted



<a name="google-auth-library"></a>
### google-auth-library v9.15.0
#### 

##### Paths
* /home/runner/work/giselle/giselle

<a href="http://www.apache.org/licenses/LICENSE-2.0.txt">Apache 2.0</a> permitted



<a name="googleapis"></a>
### googleapis v144.0.0
#### 

##### Paths
* /home/runner/work/giselle/giselle

<a href="http://www.apache.org/licenses/LICENSE-2.0.txt">Apache 2.0</a> permitted



<a name="googleapis-common"></a>
### googleapis-common v7.2.0
#### 

##### Paths
* /home/runner/work/giselle/giselle

<a href="http://www.apache.org/licenses/LICENSE-2.0.txt">Apache 2.0</a> permitted



<a name="gopd"></a>
### gopd v1.2.0
#### 

##### Paths
* /home/runner/work/giselle/giselle

<a href="http://opensource.org/licenses/mit-license">MIT</a> permitted



<a name="gql.tada"></a>
### gql.tada v1.8.10
#### 

##### Paths
* /home/runner/work/giselle/giselle

<a href="http://opensource.org/licenses/mit-license">MIT</a> permitted



<a name="graceful-fs"></a>
### graceful-fs v4.2.11
#### 

##### Paths
* /home/runner/work/giselle/giselle

<a href="http://en.wikipedia.org/wiki/ISC_license">ISC</a> permitted



<a name="graphql"></a>
### graphql v16.10.0
#### 

##### Paths
* /home/runner/work/giselle/giselle

<a href="http://opensource.org/licenses/mit-license">MIT</a> permitted



<a name="gtoken"></a>
### gtoken v7.1.0
#### 

##### Paths
* /home/runner/work/giselle/giselle

<a href="http://opensource.org/licenses/mit-license">MIT</a> permitted



<a name="gzip-size"></a>
### gzip-size v6.0.0
#### 

##### Paths
* /home/runner/work/giselle/giselle

<a href="http://opensource.org/licenses/mit-license">MIT</a> permitted



<a name="h3"></a>
### h3 v1.15.0
#### 

##### Paths
* /home/runner/work/giselle/giselle

<a href="http://opensource.org/licenses/mit-license">MIT</a> permitted



<a name="happy-dom"></a>
### happy-dom v17.6.1
#### 

##### Paths
* /home/runner/work/giselle/giselle

<a href="http://opensource.org/licenses/mit-license">MIT</a> permitted



<a name="has-flag"></a>
### has-flag v4.0.0
#### 

##### Paths
* /home/runner/work/giselle/giselle

<a href="http://opensource.org/licenses/mit-license">MIT</a> permitted



<a name="has-symbols"></a>
### has-symbols v1.1.0
#### 

##### Paths
* /home/runner/work/giselle/giselle

<a href="http://opensource.org/licenses/mit-license">MIT</a> permitted



<a name="hasown"></a>
### hasown v2.0.2
#### 

##### Paths
* /home/runner/work/giselle/giselle

<a href="http://opensource.org/licenses/mit-license">MIT</a> permitted



<a name="hast-util-from-parse5"></a>
### hast-util-from-parse5 v8.0.3
#### 

##### Paths
* /home/runner/work/giselle/giselle

<a href="http://opensource.org/licenses/mit-license">MIT</a> permitted



<a name="hast-util-parse-selector"></a>
### hast-util-parse-selector v4.0.0
#### 

##### Paths
* /home/runner/work/giselle/giselle

<a href="http://opensource.org/licenses/mit-license">MIT</a> permitted



<a name="hast-util-raw"></a>
### hast-util-raw v9.1.0
#### 

##### Paths
* /home/runner/work/giselle/giselle

<a href="http://opensource.org/licenses/mit-license">MIT</a> permitted



<a name="hast-util-to-jsx-runtime"></a>
### hast-util-to-jsx-runtime v2.3.2
#### 

##### Paths
* /home/runner/work/giselle/giselle

<a href="http://opensource.org/licenses/mit-license">MIT</a> permitted



<a name="hast-util-to-parse5"></a>
### hast-util-to-parse5 v8.0.0
#### 

##### Paths
* /home/runner/work/giselle/giselle

<a href="http://opensource.org/licenses/mit-license">MIT</a> permitted



<a name="hast-util-whitespace"></a>
### hast-util-whitespace v3.0.0
#### 

##### Paths
* /home/runner/work/giselle/giselle

<a href="http://opensource.org/licenses/mit-license">MIT</a> permitted



<a name="hastscript"></a>
### hastscript v9.0.1
#### 

##### Paths
* /home/runner/work/giselle/giselle

<a href="http://opensource.org/licenses/mit-license">MIT</a> permitted



<a name="help-me"></a>
### help-me v5.0.0
#### 

##### Paths
* /home/runner/work/giselle/giselle

<a href="http://opensource.org/licenses/mit-license">MIT</a> permitted



<a name="highlight.js"></a>
### highlight.js v11.11.1
#### 

##### Paths
* /home/runner/work/giselle/giselle

<a href="http://opensource.org/licenses/BSD-3-Clause">New BSD</a> permitted



<a name="hoist-non-react-statics"></a>
### hoist-non-react-statics v3.3.2
#### 

##### Paths
* /home/runner/work/giselle/giselle

<a href="http://opensource.org/licenses/BSD-3-Clause">New BSD</a> permitted



<a name="html-encoding-sniffer"></a>
### html-encoding-sniffer v4.0.0
#### 

##### Paths
* /home/runner/work/giselle/giselle

<a href="http://opensource.org/licenses/mit-license">MIT</a> permitted



<a name="html-escaper"></a>
### html-escaper v2.0.2
#### 

##### Paths
* /home/runner/work/giselle/giselle

<a href="http://opensource.org/licenses/mit-license">MIT</a> permitted



<a name="html-url-attributes"></a>
### html-url-attributes v3.0.1
#### 

##### Paths
* /home/runner/work/giselle/giselle

<a href="http://opensource.org/licenses/mit-license">MIT</a> permitted



<a name="html-void-elements"></a>
### html-void-elements v3.0.0
#### 

##### Paths
* /home/runner/work/giselle/giselle

<a href="http://opensource.org/licenses/mit-license">MIT</a> permitted



<a name="http-proxy-agent"></a>
### http-proxy-agent v7.0.2
#### 

##### Paths
* /home/runner/work/giselle/giselle

<a href="http://opensource.org/licenses/mit-license">MIT</a> permitted



<a name="https-proxy-agent"></a>
### https-proxy-agent v5.0.1
#### 

##### Paths
* /home/runner/work/giselle/giselle

<a href="http://opensource.org/licenses/mit-license">MIT</a> permitted



<a name="human-id"></a>
### human-id v4.1.1
#### 

##### Paths
* /home/runner/work/giselle/giselle

<a href="http://opensource.org/licenses/mit-license">MIT</a> permitted



<a name="human-signals"></a>
### human-signals v5.0.0
#### 

##### Paths
* /home/runner/work/giselle/giselle

<a href="http://www.apache.org/licenses/LICENSE-2.0.txt">Apache 2.0</a> permitted



<a name="humanize-duration"></a>
### humanize-duration v3.33.1
#### 

##### Paths
* /home/runner/work/giselle/giselle

<a href="https://unlicense.org/">The Unlicense</a> permitted



<a name="iconv-lite"></a>
### iconv-lite v0.4.24
#### 

##### Paths
* /home/runner/work/giselle/giselle

<a href="http://opensource.org/licenses/mit-license">MIT</a> permitted



<a name="ignore"></a>
### ignore v5.3.2
#### 

##### Paths
* /home/runner/work/giselle/giselle

<a href="http://opensource.org/licenses/mit-license">MIT</a> permitted



<a name="import-in-the-middle"></a>
### import-in-the-middle v1.7.4
#### 

##### Paths
* /home/runner/work/giselle/giselle

<a href="http://www.apache.org/licenses/LICENSE-2.0.txt">Apache 2.0</a> permitted



<a name="inline-style-parser"></a>
### inline-style-parser v0.2.4
#### 

##### Paths
* /home/runner/work/giselle/giselle

<a href="http://opensource.org/licenses/mit-license">MIT</a> permitted



<a name="input-otp"></a>
### input-otp v1.4.2
#### 

##### Paths
* /home/runner/work/giselle/giselle

<a href="http://opensource.org/licenses/mit-license">MIT</a> permitted



<a name="iron-webcrypto"></a>
### iron-webcrypto v1.2.1
#### 

##### Paths
* /home/runner/work/giselle/giselle

<a href="http://opensource.org/licenses/mit-license">MIT</a> permitted



<a name="is-alphabetical"></a>
### is-alphabetical v2.0.1
#### 

##### Paths
* /home/runner/work/giselle/giselle

<a href="http://opensource.org/licenses/mit-license">MIT</a> permitted



<a name="is-alphanumerical"></a>
### is-alphanumerical v2.0.1
#### 

##### Paths
* /home/runner/work/giselle/giselle

<a href="http://opensource.org/licenses/mit-license">MIT</a> permitted



<a name="is-arrayish"></a>
### is-arrayish v0.3.2
#### 

##### Paths
* /home/runner/work/giselle/giselle

<a href="http://opensource.org/licenses/mit-license">MIT</a> permitted



<a name="is-binary-path"></a>
### is-binary-path v2.1.0
#### 

##### Paths
* /home/runner/work/giselle/giselle

<a href="http://opensource.org/licenses/mit-license">MIT</a> permitted



<a name="is-buffer"></a>
### is-buffer v2.0.5
#### 

##### Paths
* /home/runner/work/giselle/giselle

<a href="http://opensource.org/licenses/mit-license">MIT</a> permitted



<a name="is-core-module"></a>
### is-core-module v2.16.1
#### 

##### Paths
* /home/runner/work/giselle/giselle

<a href="http://opensource.org/licenses/mit-license">MIT</a> permitted



<a name="is-decimal"></a>
### is-decimal v2.0.1
#### 

##### Paths
* /home/runner/work/giselle/giselle

<a href="http://opensource.org/licenses/mit-license">MIT</a> permitted



<a name="is-extglob"></a>
### is-extglob v2.1.1
#### 

##### Paths
* /home/runner/work/giselle/giselle

<a href="http://opensource.org/licenses/mit-license">MIT</a> permitted



<a name="is-fullwidth-code-point"></a>
### is-fullwidth-code-point v3.0.0
#### 

##### Paths
* /home/runner/work/giselle/giselle

<a href="http://opensource.org/licenses/mit-license">MIT</a> permitted



<a name="is-glob"></a>
### is-glob v4.0.3
#### 

##### Paths
* /home/runner/work/giselle/giselle

<a href="http://opensource.org/licenses/mit-license">MIT</a> permitted



<a name="is-hexadecimal"></a>
### is-hexadecimal v2.0.1
#### 

##### Paths
* /home/runner/work/giselle/giselle

<a href="http://opensource.org/licenses/mit-license">MIT</a> permitted



<a name="is-node-process"></a>
### is-node-process v1.2.0
#### 

##### Paths
* /home/runner/work/giselle/giselle

<a href="http://opensource.org/licenses/mit-license">MIT</a> permitted



<a name="is-number"></a>
### is-number v7.0.0
#### 

##### Paths
* /home/runner/work/giselle/giselle

<a href="http://opensource.org/licenses/mit-license">MIT</a> permitted



<a name="is-plain-obj"></a>
### is-plain-obj v4.1.0
#### 

##### Paths
* /home/runner/work/giselle/giselle

<a href="http://opensource.org/licenses/mit-license">MIT</a> permitted



<a name="is-plain-object"></a>
### is-plain-object v5.0.0
#### 

##### Paths
* /home/runner/work/giselle/giselle

<a href="http://opensource.org/licenses/mit-license">MIT</a> permitted



<a name="is-potential-custom-element-name"></a>
### is-potential-custom-element-name v1.0.1
#### 

##### Paths
* /home/runner/work/giselle/giselle

<a href="http://opensource.org/licenses/mit-license">MIT</a> permitted



<a name="is-reference"></a>
### is-reference v1.2.1
#### 

##### Paths
* /home/runner/work/giselle/giselle

<a href="http://opensource.org/licenses/mit-license">MIT</a> permitted



<a name="is-stream"></a>
### is-stream v2.0.1
#### 

##### Paths
* /home/runner/work/giselle/giselle

<a href="http://opensource.org/licenses/mit-license">MIT</a> permitted



<a name="is-subdir"></a>
### is-subdir v1.2.0
#### 

##### Paths
* /home/runner/work/giselle/giselle

<a href="http://opensource.org/licenses/mit-license">MIT</a> permitted



<a name="is-what"></a>
### is-what v4.1.16
#### 

##### Paths
* /home/runner/work/giselle/giselle

<a href="http://opensource.org/licenses/mit-license">MIT</a> permitted



<a name="is-windows"></a>
### is-windows v1.0.2
#### 

##### Paths
* /home/runner/work/giselle/giselle

<a href="http://opensource.org/licenses/mit-license">MIT</a> permitted



<a name="isexe"></a>
### isexe v2.0.0
#### 

##### Paths
* /home/runner/work/giselle/giselle

<a href="http://en.wikipedia.org/wiki/ISC_license">ISC</a> permitted



<a name="isows"></a>
### isows v1.0.7
#### 

##### Paths
* /home/runner/work/giselle/giselle

<a href="http://opensource.org/licenses/mit-license">MIT</a> permitted



<a name="jackspeak"></a>
### jackspeak v3.4.3
#### 

##### Paths
* /home/runner/work/giselle/giselle

BlueOak-1.0.0 permitted



<a name="jest-worker"></a>
### jest-worker v27.5.1
#### 

##### Paths
* /home/runner/work/giselle/giselle

<a href="http://opensource.org/licenses/mit-license">MIT</a> permitted



<a name="jiti"></a>
### jiti v2.4.2
#### 

##### Paths
* /home/runner/work/giselle/giselle

<a href="http://opensource.org/licenses/mit-license">MIT</a> permitted



<a name="jose"></a>
### jose v5.9.6
#### 

##### Paths
* /home/runner/work/giselle/giselle

<a href="http://opensource.org/licenses/mit-license">MIT</a> permitted



<a name="joycon"></a>
### joycon v3.1.1
#### 

##### Paths
* /home/runner/work/giselle/giselle

<a href="http://opensource.org/licenses/mit-license">MIT</a> permitted



<a name="js-tokens"></a>
### js-tokens v4.0.0
#### 

##### Paths
* /home/runner/work/giselle/giselle

<a href="http://opensource.org/licenses/mit-license">MIT</a> permitted



<a name="js-yaml"></a>
### js-yaml v3.14.1
#### 

##### Paths
* /home/runner/work/giselle/giselle

<a href="http://opensource.org/licenses/mit-license">MIT</a> permitted



<a name="jsdom"></a>
### jsdom v26.1.0
#### 

##### Paths
* /home/runner/work/giselle/giselle

<a href="http://opensource.org/licenses/mit-license">MIT</a> permitted



<a name="jsesc"></a>
### jsesc v3.1.0
#### 

##### Paths
* /home/runner/work/giselle/giselle

<a href="http://opensource.org/licenses/mit-license">MIT</a> permitted



<a name="json-bigint"></a>
### json-bigint v1.0.0
#### 

##### Paths
* /home/runner/work/giselle/giselle

<a href="http://opensource.org/licenses/mit-license">MIT</a> permitted



<a name="json-parse-even-better-errors"></a>
### json-parse-even-better-errors v2.3.1
#### 

##### Paths
* /home/runner/work/giselle/giselle

<a href="http://opensource.org/licenses/mit-license">MIT</a> permitted



<a name="json-schema"></a>
### json-schema v0.4.0
#### 

##### Paths
* /home/runner/work/giselle/giselle

(AFL-2.1 OR BSD-3-Clause) permitted



<a name="json-schema-traverse"></a>
### json-schema-traverse v0.4.1
#### 

##### Paths
* /home/runner/work/giselle/giselle

<a href="http://opensource.org/licenses/mit-license">MIT</a> permitted



<a name="json5"></a>
### json5 v2.2.3
#### 

##### Paths
* /home/runner/work/giselle/giselle

<a href="http://opensource.org/licenses/mit-license">MIT</a> permitted



<a name="jsonfile"></a>
### jsonfile v4.0.0
#### 

##### Paths
* /home/runner/work/giselle/giselle

<a href="http://opensource.org/licenses/mit-license">MIT</a> permitted



<a name="jwa"></a>
### jwa v2.0.0
#### 

##### Paths
* /home/runner/work/giselle/giselle

<a href="http://opensource.org/licenses/mit-license">MIT</a> permitted



<a name="jws"></a>
### jws v4.0.0
#### 

##### Paths
* /home/runner/work/giselle/giselle

<a href="http://opensource.org/licenses/mit-license">MIT</a> permitted



<a name="knip"></a>
### knip v5.61.3
#### 

##### Paths
* /home/runner/work/giselle/giselle

<a href="http://en.wikipedia.org/wiki/ISC_license">ISC</a> permitted



<a name="langfuse"></a>
### langfuse v3.38.4
#### 

##### Paths
* /home/runner/work/giselle/giselle

<a href="http://opensource.org/licenses/mit-license">MIT</a> permitted



<a name="langfuse-core"></a>
### langfuse-core v3.37.0
#### 

##### Paths
* /home/runner/work/giselle/giselle

<a href="http://opensource.org/licenses/mit-license">MIT</a> permitted



<a name="langfuse-vercel"></a>
### langfuse-vercel v3.37.0
#### 

##### Paths
* /home/runner/work/giselle/giselle

<a href="http://opensource.org/licenses/mit-license">MIT</a> permitted



<a name="lightningcss"></a>
### lightningcss v1.30.1
#### 

##### Paths
* /home/runner/work/giselle/giselle

<a href="https://www.mozilla.org/media/MPL/2.0/index.815ca599c9df.txt">Mozilla Public License 2.0</a> permitted



<a name="lightningcss-linux-x64-gnu"></a>
### lightningcss-linux-x64-gnu v1.30.1
#### 

##### Paths
* /home/runner/work/giselle/giselle

<a href="https://www.mozilla.org/media/MPL/2.0/index.815ca599c9df.txt">Mozilla Public License 2.0</a> permitted



<a name="lilconfig"></a>
### lilconfig v3.1.3
#### 

##### Paths
* /home/runner/work/giselle/giselle

<a href="http://opensource.org/licenses/mit-license">MIT</a> permitted



<a name="lines-and-columns"></a>
### lines-and-columns v1.2.4
#### 

##### Paths
* /home/runner/work/giselle/giselle

<a href="http://opensource.org/licenses/mit-license">MIT</a> permitted



<a name="linkify-it"></a>
### linkify-it v5.0.0
#### 

##### Paths
* /home/runner/work/giselle/giselle

<a href="http://opensource.org/licenses/mit-license">MIT</a> permitted



<a name="load-tsconfig"></a>
### load-tsconfig v0.2.5
#### 

##### Paths
* /home/runner/work/giselle/giselle

<a href="http://opensource.org/licenses/mit-license">MIT</a> permitted



<a name="loader-runner"></a>
### loader-runner v4.3.1
#### 

##### Paths
* /home/runner/work/giselle/giselle

<a href="http://opensource.org/licenses/mit-license">MIT</a> permitted



<a name="locate-path"></a>
### locate-path v5.0.0
#### 

##### Paths
* /home/runner/work/giselle/giselle

<a href="http://opensource.org/licenses/mit-license">MIT</a> permitted



<a name="lodash.camelcase"></a>
### lodash.camelcase v4.3.0
#### 

##### Paths
* /home/runner/work/giselle/giselle

<a href="http://opensource.org/licenses/mit-license">MIT</a> permitted



<a name="lodash.castarray"></a>
### lodash.castarray v4.4.0
#### 

##### Paths
* /home/runner/work/giselle/giselle

<a href="http://opensource.org/licenses/mit-license">MIT</a> permitted



<a name="lodash.isplainobject"></a>
### lodash.isplainobject v4.0.6
#### 

##### Paths
* /home/runner/work/giselle/giselle

<a href="http://opensource.org/licenses/mit-license">MIT</a> permitted



<a name="lodash.merge"></a>
### lodash.merge v4.6.2
#### 

##### Paths
* /home/runner/work/giselle/giselle

<a href="http://opensource.org/licenses/mit-license">MIT</a> permitted



<a name="lodash.sortby"></a>
### lodash.sortby v4.7.0
#### 

##### Paths
* /home/runner/work/giselle/giselle

<a href="http://opensource.org/licenses/mit-license">MIT</a> permitted



<a name="lodash.startcase"></a>
### lodash.startcase v4.4.0
#### 

##### Paths
* /home/runner/work/giselle/giselle

<a href="http://opensource.org/licenses/mit-license">MIT</a> permitted



<a name="long"></a>
### long v5.2.4
#### 

##### Paths
* /home/runner/work/giselle/giselle

<a href="http://www.apache.org/licenses/LICENSE-2.0.txt">Apache 2.0</a> permitted



<a name="longest-streak"></a>
### longest-streak v3.1.0
#### 

##### Paths
* /home/runner/work/giselle/giselle

<a href="http://opensource.org/licenses/mit-license">MIT</a> permitted



<a name="loupe"></a>
### loupe v3.1.4
#### 

##### Paths
* /home/runner/work/giselle/giselle

<a href="http://opensource.org/licenses/mit-license">MIT</a> permitted



<a name="lowlight"></a>
### lowlight v3.3.0
#### 

##### Paths
* /home/runner/work/giselle/giselle

<a href="http://opensource.org/licenses/mit-license">MIT</a> permitted



<a name="lru-cache"></a>
### lru-cache v5.1.1
#### 

##### Paths
* /home/runner/work/giselle/giselle

<a href="http://en.wikipedia.org/wiki/ISC_license">ISC</a> permitted



<a name="lucide-react"></a>
### lucide-react v0.473.0
#### 

##### Paths
* /home/runner/work/giselle/giselle

<a href="http://en.wikipedia.org/wiki/ISC_license">ISC</a> permitted



<a name="magic-string"></a>
### magic-string v0.30.8
#### 

##### Paths
* /home/runner/work/giselle/giselle

<a href="http://opensource.org/licenses/mit-license">MIT</a> permitted



<a name="markdown-it"></a>
### markdown-it v14.1.0
#### 

##### Paths
* /home/runner/work/giselle/giselle

<a href="http://opensource.org/licenses/mit-license">MIT</a> permitted



<a name="markdown-table"></a>
### markdown-table v3.0.4
#### 

##### Paths
* /home/runner/work/giselle/giselle

<a href="http://opensource.org/licenses/mit-license">MIT</a> permitted



<a name="marked"></a>
### marked v15.0.7
#### 

##### Paths
* /home/runner/work/giselle/giselle

<a href="http://opensource.org/licenses/mit-license">MIT</a> permitted



<a name="math-intrinsics"></a>
### math-intrinsics v1.1.0
#### 

##### Paths
* /home/runner/work/giselle/giselle

<a href="http://opensource.org/licenses/mit-license">MIT</a> permitted



<a name="mathml-to-latex"></a>
### mathml-to-latex v1.5.0
#### 

##### Paths
* /home/runner/work/giselle/giselle

<a href="http://opensource.org/licenses/mit-license">MIT</a> permitted



<a name="mdast-util-find-and-replace"></a>
### mdast-util-find-and-replace v3.0.2
#### 

##### Paths
* /home/runner/work/giselle/giselle

<a href="http://opensource.org/licenses/mit-license">MIT</a> permitted



<a name="mdast-util-from-markdown"></a>
### mdast-util-from-markdown v2.0.2
#### 

##### Paths
* /home/runner/work/giselle/giselle

<a href="http://opensource.org/licenses/mit-license">MIT</a> permitted



<a name="mdast-util-gfm"></a>
### mdast-util-gfm v3.1.0
#### 

##### Paths
* /home/runner/work/giselle/giselle

<a href="http://opensource.org/licenses/mit-license">MIT</a> permitted



<a name="mdast-util-gfm-autolink-literal"></a>
### mdast-util-gfm-autolink-literal v2.0.1
#### 

##### Paths
* /home/runner/work/giselle/giselle

<a href="http://opensource.org/licenses/mit-license">MIT</a> permitted



<a name="mdast-util-gfm-footnote"></a>
### mdast-util-gfm-footnote v2.1.0
#### 

##### Paths
* /home/runner/work/giselle/giselle

<a href="http://opensource.org/licenses/mit-license">MIT</a> permitted



<a name="mdast-util-gfm-strikethrough"></a>
### mdast-util-gfm-strikethrough v2.0.0
#### 

##### Paths
* /home/runner/work/giselle/giselle

<a href="http://opensource.org/licenses/mit-license">MIT</a> permitted



<a name="mdast-util-gfm-table"></a>
### mdast-util-gfm-table v2.0.0
#### 

##### Paths
* /home/runner/work/giselle/giselle

<a href="http://opensource.org/licenses/mit-license">MIT</a> permitted



<a name="mdast-util-gfm-task-list-item"></a>
### mdast-util-gfm-task-list-item v2.0.0
#### 

##### Paths
* /home/runner/work/giselle/giselle

<a href="http://opensource.org/licenses/mit-license">MIT</a> permitted



<a name="mdast-util-mdx-expression"></a>
### mdast-util-mdx-expression v2.0.1
#### 

##### Paths
* /home/runner/work/giselle/giselle

<a href="http://opensource.org/licenses/mit-license">MIT</a> permitted



<a name="mdast-util-mdx-jsx"></a>
### mdast-util-mdx-jsx v3.2.0
#### 

##### Paths
* /home/runner/work/giselle/giselle

<a href="http://opensource.org/licenses/mit-license">MIT</a> permitted



<a name="mdast-util-mdxjs-esm"></a>
### mdast-util-mdxjs-esm v2.0.1
#### 

##### Paths
* /home/runner/work/giselle/giselle

<a href="http://opensource.org/licenses/mit-license">MIT</a> permitted



<a name="mdast-util-phrasing"></a>
### mdast-util-phrasing v4.1.0
#### 

##### Paths
* /home/runner/work/giselle/giselle

<a href="http://opensource.org/licenses/mit-license">MIT</a> permitted



<a name="mdast-util-to-hast"></a>
### mdast-util-to-hast v13.2.0
#### 

##### Paths
* /home/runner/work/giselle/giselle

<a href="http://opensource.org/licenses/mit-license">MIT</a> permitted



<a name="mdast-util-to-markdown"></a>
### mdast-util-to-markdown v2.1.2
#### 

##### Paths
* /home/runner/work/giselle/giselle

<a href="http://opensource.org/licenses/mit-license">MIT</a> permitted



<a name="mdast-util-to-string"></a>
### mdast-util-to-string v4.0.0
#### 

##### Paths
* /home/runner/work/giselle/giselle

<a href="http://opensource.org/licenses/mit-license">MIT</a> permitted



<a name="mdurl"></a>
### mdurl v2.0.0
#### 

##### Paths
* /home/runner/work/giselle/giselle

<a href="http://opensource.org/licenses/mit-license">MIT</a> permitted



<a name="merge-stream"></a>
### merge-stream v2.0.0
#### 

##### Paths
* /home/runner/work/giselle/giselle

<a href="http://opensource.org/licenses/mit-license">MIT</a> permitted



<a name="merge2"></a>
### merge2 v1.4.1
#### 

##### Paths
* /home/runner/work/giselle/giselle

<a href="http://opensource.org/licenses/mit-license">MIT</a> permitted



<a name="micromark"></a>
### micromark v4.0.1
#### 

##### Paths
* /home/runner/work/giselle/giselle

<a href="http://opensource.org/licenses/mit-license">MIT</a> permitted



<a name="micromark-core-commonmark"></a>
### micromark-core-commonmark v2.0.2
#### 

##### Paths
* /home/runner/work/giselle/giselle

<a href="http://opensource.org/licenses/mit-license">MIT</a> permitted



<a name="micromark-extension-gfm"></a>
### micromark-extension-gfm v3.0.0
#### 

##### Paths
* /home/runner/work/giselle/giselle

<a href="http://opensource.org/licenses/mit-license">MIT</a> permitted



<a name="micromark-extension-gfm-autolink-literal"></a>
### micromark-extension-gfm-autolink-literal v2.1.0
#### 

##### Paths
* /home/runner/work/giselle/giselle

<a href="http://opensource.org/licenses/mit-license">MIT</a> permitted



<a name="micromark-extension-gfm-footnote"></a>
### micromark-extension-gfm-footnote v2.1.0
#### 

##### Paths
* /home/runner/work/giselle/giselle

<a href="http://opensource.org/licenses/mit-license">MIT</a> permitted



<a name="micromark-extension-gfm-strikethrough"></a>
### micromark-extension-gfm-strikethrough v2.1.0
#### 

##### Paths
* /home/runner/work/giselle/giselle

<a href="http://opensource.org/licenses/mit-license">MIT</a> permitted



<a name="micromark-extension-gfm-table"></a>
### micromark-extension-gfm-table v2.1.1
#### 

##### Paths
* /home/runner/work/giselle/giselle

<a href="http://opensource.org/licenses/mit-license">MIT</a> permitted



<a name="micromark-extension-gfm-tagfilter"></a>
### micromark-extension-gfm-tagfilter v2.0.0
#### 

##### Paths
* /home/runner/work/giselle/giselle

<a href="http://opensource.org/licenses/mit-license">MIT</a> permitted



<a name="micromark-extension-gfm-task-list-item"></a>
### micromark-extension-gfm-task-list-item v2.1.0
#### 

##### Paths
* /home/runner/work/giselle/giselle

<a href="http://opensource.org/licenses/mit-license">MIT</a> permitted



<a name="micromark-factory-destination"></a>
### micromark-factory-destination v2.0.1
#### 

##### Paths
* /home/runner/work/giselle/giselle

<a href="http://opensource.org/licenses/mit-license">MIT</a> permitted



<a name="micromark-factory-label"></a>
### micromark-factory-label v2.0.1
#### 

##### Paths
* /home/runner/work/giselle/giselle

<a href="http://opensource.org/licenses/mit-license">MIT</a> permitted



<a name="micromark-factory-space"></a>
### micromark-factory-space v2.0.1
#### 

##### Paths
* /home/runner/work/giselle/giselle

<a href="http://opensource.org/licenses/mit-license">MIT</a> permitted



<a name="micromark-factory-title"></a>
### micromark-factory-title v2.0.1
#### 

##### Paths
* /home/runner/work/giselle/giselle

<a href="http://opensource.org/licenses/mit-license">MIT</a> permitted



<a name="micromark-factory-whitespace"></a>
### micromark-factory-whitespace v2.0.1
#### 

##### Paths
* /home/runner/work/giselle/giselle

<a href="http://opensource.org/licenses/mit-license">MIT</a> permitted



<a name="micromark-util-character"></a>
### micromark-util-character v2.1.1
#### 

##### Paths
* /home/runner/work/giselle/giselle

<a href="http://opensource.org/licenses/mit-license">MIT</a> permitted



<a name="micromark-util-chunked"></a>
### micromark-util-chunked v2.0.1
#### 

##### Paths
* /home/runner/work/giselle/giselle

<a href="http://opensource.org/licenses/mit-license">MIT</a> permitted



<a name="micromark-util-classify-character"></a>
### micromark-util-classify-character v2.0.1
#### 

##### Paths
* /home/runner/work/giselle/giselle

<a href="http://opensource.org/licenses/mit-license">MIT</a> permitted



<a name="micromark-util-combine-extensions"></a>
### micromark-util-combine-extensions v2.0.1
#### 

##### Paths
* /home/runner/work/giselle/giselle

<a href="http://opensource.org/licenses/mit-license">MIT</a> permitted



<a name="micromark-util-decode-numeric-character-reference"></a>
### micromark-util-decode-numeric-character-reference v2.0.2
#### 

##### Paths
* /home/runner/work/giselle/giselle

<a href="http://opensource.org/licenses/mit-license">MIT</a> permitted



<a name="micromark-util-decode-string"></a>
### micromark-util-decode-string v2.0.1
#### 

##### Paths
* /home/runner/work/giselle/giselle

<a href="http://opensource.org/licenses/mit-license">MIT</a> permitted



<a name="micromark-util-encode"></a>
### micromark-util-encode v2.0.1
#### 

##### Paths
* /home/runner/work/giselle/giselle

<a href="http://opensource.org/licenses/mit-license">MIT</a> permitted



<a name="micromark-util-html-tag-name"></a>
### micromark-util-html-tag-name v2.0.1
#### 

##### Paths
* /home/runner/work/giselle/giselle

<a href="http://opensource.org/licenses/mit-license">MIT</a> permitted



<a name="micromark-util-normalize-identifier"></a>
### micromark-util-normalize-identifier v2.0.1
#### 

##### Paths
* /home/runner/work/giselle/giselle

<a href="http://opensource.org/licenses/mit-license">MIT</a> permitted



<a name="micromark-util-resolve-all"></a>
### micromark-util-resolve-all v2.0.1
#### 

##### Paths
* /home/runner/work/giselle/giselle

<a href="http://opensource.org/licenses/mit-license">MIT</a> permitted



<a name="micromark-util-sanitize-uri"></a>
### micromark-util-sanitize-uri v2.0.1
#### 

##### Paths
* /home/runner/work/giselle/giselle

<a href="http://opensource.org/licenses/mit-license">MIT</a> permitted



<a name="micromark-util-subtokenize"></a>
### micromark-util-subtokenize v2.0.3
#### 

##### Paths
* /home/runner/work/giselle/giselle

<a href="http://opensource.org/licenses/mit-license">MIT</a> permitted



<a name="micromark-util-symbol"></a>
### micromark-util-symbol v2.0.1
#### 

##### Paths
* /home/runner/work/giselle/giselle

<a href="http://opensource.org/licenses/mit-license">MIT</a> permitted



<a name="micromark-util-types"></a>
### micromark-util-types v2.0.1
#### 

##### Paths
* /home/runner/work/giselle/giselle

<a href="http://opensource.org/licenses/mit-license">MIT</a> permitted



<a name="micromatch"></a>
### micromatch v4.0.8
#### 

##### Paths
* /home/runner/work/giselle/giselle

<a href="http://opensource.org/licenses/mit-license">MIT</a> permitted



<a name="mime-db"></a>
### mime-db v1.52.0
#### 

##### Paths
* /home/runner/work/giselle/giselle

<a href="http://opensource.org/licenses/mit-license">MIT</a> permitted



<a name="mime-types"></a>
### mime-types v2.1.35
#### 

##### Paths
* /home/runner/work/giselle/giselle

<a href="http://opensource.org/licenses/mit-license">MIT</a> permitted



<a name="mimic-fn"></a>
### mimic-fn v4.0.0
#### 

##### Paths
* /home/runner/work/giselle/giselle

<a href="http://opensource.org/licenses/mit-license">MIT</a> permitted



<a name="minimal-polyfills"></a>
### minimal-polyfills v2.2.3
#### 

##### Paths
* /home/runner/work/giselle/giselle

<a href="http://opensource.org/licenses/mit-license">MIT</a> permitted



<a name="minimatch"></a>
### minimatch v8.0.4
#### 

##### Paths
* /home/runner/work/giselle/giselle

<a href="http://en.wikipedia.org/wiki/ISC_license">ISC</a> permitted



<a name="minimist"></a>
### minimist v1.2.8
#### 

##### Paths
* /home/runner/work/giselle/giselle

<a href="http://opensource.org/licenses/mit-license">MIT</a> permitted



<a name="minipass"></a>
### minipass v4.2.8
#### 

##### Paths
* /home/runner/work/giselle/giselle

<a href="http://en.wikipedia.org/wiki/ISC_license">ISC</a> permitted



<a name="minizlib"></a>
### minizlib v3.0.2
#### 

##### Paths
* /home/runner/work/giselle/giselle

<a href="http://opensource.org/licenses/mit-license">MIT</a> permitted



<a name="mkdirp"></a>
### mkdirp v3.0.1
#### 

##### Paths
* /home/runner/work/giselle/giselle

<a href="http://opensource.org/licenses/mit-license">MIT</a> permitted



<a name="module-details-from-path"></a>
### module-details-from-path v1.0.3
#### 

##### Paths
* /home/runner/work/giselle/giselle

<a href="http://opensource.org/licenses/mit-license">MIT</a> permitted



<a name="motion"></a>
### motion v12.3.1
#### 

##### Paths
* /home/runner/work/giselle/giselle

<a href="http://opensource.org/licenses/mit-license">MIT</a> permitted



<a name="motion-dom"></a>
### motion-dom v12.0.0
#### 

##### Paths
* /home/runner/work/giselle/giselle

<a href="http://opensource.org/licenses/mit-license">MIT</a> permitted



<a name="motion-utils"></a>
### motion-utils v12.0.0
#### 

##### Paths
* /home/runner/work/giselle/giselle

<a href="http://opensource.org/licenses/mit-license">MIT</a> permitted



<a name="mri"></a>
### mri v1.2.0
#### 

##### Paths
* /home/runner/work/giselle/giselle

<a href="http://opensource.org/licenses/mit-license">MIT</a> permitted



<a name="mrmime"></a>
### mrmime v2.0.1
#### 

##### Paths
* /home/runner/work/giselle/giselle

<a href="http://opensource.org/licenses/mit-license">MIT</a> permitted



<a name="ms"></a>
### ms v2.1.3
#### 

##### Paths
* /home/runner/work/giselle/giselle

<a href="http://opensource.org/licenses/mit-license">MIT</a> permitted



<a name="mustache"></a>
### mustache v4.2.0
#### 

##### Paths
* /home/runner/work/giselle/giselle

<a href="http://opensource.org/licenses/mit-license">MIT</a> permitted



<a name="mz"></a>
### mz v2.7.0
#### 

##### Paths
* /home/runner/work/giselle/giselle

<a href="http://opensource.org/licenses/mit-license">MIT</a> permitted



<a name="nanoid"></a>
### nanoid v3.3.8
#### 

##### Paths
* /home/runner/work/giselle/giselle

<a href="http://opensource.org/licenses/mit-license">MIT</a> permitted



<a name="napi-postinstall"></a>
### napi-postinstall v0.3.0
#### 

##### Paths
* /home/runner/work/giselle/giselle

<a href="http://opensource.org/licenses/mit-license">MIT</a> permitted



<a name="negotiator"></a>
### negotiator v0.6.3
#### 

##### Paths
* /home/runner/work/giselle/giselle

<a href="http://opensource.org/licenses/mit-license">MIT</a> permitted



<a name="neo-async"></a>
### neo-async v2.6.2
#### 

##### Paths
* /home/runner/work/giselle/giselle

<a href="http://opensource.org/licenses/mit-license">MIT</a> permitted



<a name="next"></a>
### next v15.5.2
#### 

##### Paths
* /home/runner/work/giselle/giselle

<a href="http://opensource.org/licenses/mit-license">MIT</a> permitted



<a name="next-themes"></a>
### next-themes v0.3.0
#### 

##### Paths
* /home/runner/work/giselle/giselle

<a href="http://opensource.org/licenses/mit-license">MIT</a> permitted



<a name="node-fetch"></a>
### node-fetch v2.7.0
#### 

##### Paths
* /home/runner/work/giselle/giselle

<a href="http://opensource.org/licenses/mit-license">MIT</a> permitted



<a name="node-fetch-native"></a>
### node-fetch-native v1.6.6
#### 

##### Paths
* /home/runner/work/giselle/giselle

<a href="http://opensource.org/licenses/mit-license">MIT</a> permitted



<a name="node-gyp-build"></a>
### node-gyp-build v4.8.4
#### 

##### Paths
* /home/runner/work/giselle/giselle

<a href="http://opensource.org/licenses/mit-license">MIT</a> permitted



<a name="node-mock-http"></a>
### node-mock-http v1.0.0
#### 

##### Paths
* /home/runner/work/giselle/giselle

<a href="http://opensource.org/licenses/mit-license">MIT</a> permitted



<a name="node-releases"></a>
### node-releases v2.0.19
#### 

##### Paths
* /home/runner/work/giselle/giselle

<a href="http://opensource.org/licenses/mit-license">MIT</a> permitted



<a name="nodemailer"></a>
### nodemailer v7.0.7
#### 

##### Paths
* /home/runner/work/giselle/giselle

MIT-0 permitted



<a name="normalize-path"></a>
### normalize-path v3.0.0
#### 

##### Paths
* /home/runner/work/giselle/giselle

<a href="http://opensource.org/licenses/mit-license">MIT</a> permitted



<a name="npm-run-path"></a>
### npm-run-path v5.3.0
#### 

##### Paths
* /home/runner/work/giselle/giselle

<a href="http://opensource.org/licenses/mit-license">MIT</a> permitted



<a name="nuqs"></a>
### nuqs v2.6.0
#### 

##### Paths
* /home/runner/work/giselle/giselle

<a href="http://opensource.org/licenses/mit-license">MIT</a> permitted



<a name="nwsapi"></a>
### nwsapi v2.2.20
#### 

##### Paths
* /home/runner/work/giselle/giselle

<a href="http://opensource.org/licenses/mit-license">MIT</a> permitted



<a name="object-assign"></a>
### object-assign v4.1.1
#### 

##### Paths
* /home/runner/work/giselle/giselle

<a href="http://opensource.org/licenses/mit-license">MIT</a> permitted



<a name="object-inspect"></a>
### object-inspect v1.13.3
#### 

##### Paths
* /home/runner/work/giselle/giselle

<a href="http://opensource.org/licenses/mit-license">MIT</a> permitted



<a name="obuf"></a>
### obuf v1.1.2
#### 

##### Paths
* /home/runner/work/giselle/giselle

<a href="http://opensource.org/licenses/mit-license">MIT</a> permitted



<a name="ofetch"></a>
### ofetch v1.4.1
#### 

##### Paths
* /home/runner/work/giselle/giselle

<a href="http://opensource.org/licenses/mit-license">MIT</a> permitted



<a name="ohash"></a>
### ohash v1.1.4
#### 

##### Paths
* /home/runner/work/giselle/giselle

<a href="http://opensource.org/licenses/mit-license">MIT</a> permitted



<a name="on-exit-leak-free"></a>
### on-exit-leak-free v2.1.2
#### 

##### Paths
* /home/runner/work/giselle/giselle

<a href="http://opensource.org/licenses/mit-license">MIT</a> permitted



<a name="once"></a>
### once v1.4.0
#### 

##### Paths
* /home/runner/work/giselle/giselle

<a href="http://en.wikipedia.org/wiki/ISC_license">ISC</a> permitted



<a name="onetime"></a>
### onetime v6.0.0
#### 

##### Paths
* /home/runner/work/giselle/giselle

<a href="http://opensource.org/licenses/mit-license">MIT</a> permitted



<a name="openai"></a>
### openai v5.11.0
#### 

##### Paths
* /home/runner/work/giselle/giselle

<a href="http://www.apache.org/licenses/LICENSE-2.0.txt">Apache 2.0</a> permitted



<a name="opener"></a>
### opener v1.5.2
#### 

##### Paths
* /home/runner/work/giselle/giselle

(WTFPL OR MIT) permitted



<a name="orderedmap"></a>
### orderedmap v2.1.1
#### 

##### Paths
* /home/runner/work/giselle/giselle

<a href="http://opensource.org/licenses/mit-license">MIT</a> permitted



<a name="os-tmpdir"></a>
### os-tmpdir v1.0.2
#### 

##### Paths
* /home/runner/work/giselle/giselle

<a href="http://opensource.org/licenses/mit-license">MIT</a> permitted



<a name="outdent"></a>
### outdent v0.5.0
#### 

##### Paths
* /home/runner/work/giselle/giselle

<a href="http://opensource.org/licenses/mit-license">MIT</a> permitted



<a name="oxc-resolver"></a>
### oxc-resolver v11.5.2
#### 

##### Paths
* /home/runner/work/giselle/giselle

<a href="http://opensource.org/licenses/mit-license">MIT</a> permitted



<a name="p-filter"></a>
### p-filter v2.1.0
#### 

##### Paths
* /home/runner/work/giselle/giselle

<a href="http://opensource.org/licenses/mit-license">MIT</a> permitted



<a name="p-limit"></a>
### p-limit v2.3.0
#### 

##### Paths
* /home/runner/work/giselle/giselle

<a href="http://opensource.org/licenses/mit-license">MIT</a> permitted



<a name="p-locate"></a>
### p-locate v4.1.0
#### 

##### Paths
* /home/runner/work/giselle/giselle

<a href="http://opensource.org/licenses/mit-license">MIT</a> permitted



<a name="p-map"></a>
### p-map v2.1.0
#### 

##### Paths
* /home/runner/work/giselle/giselle

<a href="http://opensource.org/licenses/mit-license">MIT</a> permitted



<a name="p-try"></a>
### p-try v2.2.0
#### 

##### Paths
* /home/runner/work/giselle/giselle

<a href="http://opensource.org/licenses/mit-license">MIT</a> permitted



<a name="package-json-from-dist"></a>
### package-json-from-dist v1.0.1
#### 

##### Paths
* /home/runner/work/giselle/giselle

BlueOak-1.0.0 permitted



<a name="package-manager-detector"></a>
### package-manager-detector v0.2.9
#### 

##### Paths
* /home/runner/work/giselle/giselle

<a href="http://opensource.org/licenses/mit-license">MIT</a> permitted



<a name="parse-entities"></a>
### parse-entities v4.0.2
#### 

##### Paths
* /home/runner/work/giselle/giselle

<a href="http://opensource.org/licenses/mit-license">MIT</a> permitted



<a name="parse5"></a>
### parse5 v7.3.0
#### 

##### Paths
* /home/runner/work/giselle/giselle

<a href="http://opensource.org/licenses/mit-license">MIT</a> permitted



<a name="path-exists"></a>
### path-exists v4.0.0
#### 

##### Paths
* /home/runner/work/giselle/giselle

<a href="http://opensource.org/licenses/mit-license">MIT</a> permitted



<a name="path-key"></a>
### path-key v3.1.1
#### 

##### Paths
* /home/runner/work/giselle/giselle

<a href="http://opensource.org/licenses/mit-license">MIT</a> permitted



<a name="path-parse"></a>
### path-parse v1.0.7
#### 

##### Paths
* /home/runner/work/giselle/giselle

<a href="http://opensource.org/licenses/mit-license">MIT</a> permitted



<a name="path-scurry"></a>
### path-scurry v1.11.1
#### 

##### Paths
* /home/runner/work/giselle/giselle

BlueOak-1.0.0 permitted



<a name="path-type"></a>
### path-type v4.0.0
#### 

##### Paths
* /home/runner/work/giselle/giselle

<a href="http://opensource.org/licenses/mit-license">MIT</a> permitted



<a name="pathe"></a>
### pathe v2.0.3
#### 

##### Paths
* /home/runner/work/giselle/giselle

<a href="http://opensource.org/licenses/mit-license">MIT</a> permitted



<a name="pathval"></a>
### pathval v2.0.0
#### 

##### Paths
* /home/runner/work/giselle/giselle

<a href="http://opensource.org/licenses/mit-license">MIT</a> permitted



<a name="pg"></a>
### pg v8.14.1
#### 

##### Paths
* /home/runner/work/giselle/giselle

<a href="http://opensource.org/licenses/mit-license">MIT</a> permitted



<a name="pg-cloudflare"></a>
### pg-cloudflare v1.1.1
#### 

##### Paths
* /home/runner/work/giselle/giselle

<a href="http://opensource.org/licenses/mit-license">MIT</a> permitted



<a name="pg-connection-string"></a>
### pg-connection-string v2.7.0
#### 

##### Paths
* /home/runner/work/giselle/giselle

<a href="http://opensource.org/licenses/mit-license">MIT</a> permitted



<a name="pg-int8"></a>
### pg-int8 v1.0.1
#### 

##### Paths
* /home/runner/work/giselle/giselle

<a href="http://en.wikipedia.org/wiki/ISC_license">ISC</a> permitted



<a name="pg-numeric"></a>
### pg-numeric v1.0.2
#### 

##### Paths
* /home/runner/work/giselle/giselle

<a href="http://en.wikipedia.org/wiki/ISC_license">ISC</a> permitted



<a name="pg-pool"></a>
### pg-pool v3.8.0
#### 

##### Paths
* /home/runner/work/giselle/giselle

<a href="http://opensource.org/licenses/mit-license">MIT</a> permitted



<a name="pg-protocol"></a>
### pg-protocol v1.8.0
#### 

##### Paths
* /home/runner/work/giselle/giselle

<a href="http://opensource.org/licenses/mit-license">MIT</a> permitted



<a name="pg-types"></a>
### pg-types v2.2.0
#### 

##### Paths
* /home/runner/work/giselle/giselle

<a href="http://opensource.org/licenses/mit-license">MIT</a> permitted



<a name="pgpass"></a>
### pgpass v1.0.5
#### 

##### Paths
* /home/runner/work/giselle/giselle

<a href="http://opensource.org/licenses/mit-license">MIT</a> permitted



<a name="pgvector"></a>
### pgvector v0.2.1
#### 

##### Paths
* /home/runner/work/giselle/giselle

<a href="http://opensource.org/licenses/mit-license">MIT</a> permitted



<a name="picocolors"></a>
### picocolors v1.1.1
#### 

##### Paths
* /home/runner/work/giselle/giselle

<a href="http://en.wikipedia.org/wiki/ISC_license">ISC</a> permitted



<a name="picomatch"></a>
### picomatch v2.3.1
#### 

##### Paths
* /home/runner/work/giselle/giselle

<a href="http://opensource.org/licenses/mit-license">MIT</a> permitted



<a name="pify"></a>
### pify v4.0.1
#### 

##### Paths
* /home/runner/work/giselle/giselle

<a href="http://opensource.org/licenses/mit-license">MIT</a> permitted



<a name="pino"></a>
### pino v9.9.0
#### 

##### Paths
* /home/runner/work/giselle/giselle

<a href="http://opensource.org/licenses/mit-license">MIT</a> permitted



<a name="pino-abstract-transport"></a>
### pino-abstract-transport v2.0.0
#### 

##### Paths
* /home/runner/work/giselle/giselle

<a href="http://opensource.org/licenses/mit-license">MIT</a> permitted



<a name="pino-pretty"></a>
### pino-pretty v13.0.0
#### 

##### Paths
* /home/runner/work/giselle/giselle

<a href="http://opensource.org/licenses/mit-license">MIT</a> permitted



<a name="pino-std-serializers"></a>
### pino-std-serializers v7.0.0
#### 

##### Paths
* /home/runner/work/giselle/giselle

<a href="http://opensource.org/licenses/mit-license">MIT</a> permitted



<a name="pirates"></a>
### pirates v4.0.6
#### 

##### Paths
* /home/runner/work/giselle/giselle

<a href="http://opensource.org/licenses/mit-license">MIT</a> permitted



<a name="playwright"></a>
### playwright v1.53.0
#### 

##### Paths
* /home/runner/work/giselle/giselle

<a href="http://www.apache.org/licenses/LICENSE-2.0.txt">Apache 2.0</a> permitted



<a name="playwright-core"></a>
### playwright-core v1.53.0
#### 

##### Paths
* /home/runner/work/giselle/giselle

<a href="http://www.apache.org/licenses/LICENSE-2.0.txt">Apache 2.0</a> permitted



<a name="pluralize"></a>
### pluralize v8.0.0
#### 

##### Paths
* /home/runner/work/giselle/giselle

<a href="http://opensource.org/licenses/mit-license">MIT</a> permitted



<a name="pngjs"></a>
### pngjs v7.0.0
#### 

##### Paths
* /home/runner/work/giselle/giselle

<a href="http://opensource.org/licenses/mit-license">MIT</a> permitted



<a name="postcss"></a>
### postcss v8.4.31
#### 

##### Paths
* /home/runner/work/giselle/giselle

<a href="http://opensource.org/licenses/mit-license">MIT</a> permitted



<a name="postcss-load-config"></a>
### postcss-load-config v6.0.1
#### 

##### Paths
* /home/runner/work/giselle/giselle

<a href="http://opensource.org/licenses/mit-license">MIT</a> permitted



<a name="postcss-selector-parser"></a>
### postcss-selector-parser v6.0.10
#### 

##### Paths
* /home/runner/work/giselle/giselle

<a href="http://opensource.org/licenses/mit-license">MIT</a> permitted



<a name="postgres-array"></a>
### postgres-array v2.0.0
#### 

##### Paths
* /home/runner/work/giselle/giselle

<a href="http://opensource.org/licenses/mit-license">MIT</a> permitted



<a name="postgres-bytea"></a>
### postgres-bytea v1.0.0
#### 

##### Paths
* /home/runner/work/giselle/giselle

<a href="http://opensource.org/licenses/mit-license">MIT</a> permitted



<a name="postgres-date"></a>
### postgres-date v1.0.7
#### 

##### Paths
* /home/runner/work/giselle/giselle

<a href="http://opensource.org/licenses/mit-license">MIT</a> permitted



<a name="postgres-interval"></a>
### postgres-interval v1.2.0
#### 

##### Paths
* /home/runner/work/giselle/giselle

<a href="http://opensource.org/licenses/mit-license">MIT</a> permitted



<a name="postgres-range"></a>
### postgres-range v1.1.4
#### 

##### Paths
* /home/runner/work/giselle/giselle

<a href="http://opensource.org/licenses/mit-license">MIT</a> permitted



<a name="posthog-js"></a>
### posthog-js v1.194.2
#### 

##### Paths
* /home/runner/work/giselle/giselle

<a href="http://opensource.org/licenses/mit-license">MIT</a> permitted



<a name="preact"></a>
### preact v10.25.4
#### 

##### Paths
* /home/runner/work/giselle/giselle

<a href="http://opensource.org/licenses/mit-license">MIT</a> permitted



<a name="prettier"></a>
### prettier v2.8.8
#### 

##### Paths
* /home/runner/work/giselle/giselle

<a href="http://opensource.org/licenses/mit-license">MIT</a> permitted



<a name="process-warning"></a>
### process-warning v5.0.0
#### 

##### Paths
* /home/runner/work/giselle/giselle

<a href="http://opensource.org/licenses/mit-license">MIT</a> permitted



<a name="progress"></a>
### progress v2.0.3
#### 

##### Paths
* /home/runner/work/giselle/giselle

<a href="http://opensource.org/licenses/mit-license">MIT</a> permitted



<a name="prom-client"></a>
### prom-client v15.1.3
#### 

##### Paths
* /home/runner/work/giselle/giselle

<a href="http://www.apache.org/licenses/LICENSE-2.0.txt">Apache 2.0</a> permitted



<a name="property-information"></a>
### property-information v6.5.0
#### 

##### Paths
* /home/runner/work/giselle/giselle

<a href="http://opensource.org/licenses/mit-license">MIT</a> permitted



<a name="prosemirror-changeset"></a>
### prosemirror-changeset v2.2.1
#### 

##### Paths
* /home/runner/work/giselle/giselle

<a href="http://opensource.org/licenses/mit-license">MIT</a> permitted



<a name="prosemirror-collab"></a>
### prosemirror-collab v1.3.1
#### 

##### Paths
* /home/runner/work/giselle/giselle

<a href="http://opensource.org/licenses/mit-license">MIT</a> permitted



<a name="prosemirror-commands"></a>
### prosemirror-commands v1.6.2
#### 

##### Paths
* /home/runner/work/giselle/giselle

<a href="http://opensource.org/licenses/mit-license">MIT</a> permitted



<a name="prosemirror-dropcursor"></a>
### prosemirror-dropcursor v1.8.1
#### 

##### Paths
* /home/runner/work/giselle/giselle

<a href="http://opensource.org/licenses/mit-license">MIT</a> permitted



<a name="prosemirror-gapcursor"></a>
### prosemirror-gapcursor v1.3.2
#### 

##### Paths
* /home/runner/work/giselle/giselle

<a href="http://opensource.org/licenses/mit-license">MIT</a> permitted



<a name="prosemirror-history"></a>
### prosemirror-history v1.4.1
#### 

##### Paths
* /home/runner/work/giselle/giselle

<a href="http://opensource.org/licenses/mit-license">MIT</a> permitted



<a name="prosemirror-inputrules"></a>
### prosemirror-inputrules v1.4.0
#### 

##### Paths
* /home/runner/work/giselle/giselle

<a href="http://opensource.org/licenses/mit-license">MIT</a> permitted



<a name="prosemirror-keymap"></a>
### prosemirror-keymap v1.2.2
#### 

##### Paths
* /home/runner/work/giselle/giselle

<a href="http://opensource.org/licenses/mit-license">MIT</a> permitted



<a name="prosemirror-markdown"></a>
### prosemirror-markdown v1.13.1
#### 

##### Paths
* /home/runner/work/giselle/giselle

<a href="http://opensource.org/licenses/mit-license">MIT</a> permitted



<a name="prosemirror-menu"></a>
### prosemirror-menu v1.2.4
#### 

##### Paths
* /home/runner/work/giselle/giselle

<a href="http://opensource.org/licenses/mit-license">MIT</a> permitted



<a name="prosemirror-model"></a>
### prosemirror-model v1.24.1
#### 

##### Paths
* /home/runner/work/giselle/giselle

<a href="http://opensource.org/licenses/mit-license">MIT</a> permitted



<a name="prosemirror-schema-basic"></a>
### prosemirror-schema-basic v1.2.3
#### 

##### Paths
* /home/runner/work/giselle/giselle

<a href="http://opensource.org/licenses/mit-license">MIT</a> permitted



<a name="prosemirror-schema-list"></a>
### prosemirror-schema-list v1.5.0
#### 

##### Paths
* /home/runner/work/giselle/giselle

<a href="http://opensource.org/licenses/mit-license">MIT</a> permitted



<a name="prosemirror-state"></a>
### prosemirror-state v1.4.3
#### 

##### Paths
* /home/runner/work/giselle/giselle

<a href="http://opensource.org/licenses/mit-license">MIT</a> permitted



<a name="prosemirror-tables"></a>
### prosemirror-tables v1.6.4
#### 

##### Paths
* /home/runner/work/giselle/giselle

<a href="http://opensource.org/licenses/mit-license">MIT</a> permitted



<a name="prosemirror-trailing-node"></a>
### prosemirror-trailing-node v3.0.0
#### 

##### Paths
* /home/runner/work/giselle/giselle

<a href="http://opensource.org/licenses/mit-license">MIT</a> permitted



<a name="prosemirror-transform"></a>
### prosemirror-transform v1.10.2
#### 

##### Paths
* /home/runner/work/giselle/giselle

<a href="http://opensource.org/licenses/mit-license">MIT</a> permitted



<a name="prosemirror-view"></a>
### prosemirror-view v1.38.0
#### 

##### Paths
* /home/runner/work/giselle/giselle

<a href="http://opensource.org/licenses/mit-license">MIT</a> permitted



<a name="protobufjs"></a>
### protobufjs v7.4.0
#### 

##### Paths
* /home/runner/work/giselle/giselle

<a href="http://opensource.org/licenses/BSD-3-Clause">New BSD</a> permitted



<a name="proxy-from-env"></a>
### proxy-from-env v1.1.0
#### 

##### Paths
* /home/runner/work/giselle/giselle

<a href="http://opensource.org/licenses/mit-license">MIT</a> permitted



<a name="pump"></a>
### pump v3.0.2
#### 

##### Paths
* /home/runner/work/giselle/giselle

<a href="http://opensource.org/licenses/mit-license">MIT</a> permitted



<a name="punycode"></a>
### punycode v2.3.1
#### 

##### Paths
* /home/runner/work/giselle/giselle

<a href="http://opensource.org/licenses/mit-license">MIT</a> permitted



<a name="punycode.js"></a>
### punycode.js v2.3.1
#### 

##### Paths
* /home/runner/work/giselle/giselle

<a href="http://opensource.org/licenses/mit-license">MIT</a> permitted



<a name="qs"></a>
### qs v6.14.0
#### 

##### Paths
* /home/runner/work/giselle/giselle

<a href="http://opensource.org/licenses/BSD-3-Clause">New BSD</a> permitted



<a name="queue-microtask"></a>
### queue-microtask v1.2.3
#### 

##### Paths
* /home/runner/work/giselle/giselle

<a href="http://opensource.org/licenses/mit-license">MIT</a> permitted



<a name="quick-format-unescaped"></a>
### quick-format-unescaped v4.0.4
#### 

##### Paths
* /home/runner/work/giselle/giselle

<a href="http://opensource.org/licenses/mit-license">MIT</a> permitted



<a name="radix-ui"></a>
### radix-ui v1.1.2
#### 

##### Paths
* /home/runner/work/giselle/giselle

<a href="http://opensource.org/licenses/mit-license">MIT</a> permitted



<a name="radix3"></a>
### radix3 v1.1.2
#### 

##### Paths
* /home/runner/work/giselle/giselle

<a href="http://opensource.org/licenses/mit-license">MIT</a> permitted



<a name="randombytes"></a>
### randombytes v2.1.0
#### 

##### Paths
* /home/runner/work/giselle/giselle

<a href="http://opensource.org/licenses/mit-license">MIT</a> permitted



<a name="react"></a>
### react v19.1.1
#### 

##### Paths
* /home/runner/work/giselle/giselle

<a href="http://opensource.org/licenses/mit-license">MIT</a> permitted



<a name="react-dom"></a>
### react-dom v19.1.1
#### 

##### Paths
* /home/runner/work/giselle/giselle

<a href="http://opensource.org/licenses/mit-license">MIT</a> permitted



<a name="react-is"></a>
### react-is v16.13.1
#### 

##### Paths
* /home/runner/work/giselle/giselle

<a href="http://opensource.org/licenses/mit-license">MIT</a> permitted



<a name="react-markdown"></a>
### react-markdown v9.0.3
#### 

##### Paths
* /home/runner/work/giselle/giselle

<a href="http://opensource.org/licenses/mit-license">MIT</a> permitted



<a name="react-remove-scroll"></a>
### react-remove-scroll v2.6.2
#### 

##### Paths
* /home/runner/work/giselle/giselle

<a href="http://opensource.org/licenses/mit-license">MIT</a> permitted



<a name="react-remove-scroll-bar"></a>
### react-remove-scroll-bar v2.3.8
#### 

##### Paths
* /home/runner/work/giselle/giselle

<a href="http://opensource.org/licenses/mit-license">MIT</a> permitted



<a name="react-resizable-panels"></a>
### react-resizable-panels v2.1.7
#### 

##### Paths
* /home/runner/work/giselle/giselle

<a href="http://opensource.org/licenses/mit-license">MIT</a> permitted



<a name="react-style-singleton"></a>
### react-style-singleton v2.2.3
#### 

##### Paths
* /home/runner/work/giselle/giselle

<a href="http://opensource.org/licenses/mit-license">MIT</a> permitted



<a name="read-yaml-file"></a>
### read-yaml-file v1.1.0
#### 

##### Paths
* /home/runner/work/giselle/giselle

<a href="http://opensource.org/licenses/mit-license">MIT</a> permitted



<a name="readdirp"></a>
### readdirp v3.6.0
#### 

##### Paths
* /home/runner/work/giselle/giselle

<a href="http://opensource.org/licenses/mit-license">MIT</a> permitted



<a name="real-require"></a>
### real-require v0.2.0
#### 

##### Paths
* /home/runner/work/giselle/giselle

<a href="http://opensource.org/licenses/mit-license">MIT</a> permitted



<a name="regenerator-runtime"></a>
### regenerator-runtime v0.14.1
#### 

##### Paths
* /home/runner/work/giselle/giselle

<a href="http://opensource.org/licenses/mit-license">MIT</a> permitted



<a name="rehype-raw"></a>
### rehype-raw v7.0.0
#### 

##### Paths
* /home/runner/work/giselle/giselle

<a href="http://opensource.org/licenses/mit-license">MIT</a> permitted



<a name="remark-gfm"></a>
### remark-gfm v4.0.1
#### 

##### Paths
* /home/runner/work/giselle/giselle

<a href="http://opensource.org/licenses/mit-license">MIT</a> permitted



<a name="remark-parse"></a>
### remark-parse v11.0.0
#### 

##### Paths
* /home/runner/work/giselle/giselle

<a href="http://opensource.org/licenses/mit-license">MIT</a> permitted



<a name="remark-rehype"></a>
### remark-rehype v11.1.1
#### 

##### Paths
* /home/runner/work/giselle/giselle

<a href="http://opensource.org/licenses/mit-license">MIT</a> permitted



<a name="remark-stringify"></a>
### remark-stringify v11.0.0
#### 

##### Paths
* /home/runner/work/giselle/giselle

<a href="http://opensource.org/licenses/mit-license">MIT</a> permitted



<a name="require-directory"></a>
### require-directory v2.1.1
#### 

##### Paths
* /home/runner/work/giselle/giselle

<a href="http://opensource.org/licenses/mit-license">MIT</a> permitted



<a name="require-from-string"></a>
### require-from-string v2.0.2
#### 

##### Paths
* /home/runner/work/giselle/giselle

<a href="http://opensource.org/licenses/mit-license">MIT</a> permitted



<a name="require-in-the-middle"></a>
### require-in-the-middle v7.5.2
#### 

##### Paths
* /home/runner/work/giselle/giselle

<a href="http://opensource.org/licenses/mit-license">MIT</a> permitted



<a name="resolve"></a>
### resolve v1.22.8
#### 

##### Paths
* /home/runner/work/giselle/giselle

<a href="http://opensource.org/licenses/mit-license">MIT</a> permitted



<a name="resolve-from"></a>
### resolve-from v5.0.0
#### 

##### Paths
* /home/runner/work/giselle/giselle

<a href="http://opensource.org/licenses/mit-license">MIT</a> permitted



<a name="resolve-pkg-maps"></a>
### resolve-pkg-maps v1.0.0
#### 

##### Paths
* /home/runner/work/giselle/giselle

<a href="http://opensource.org/licenses/mit-license">MIT</a> permitted



<a name="retry"></a>
### retry v0.13.1
#### 

##### Paths
* /home/runner/work/giselle/giselle

<a href="http://opensource.org/licenses/mit-license">MIT</a> permitted



<a name="reusify"></a>
### reusify v1.0.4
#### 

##### Paths
* /home/runner/work/giselle/giselle

<a href="http://opensource.org/licenses/mit-license">MIT</a> permitted



<a name="rollup"></a>
### rollup v4.35.0
#### 

##### Paths
* /home/runner/work/giselle/giselle

<a href="http://opensource.org/licenses/mit-license">MIT</a> permitted



<a name="rope-sequence"></a>
### rope-sequence v1.3.4
#### 

##### Paths
* /home/runner/work/giselle/giselle

<a href="http://opensource.org/licenses/mit-license">MIT</a> permitted



<a name="rrweb-cssom"></a>
### rrweb-cssom v0.8.0
#### 

##### Paths
* /home/runner/work/giselle/giselle

<a href="http://opensource.org/licenses/mit-license">MIT</a> permitted



<a name="run-exclusive"></a>
### run-exclusive v2.2.19
#### 

##### Paths
* /home/runner/work/giselle/giselle

<a href="http://opensource.org/licenses/mit-license">MIT</a> permitted



<a name="run-parallel"></a>
### run-parallel v1.2.0
#### 

##### Paths
* /home/runner/work/giselle/giselle

<a href="http://opensource.org/licenses/mit-license">MIT</a> permitted



<a name="safe-buffer"></a>
### safe-buffer v5.2.1
#### 

##### Paths
* /home/runner/work/giselle/giselle

<a href="http://opensource.org/licenses/mit-license">MIT</a> permitted



<a name="safe-stable-stringify"></a>
### safe-stable-stringify v2.5.0
#### 

##### Paths
* /home/runner/work/giselle/giselle

<a href="http://opensource.org/licenses/mit-license">MIT</a> permitted



<a name="safer-buffer"></a>
### safer-buffer v2.1.2
#### 

##### Paths
* /home/runner/work/giselle/giselle

<a href="http://opensource.org/licenses/mit-license">MIT</a> permitted



<a name="saxes"></a>
### saxes v6.0.0
#### 

##### Paths
* /home/runner/work/giselle/giselle

<a href="http://en.wikipedia.org/wiki/ISC_license">ISC</a> permitted



<a name="scheduler"></a>
### scheduler v0.26.0
#### 

##### Paths
* /home/runner/work/giselle/giselle

<a href="http://opensource.org/licenses/mit-license">MIT</a> permitted



<a name="schema-utils"></a>
### schema-utils v3.3.0
#### 

##### Paths
* /home/runner/work/giselle/giselle

<a href="http://opensource.org/licenses/mit-license">MIT</a> permitted



<a name="secure-json-parse"></a>
### secure-json-parse v2.7.0
#### 

##### Paths
* /home/runner/work/giselle/giselle

<a href="http://opensource.org/licenses/BSD-3-Clause">New BSD</a> permitted



<a name="semver"></a>
### semver v6.3.1
#### 

##### Paths
* /home/runner/work/giselle/giselle

<a href="http://en.wikipedia.org/wiki/ISC_license">ISC</a> permitted



<a name="serialize-javascript"></a>
### serialize-javascript v6.0.2
#### 

##### Paths
* /home/runner/work/giselle/giselle

<a href="http://opensource.org/licenses/BSD-3-Clause">New BSD</a> permitted



<a name="sharp"></a>
### sharp v0.34.3
#### 

##### Paths
* /home/runner/work/giselle/giselle

<a href="http://www.apache.org/licenses/LICENSE-2.0.txt">Apache 2.0</a> permitted



<a name="shebang-command"></a>
### shebang-command v2.0.0
#### 

##### Paths
* /home/runner/work/giselle/giselle

<a href="http://opensource.org/licenses/mit-license">MIT</a> permitted



<a name="shebang-regex"></a>
### shebang-regex v3.0.0
#### 

##### Paths
* /home/runner/work/giselle/giselle

<a href="http://opensource.org/licenses/mit-license">MIT</a> permitted



<a name="shimmer"></a>
### shimmer v1.2.1
#### 

##### Paths
* /home/runner/work/giselle/giselle

<a href="http://opensource.org/licenses/bsd-license">Simplified BSD</a> permitted



<a name="side-channel"></a>
### side-channel v1.1.0
#### 

##### Paths
* /home/runner/work/giselle/giselle

<a href="http://opensource.org/licenses/mit-license">MIT</a> permitted



<a name="side-channel-list"></a>
### side-channel-list v1.0.0
#### 

##### Paths
* /home/runner/work/giselle/giselle

<a href="http://opensource.org/licenses/mit-license">MIT</a> permitted



<a name="side-channel-map"></a>
### side-channel-map v1.0.1
#### 

##### Paths
* /home/runner/work/giselle/giselle

<a href="http://opensource.org/licenses/mit-license">MIT</a> permitted



<a name="side-channel-weakmap"></a>
### side-channel-weakmap v1.0.2
#### 

##### Paths
* /home/runner/work/giselle/giselle

<a href="http://opensource.org/licenses/mit-license">MIT</a> permitted



<a name="siginfo"></a>
### siginfo v2.0.0
#### 

##### Paths
* /home/runner/work/giselle/giselle

<a href="http://en.wikipedia.org/wiki/ISC_license">ISC</a> permitted



<a name="signal-exit"></a>
### signal-exit v4.1.0
#### 

##### Paths
* /home/runner/work/giselle/giselle

<a href="http://en.wikipedia.org/wiki/ISC_license">ISC</a> permitted



<a name="simple-swizzle"></a>
### simple-swizzle v0.2.2
#### 

##### Paths
* /home/runner/work/giselle/giselle

<a href="http://opensource.org/licenses/mit-license">MIT</a> permitted



<a name="sirv"></a>
### sirv v2.0.4
#### 

##### Paths
* /home/runner/work/giselle/giselle

<a href="http://opensource.org/licenses/mit-license">MIT</a> permitted



<a name="slash"></a>
### slash v3.0.0
#### 

##### Paths
* /home/runner/work/giselle/giselle

<a href="http://opensource.org/licenses/mit-license">MIT</a> permitted



<a name="slug"></a>
### slug v6.1.0
#### 

##### Paths
* /home/runner/work/giselle/giselle

<a href="http://opensource.org/licenses/mit-license">MIT</a> permitted



<a name="smol-toml"></a>
### smol-toml v1.4.1
#### 

##### Paths
* /home/runner/work/giselle/giselle

<a href="http://opensource.org/licenses/BSD-3-Clause">New BSD</a> permitted



<a name="socket.io"></a>
### socket.io v4.7.4
#### 

##### Paths
* /home/runner/work/giselle/giselle

<a href="http://opensource.org/licenses/mit-license">MIT</a> permitted



<a name="socket.io-adapter"></a>
### socket.io-adapter v2.5.5
#### 

##### Paths
* /home/runner/work/giselle/giselle

<a href="http://opensource.org/licenses/mit-license">MIT</a> permitted



<a name="socket.io-client"></a>
### socket.io-client v4.7.5
#### 

##### Paths
* /home/runner/work/giselle/giselle

<a href="http://opensource.org/licenses/mit-license">MIT</a> permitted



<a name="socket.io-parser"></a>
### socket.io-parser v4.2.4
#### 

##### Paths
* /home/runner/work/giselle/giselle

<a href="http://opensource.org/licenses/mit-license">MIT</a> permitted



<a name="sonic-boom"></a>
### sonic-boom v4.2.0
#### 

##### Paths
* /home/runner/work/giselle/giselle

<a href="http://opensource.org/licenses/mit-license">MIT</a> permitted



<a name="source-map"></a>
### source-map v0.6.1
#### 

##### Paths
* /home/runner/work/giselle/giselle

<a href="http://opensource.org/licenses/BSD-3-Clause">New BSD</a> permitted



<a name="source-map-js"></a>
### source-map-js v1.2.1
#### 

##### Paths
* /home/runner/work/giselle/giselle

<a href="http://opensource.org/licenses/BSD-3-Clause">New BSD</a> permitted



<a name="source-map-support"></a>
### source-map-support v0.5.21
#### 

##### Paths
* /home/runner/work/giselle/giselle

<a href="http://opensource.org/licenses/mit-license">MIT</a> permitted



<a name="space-separated-tokens"></a>
### space-separated-tokens v2.0.2
#### 

##### Paths
* /home/runner/work/giselle/giselle

<a href="http://opensource.org/licenses/mit-license">MIT</a> permitted



<a name="spawndamnit"></a>
### spawndamnit v3.0.1
#### 

##### Paths
* /home/runner/work/giselle/giselle

Unknown manually approved

>See https://github.com/jamiebuilds/spawndamnit/pull/11

><cite> sakito 2025-03-10</cite>



<a name="split2"></a>
### split2 v4.2.0
#### 

##### Paths
* /home/runner/work/giselle/giselle

<a href="http://en.wikipedia.org/wiki/ISC_license">ISC</a> permitted



<a name="sprintf-js"></a>
### sprintf-js v1.0.3
#### 

##### Paths
* /home/runner/work/giselle/giselle

<a href="http://opensource.org/licenses/BSD-3-Clause">New BSD</a> permitted



<a name="stackback"></a>
### stackback v0.0.2
#### 

##### Paths
* /home/runner/work/giselle/giselle

<a href="http://opensource.org/licenses/mit-license">MIT</a> permitted



<a name="stacktrace-parser"></a>
### stacktrace-parser v0.1.10
#### 

##### Paths
* /home/runner/work/giselle/giselle

<a href="http://opensource.org/licenses/mit-license">MIT</a> permitted



<a name="std-env"></a>
### std-env v3.9.0
#### 

##### Paths
* /home/runner/work/giselle/giselle

<a href="http://opensource.org/licenses/mit-license">MIT</a> permitted



<a name="string-width"></a>
### string-width v4.2.3
#### 

##### Paths
* /home/runner/work/giselle/giselle

<a href="http://opensource.org/licenses/mit-license">MIT</a> permitted



<a name="stringify-entities"></a>
### stringify-entities v4.0.4
#### 

##### Paths
* /home/runner/work/giselle/giselle

<a href="http://opensource.org/licenses/mit-license">MIT</a> permitted



<a name="strip-ansi"></a>
### strip-ansi v6.0.1
#### 

##### Paths
* /home/runner/work/giselle/giselle

<a href="http://opensource.org/licenses/mit-license">MIT</a> permitted



<a name="strip-bom"></a>
### strip-bom v3.0.0
#### 

##### Paths
* /home/runner/work/giselle/giselle

<a href="http://opensource.org/licenses/mit-license">MIT</a> permitted



<a name="strip-final-newline"></a>
### strip-final-newline v3.0.0
#### 

##### Paths
* /home/runner/work/giselle/giselle

<a href="http://opensource.org/licenses/mit-license">MIT</a> permitted



<a name="strip-json-comments"></a>
### strip-json-comments v3.1.1
#### 

##### Paths
* /home/runner/work/giselle/giselle

<a href="http://opensource.org/licenses/mit-license">MIT</a> permitted



<a name="strip-literal"></a>
### strip-literal v3.0.0
#### 

##### Paths
* /home/runner/work/giselle/giselle

<a href="http://opensource.org/licenses/mit-license">MIT</a> permitted



<a name="stripe"></a>
### stripe v18.4.0
#### 

##### Paths
* /home/runner/work/giselle/giselle

<a href="http://opensource.org/licenses/mit-license">MIT</a> permitted



<a name="strnum"></a>
### strnum v1.1.2
#### 

##### Paths
* /home/runner/work/giselle/giselle

<a href="http://opensource.org/licenses/mit-license">MIT</a> permitted



<a name="style-to-object"></a>
### style-to-object v1.0.8
#### 

##### Paths
* /home/runner/work/giselle/giselle

<a href="http://opensource.org/licenses/mit-license">MIT</a> permitted



<a name="styled-jsx"></a>
### styled-jsx v5.1.6
#### 

##### Paths
* /home/runner/work/giselle/giselle

<a href="http://opensource.org/licenses/mit-license">MIT</a> permitted



<a name="sucrase"></a>
### sucrase v3.35.0
#### 

##### Paths
* /home/runner/work/giselle/giselle

<a href="http://opensource.org/licenses/mit-license">MIT</a> permitted



<a name="superjson"></a>
### superjson v2.2.2
#### 

##### Paths
* /home/runner/work/giselle/giselle

<a href="http://opensource.org/licenses/mit-license">MIT</a> permitted



<a name="supports-color"></a>
### supports-color v7.2.0
#### 

##### Paths
* /home/runner/work/giselle/giselle

<a href="http://opensource.org/licenses/mit-license">MIT</a> permitted



<a name="supports-preserve-symlinks-flag"></a>
### supports-preserve-symlinks-flag v1.0.0
#### 

##### Paths
* /home/runner/work/giselle/giselle

<a href="http://opensource.org/licenses/mit-license">MIT</a> permitted



<a name="swr"></a>
### swr v2.3.6
#### 

##### Paths
* /home/runner/work/giselle/giselle

<a href="http://opensource.org/licenses/mit-license">MIT</a> permitted



<a name="symbol-tree"></a>
### symbol-tree v3.2.4
#### 

##### Paths
* /home/runner/work/giselle/giselle

<a href="http://opensource.org/licenses/mit-license">MIT</a> permitted



<a name="tailwind-merge"></a>
### tailwind-merge v2.6.0
#### 

##### Paths
* /home/runner/work/giselle/giselle

<a href="http://opensource.org/licenses/mit-license">MIT</a> permitted



<a name="tailwindcss"></a>
### tailwindcss v4.1.10
#### 

##### Paths
* /home/runner/work/giselle/giselle

<a href="http://opensource.org/licenses/mit-license">MIT</a> permitted



<a name="tailwindcss-animate"></a>
### tailwindcss-animate v1.0.7
#### 

##### Paths
* /home/runner/work/giselle/giselle

<a href="http://opensource.org/licenses/mit-license">MIT</a> permitted



<a name="tapable"></a>
### tapable v2.3.0
#### 

##### Paths
* /home/runner/work/giselle/giselle

<a href="http://opensource.org/licenses/mit-license">MIT</a> permitted



<a name="tar"></a>
### tar v7.4.3
#### 

##### Paths
* /home/runner/work/giselle/giselle

<a href="http://en.wikipedia.org/wiki/ISC_license">ISC</a> permitted



<a name="tdigest"></a>
### tdigest v0.1.2
#### 

##### Paths
* /home/runner/work/giselle/giselle

<a href="http://opensource.org/licenses/mit-license">MIT</a> permitted



<a name="temml"></a>
### temml v0.11.7
#### 

##### Paths
* /home/runner/work/giselle/giselle

<a href="http://opensource.org/licenses/mit-license">MIT</a> permitted



<a name="term-size"></a>
### term-size v2.2.1
#### 

##### Paths
* /home/runner/work/giselle/giselle

<a href="http://opensource.org/licenses/mit-license">MIT</a> permitted



<a name="terser"></a>
### terser v5.44.0
#### 

##### Paths
* /home/runner/work/giselle/giselle

<a href="http://opensource.org/licenses/bsd-license">Simplified BSD</a> permitted



<a name="terser-webpack-plugin"></a>
### terser-webpack-plugin v5.3.14
#### 

##### Paths
* /home/runner/work/giselle/giselle

<a href="http://opensource.org/licenses/mit-license">MIT</a> permitted



<a name="thenify"></a>
### thenify v3.3.1
#### 

##### Paths
* /home/runner/work/giselle/giselle

<a href="http://opensource.org/licenses/mit-license">MIT</a> permitted



<a name="thenify-all"></a>
### thenify-all v1.6.0
#### 

##### Paths
* /home/runner/work/giselle/giselle

<a href="http://opensource.org/licenses/mit-license">MIT</a> permitted



<a name="third-party-capital"></a>
### third-party-capital v1.0.20
#### 

##### Paths
* /home/runner/work/giselle/giselle

<a href="http://en.wikipedia.org/wiki/ISC_license">ISC</a> permitted



<a name="thread-stream"></a>
### thread-stream v3.1.0
#### 

##### Paths
* /home/runner/work/giselle/giselle

<a href="http://opensource.org/licenses/mit-license">MIT</a> permitted



<a name="throttleit"></a>
### throttleit v2.1.0
#### 

##### Paths
* /home/runner/work/giselle/giselle

<a href="http://opensource.org/licenses/mit-license">MIT</a> permitted



<a name="tiny-invariant"></a>
### tiny-invariant v1.3.3
#### 

##### Paths
* /home/runner/work/giselle/giselle

<a href="http://opensource.org/licenses/mit-license">MIT</a> permitted



<a name="tinybench"></a>
### tinybench v2.9.0
#### 

##### Paths
* /home/runner/work/giselle/giselle

<a href="http://opensource.org/licenses/mit-license">MIT</a> permitted



<a name="tinyexec"></a>
### tinyexec v0.3.2
#### 

##### Paths
* /home/runner/work/giselle/giselle

<a href="http://opensource.org/licenses/mit-license">MIT</a> permitted



<a name="tinyglobby"></a>
### tinyglobby v0.2.14
#### 

##### Paths
* /home/runner/work/giselle/giselle

<a href="http://opensource.org/licenses/mit-license">MIT</a> permitted



<a name="tinypool"></a>
### tinypool v1.1.1
#### 

##### Paths
* /home/runner/work/giselle/giselle

<a href="http://opensource.org/licenses/mit-license">MIT</a> permitted



<a name="tinyrainbow"></a>
### tinyrainbow v2.0.0
#### 

##### Paths
* /home/runner/work/giselle/giselle

<a href="http://opensource.org/licenses/mit-license">MIT</a> permitted



<a name="tinyspy"></a>
### tinyspy v4.0.3
#### 

##### Paths
* /home/runner/work/giselle/giselle

<a href="http://opensource.org/licenses/mit-license">MIT</a> permitted



<a name="tippy.js"></a>
### tippy.js v6.3.7
#### 

##### Paths
* /home/runner/work/giselle/giselle

<a href="http://opensource.org/licenses/mit-license">MIT</a> permitted



<a name="tldts"></a>
### tldts v6.1.86
#### 

##### Paths
* /home/runner/work/giselle/giselle

<a href="http://opensource.org/licenses/mit-license">MIT</a> permitted



<a name="tldts-core"></a>
### tldts-core v6.1.86
#### 

##### Paths
* /home/runner/work/giselle/giselle

<a href="http://opensource.org/licenses/mit-license">MIT</a> permitted



<a name="tmp"></a>
### tmp v0.0.33
#### 

##### Paths
* /home/runner/work/giselle/giselle

<a href="http://opensource.org/licenses/mit-license">MIT</a> permitted



<a name="to-regex-range"></a>
### to-regex-range v5.0.1
#### 

##### Paths
* /home/runner/work/giselle/giselle

<a href="http://opensource.org/licenses/mit-license">MIT</a> permitted



<a name="toad-cache"></a>
### toad-cache v3.7.0
#### 

##### Paths
* /home/runner/work/giselle/giselle

<a href="http://opensource.org/licenses/mit-license">MIT</a> permitted



<a name="totalist"></a>
### totalist v3.0.1
#### 

##### Paths
* /home/runner/work/giselle/giselle

<a href="http://opensource.org/licenses/mit-license">MIT</a> permitted



<a name="tough-cookie"></a>
### tough-cookie v5.1.2
#### 

##### Paths
* /home/runner/work/giselle/giselle

<a href="http://opensource.org/licenses/BSD-3-Clause">New BSD</a> permitted



<a name="tr46"></a>
### tr46 v0.0.3
#### 

##### Paths
* /home/runner/work/giselle/giselle

<a href="http://opensource.org/licenses/mit-license">MIT</a> permitted



<a name="tree-kill"></a>
### tree-kill v1.2.2
#### 

##### Paths
* /home/runner/work/giselle/giselle

<a href="http://opensource.org/licenses/mit-license">MIT</a> permitted



<a name="trim-lines"></a>
### trim-lines v3.0.1
#### 

##### Paths
* /home/runner/work/giselle/giselle

<a href="http://opensource.org/licenses/mit-license">MIT</a> permitted



<a name="trough"></a>
### trough v2.2.0
#### 

##### Paths
* /home/runner/work/giselle/giselle

<a href="http://opensource.org/licenses/mit-license">MIT</a> permitted



<a name="ts-interface-checker"></a>
### ts-interface-checker v0.1.13
#### 

##### Paths
* /home/runner/work/giselle/giselle

<a href="http://www.apache.org/licenses/LICENSE-2.0.txt">Apache 2.0</a> permitted



<a name="tsafe"></a>
### tsafe v1.8.10
#### 

##### Paths
* /home/runner/work/giselle/giselle

<a href="http://opensource.org/licenses/mit-license">MIT</a> permitted



<a name="tsconfck"></a>
### tsconfck v3.1.4
#### 

##### Paths
* /home/runner/work/giselle/giselle

<a href="http://opensource.org/licenses/mit-license">MIT</a> permitted



<a name="tslib"></a>
### tslib v2.8.1
#### 

##### Paths
* /home/runner/work/giselle/giselle

<a href="https://opensource.org/licenses/0BSD">BSD Zero Clause License</a> permitted



<a name="tsup"></a>
### tsup v8.3.5
#### 

##### Paths
* /home/runner/work/giselle/giselle

<a href="http://opensource.org/licenses/mit-license">MIT</a> permitted



<a name="turbo"></a>
### turbo v2.4.2
#### 

##### Paths
* /home/runner/work/giselle/giselle

<a href="http://opensource.org/licenses/mit-license">MIT</a> permitted



<a name="turbo-linux-64"></a>
### turbo-linux-64 v2.4.2
#### 

##### Paths
* /home/runner/work/giselle/giselle

<a href="http://opensource.org/licenses/mit-license">MIT</a> permitted



<a name="turndown"></a>
### turndown v7.2.0
#### 

##### Paths
* /home/runner/work/giselle/giselle

<a href="http://opensource.org/licenses/mit-license">MIT</a> permitted



<a name="type-fest"></a>
### type-fest v0.7.1
#### 

##### Paths
* /home/runner/work/giselle/giselle

(MIT OR CC0-1.0) permitted



<a name="typescript"></a>
### typescript v5.7.3
#### 

##### Paths
* /home/runner/work/giselle/giselle

<a href="http://www.apache.org/licenses/LICENSE-2.0.txt">Apache 2.0</a> permitted



<a name="uc.micro"></a>
### uc.micro v2.1.0
#### 

##### Paths
* /home/runner/work/giselle/giselle

<a href="http://opensource.org/licenses/mit-license">MIT</a> permitted



<a name="ufo"></a>
### ufo v1.5.4
#### 

##### Paths
* /home/runner/work/giselle/giselle

<a href="http://opensource.org/licenses/mit-license">MIT</a> permitted



<a name="ulid"></a>
### ulid v2.4.0
#### 

##### Paths
* /home/runner/work/giselle/giselle

<a href="http://opensource.org/licenses/mit-license">MIT</a> permitted



<a name="uncrypto"></a>
### uncrypto v0.1.3
#### 

##### Paths
* /home/runner/work/giselle/giselle

<a href="http://opensource.org/licenses/mit-license">MIT</a> permitted



<a name="undici"></a>
### undici v5.28.5
#### 

##### Paths
* /home/runner/work/giselle/giselle

<a href="http://opensource.org/licenses/mit-license">MIT</a> permitted



<a name="undici-types"></a>
### undici-types v6.21.0
#### 

##### Paths
* /home/runner/work/giselle/giselle

<a href="http://opensource.org/licenses/mit-license">MIT</a> permitted



<a name="unified"></a>
### unified v11.0.5
#### 

##### Paths
* /home/runner/work/giselle/giselle

<a href="http://opensource.org/licenses/mit-license">MIT</a> permitted



<a name="unist-util-is"></a>
### unist-util-is v6.0.0
#### 

##### Paths
* /home/runner/work/giselle/giselle

<a href="http://opensource.org/licenses/mit-license">MIT</a> permitted



<a name="unist-util-position"></a>
### unist-util-position v5.0.0
#### 

##### Paths
* /home/runner/work/giselle/giselle

<a href="http://opensource.org/licenses/mit-license">MIT</a> permitted



<a name="unist-util-stringify-position"></a>
### unist-util-stringify-position v4.0.0
#### 

##### Paths
* /home/runner/work/giselle/giselle

<a href="http://opensource.org/licenses/mit-license">MIT</a> permitted



<a name="unist-util-visit"></a>
### unist-util-visit v5.0.0
#### 

##### Paths
* /home/runner/work/giselle/giselle

<a href="http://opensource.org/licenses/mit-license">MIT</a> permitted



<a name="unist-util-visit-parents"></a>
### unist-util-visit-parents v6.0.1
#### 

##### Paths
* /home/runner/work/giselle/giselle

<a href="http://opensource.org/licenses/mit-license">MIT</a> permitted



<a name="universal-github-app-jwt"></a>
### universal-github-app-jwt v2.2.0
#### 

##### Paths
* /home/runner/work/giselle/giselle

<a href="http://opensource.org/licenses/mit-license">MIT</a> permitted



<a name="universal-user-agent"></a>
### universal-user-agent v7.0.2
#### 

##### Paths
* /home/runner/work/giselle/giselle

<a href="http://en.wikipedia.org/wiki/ISC_license">ISC</a> permitted



<a name="universalify"></a>
### universalify v0.1.2
#### 

##### Paths
* /home/runner/work/giselle/giselle

<a href="http://opensource.org/licenses/mit-license">MIT</a> permitted



<a name="unplugin"></a>
### unplugin v1.0.1
#### 

##### Paths
* /home/runner/work/giselle/giselle

<a href="http://opensource.org/licenses/mit-license">MIT</a> permitted



<a name="unstorage"></a>
### unstorage v1.14.4
#### 

##### Paths
* /home/runner/work/giselle/giselle

<a href="http://opensource.org/licenses/mit-license">MIT</a> permitted



<a name="update-browserslist-db"></a>
### update-browserslist-db v1.1.2
#### 

##### Paths
* /home/runner/work/giselle/giselle

<a href="http://opensource.org/licenses/mit-license">MIT</a> permitted



<a name="uri-js"></a>
### uri-js v4.4.1
#### 

##### Paths
* /home/runner/work/giselle/giselle

<a href="http://opensource.org/licenses/bsd-license">Simplified BSD</a> permitted



<a name="url-template"></a>
### url-template v2.0.8
#### 

##### Paths
* /home/runner/work/giselle/giselle

<a href="https://directory.fsf.org/wiki/License:BSD-4-Clause">BSD</a> manually approved

>The BSD license is ambiguous. The license is now BSD 3-Clause from url-template v3.1.0. See https://github.com/bramstein/url-template/pull/47

><cite>  2024-11-22</cite>



<a name="urql"></a>
### urql v4.2.2
#### 

##### Paths
* /home/runner/work/giselle/giselle

<a href="http://opensource.org/licenses/mit-license">MIT</a> permitted



<a name="use-callback-ref"></a>
### use-callback-ref v1.3.3
#### 

##### Paths
* /home/runner/work/giselle/giselle

<a href="http://opensource.org/licenses/mit-license">MIT</a> permitted



<a name="use-sidecar"></a>
### use-sidecar v1.1.3
#### 

##### Paths
* /home/runner/work/giselle/giselle

<a href="http://opensource.org/licenses/mit-license">MIT</a> permitted



<a name="use-sync-external-store"></a>
### use-sync-external-store v1.4.0
#### 

##### Paths
* /home/runner/work/giselle/giselle

<a href="http://opensource.org/licenses/mit-license">MIT</a> permitted



<a name="utf-8-validate"></a>
### utf-8-validate v6.0.5
#### 

##### Paths
* /home/runner/work/giselle/giselle

<a href="http://opensource.org/licenses/mit-license">MIT</a> permitted



<a name="util-deprecate"></a>
### util-deprecate v1.0.2
#### 

##### Paths
* /home/runner/work/giselle/giselle

<a href="http://opensource.org/licenses/mit-license">MIT</a> permitted



<a name="uuid"></a>
### uuid v9.0.1
#### 

##### Paths
* /home/runner/work/giselle/giselle

<a href="http://opensource.org/licenses/mit-license">MIT</a> permitted



<a name="valibot"></a>
### valibot v0.37.0
#### 

##### Paths
* /home/runner/work/giselle/giselle

<a href="http://opensource.org/licenses/mit-license">MIT</a> permitted



<a name="vary"></a>
### vary v1.1.2
#### 

##### Paths
* /home/runner/work/giselle/giselle

<a href="http://opensource.org/licenses/mit-license">MIT</a> permitted



<a name="vfile"></a>
### vfile v6.0.3
#### 

##### Paths
* /home/runner/work/giselle/giselle

<a href="http://opensource.org/licenses/mit-license">MIT</a> permitted



<a name="vfile-location"></a>
### vfile-location v5.0.3
#### 

##### Paths
* /home/runner/work/giselle/giselle

<a href="http://opensource.org/licenses/mit-license">MIT</a> permitted



<a name="vfile-message"></a>
### vfile-message v4.0.2
#### 

##### Paths
* /home/runner/work/giselle/giselle

<a href="http://opensource.org/licenses/mit-license">MIT</a> permitted



<a name="vite"></a>
### vite v7.1.3
#### 

##### Paths
* /home/runner/work/giselle/giselle

<a href="http://opensource.org/licenses/mit-license">MIT</a> permitted



<a name="vite-node"></a>
### vite-node v3.2.4
#### 

##### Paths
* /home/runner/work/giselle/giselle

<a href="http://opensource.org/licenses/mit-license">MIT</a> permitted



<a name="vite-tsconfig-paths"></a>
### vite-tsconfig-paths v5.1.4
#### 

##### Paths
* /home/runner/work/giselle/giselle

<a href="http://opensource.org/licenses/mit-license">MIT</a> permitted



<a name="vitest"></a>
### vitest v3.2.4
#### 

##### Paths
* /home/runner/work/giselle/giselle

<a href="http://opensource.org/licenses/mit-license">MIT</a> permitted



<a name="w3c-keyname"></a>
### w3c-keyname v2.2.8
#### 

##### Paths
* /home/runner/work/giselle/giselle

<a href="http://opensource.org/licenses/mit-license">MIT</a> permitted



<a name="w3c-xmlserializer"></a>
### w3c-xmlserializer v5.0.0
#### 

##### Paths
* /home/runner/work/giselle/giselle

<a href="http://opensource.org/licenses/mit-license">MIT</a> permitted



<a name="walk-up-path"></a>
### walk-up-path v4.0.0
#### 

##### Paths
* /home/runner/work/giselle/giselle

<a href="http://en.wikipedia.org/wiki/ISC_license">ISC</a> permitted



<a name="watchpack"></a>
### watchpack v2.4.4
#### 

##### Paths
* /home/runner/work/giselle/giselle

<a href="http://opensource.org/licenses/mit-license">MIT</a> permitted



<a name="web-namespaces"></a>
### web-namespaces v2.0.1
#### 

##### Paths
* /home/runner/work/giselle/giselle

<a href="http://opensource.org/licenses/mit-license">MIT</a> permitted



<a name="web-vitals"></a>
### web-vitals v4.2.4
#### 

##### Paths
* /home/runner/work/giselle/giselle

<a href="http://www.apache.org/licenses/LICENSE-2.0.txt">Apache 2.0</a> permitted



<a name="webidl-conversions"></a>
### webidl-conversions v3.0.1
#### 

##### Paths
* /home/runner/work/giselle/giselle

<a href="http://opensource.org/licenses/bsd-license">Simplified BSD</a> permitted



<a name="webpack"></a>
### webpack v5.97.1
#### 

##### Paths
* /home/runner/work/giselle/giselle

<a href="http://opensource.org/licenses/mit-license">MIT</a> permitted



<a name="webpack-bundle-analyzer"></a>
### webpack-bundle-analyzer v4.10.1
#### 

##### Paths
* /home/runner/work/giselle/giselle

<a href="http://opensource.org/licenses/mit-license">MIT</a> permitted



<a name="webpack-sources"></a>
### webpack-sources v3.2.3
#### 

##### Paths
* /home/runner/work/giselle/giselle

<a href="http://opensource.org/licenses/mit-license">MIT</a> permitted



<a name="webpack-virtual-modules"></a>
### webpack-virtual-modules v0.5.0
#### 

##### Paths
* /home/runner/work/giselle/giselle

<a href="http://opensource.org/licenses/mit-license">MIT</a> permitted



<a name="whatwg-encoding"></a>
### whatwg-encoding v3.1.1
#### 

##### Paths
* /home/runner/work/giselle/giselle

<a href="http://opensource.org/licenses/mit-license">MIT</a> permitted



<a name="whatwg-mimetype"></a>
### whatwg-mimetype v3.0.0
#### 

##### Paths
* /home/runner/work/giselle/giselle

<a href="http://opensource.org/licenses/mit-license">MIT</a> permitted



<a name="whatwg-url"></a>
### whatwg-url v5.0.0
#### 

##### Paths
* /home/runner/work/giselle/giselle

<a href="http://opensource.org/licenses/mit-license">MIT</a> permitted



<a name="which"></a>
### which v2.0.2
#### 

##### Paths
* /home/runner/work/giselle/giselle

<a href="http://en.wikipedia.org/wiki/ISC_license">ISC</a> permitted



<a name="why-is-node-running"></a>
### why-is-node-running v2.3.0
#### 

##### Paths
* /home/runner/work/giselle/giselle

<a href="http://opensource.org/licenses/mit-license">MIT</a> permitted



<a name="wonka"></a>
### wonka v6.3.5
#### 

##### Paths
* /home/runner/work/giselle/giselle

<a href="http://opensource.org/licenses/mit-license">MIT</a> permitted



<a name="wrap-ansi"></a>
### wrap-ansi v7.0.0
#### 

##### Paths
* /home/runner/work/giselle/giselle

<a href="http://opensource.org/licenses/mit-license">MIT</a> permitted



<a name="wrappy"></a>
### wrappy v1.0.2
#### 

##### Paths
* /home/runner/work/giselle/giselle

<a href="http://en.wikipedia.org/wiki/ISC_license">ISC</a> permitted



<a name="ws"></a>
### ws v7.5.10
#### 

##### Paths
* /home/runner/work/giselle/giselle

<a href="http://opensource.org/licenses/mit-license">MIT</a> permitted



<a name="xml-name-validator"></a>
### xml-name-validator v5.0.0
#### 

##### Paths
* /home/runner/work/giselle/giselle

<a href="http://www.apache.org/licenses/LICENSE-2.0.txt">Apache 2.0</a> permitted



<a name="xmlchars"></a>
### xmlchars v2.2.0
#### 

##### Paths
* /home/runner/work/giselle/giselle

<a href="http://opensource.org/licenses/mit-license">MIT</a> permitted



<a name="xmlhttprequest-ssl"></a>
### xmlhttprequest-ssl v2.0.0
#### 

##### Paths
* /home/runner/work/giselle/giselle

<a href="http://opensource.org/licenses/mit-license">MIT</a> permitted



<a name="xtend"></a>
### xtend v4.0.2
#### 

##### Paths
* /home/runner/work/giselle/giselle

<a href="http://opensource.org/licenses/mit-license">MIT</a> permitted



<a name="y18n"></a>
### y18n v5.0.8
#### 

##### Paths
* /home/runner/work/giselle/giselle

<a href="http://en.wikipedia.org/wiki/ISC_license">ISC</a> permitted



<a name="yallist"></a>
### yallist v3.1.1
#### 

##### Paths
* /home/runner/work/giselle/giselle

<a href="http://en.wikipedia.org/wiki/ISC_license">ISC</a> permitted



<a name="yallist"></a>
### yallist v5.0.0
#### 

##### Paths
* /home/runner/work/giselle/giselle

BlueOak-1.0.0 permitted



<a name="yaml"></a>
### yaml v2.7.0
#### 

##### Paths
* /home/runner/work/giselle/giselle

<a href="http://en.wikipedia.org/wiki/ISC_license">ISC</a> permitted



<a name="yargs"></a>
### yargs v17.7.2
#### 

##### Paths
* /home/runner/work/giselle/giselle

<a href="http://opensource.org/licenses/mit-license">MIT</a> permitted



<a name="yargs-parser"></a>
### yargs-parser v21.1.1
#### 

##### Paths
* /home/runner/work/giselle/giselle

<a href="http://en.wikipedia.org/wiki/ISC_license">ISC</a> permitted



<a name="yocto-queue"></a>
### yocto-queue v0.1.0
#### 

##### Paths
* /home/runner/work/giselle/giselle

<a href="http://opensource.org/licenses/mit-license">MIT</a> permitted



<a name="zeed-dom"></a>
### zeed-dom v0.15.1
#### 

##### Paths
* /home/runner/work/giselle/giselle

<a href="http://opensource.org/licenses/mit-license">MIT</a> permitted



<a name="zod"></a>
### zod v3.25.28
#### 

##### Paths
* /home/runner/work/giselle/giselle

<a href="http://opensource.org/licenses/mit-license">MIT</a> permitted



<a name="zod-error"></a>
### zod-error v1.5.0
#### 

##### Paths
* /home/runner/work/giselle/giselle

<a href="http://opensource.org/licenses/mit-license">MIT</a> permitted



<a name="zod-validation-error"></a>
### zod-validation-error v1.5.0
#### 

##### Paths
* /home/runner/work/giselle/giselle

<a href="http://opensource.org/licenses/mit-license">MIT</a> permitted



<a name="zustand"></a>
### zustand v4.5.6
#### 

##### Paths
* /home/runner/work/giselle/giselle

<a href="http://opensource.org/licenses/mit-license">MIT</a> permitted



<a name="zwitch"></a>
### zwitch v2.0.4
#### 

##### Paths
* /home/runner/work/giselle/giselle

<a href="http://opensource.org/licenses/mit-license">MIT</a> permitted

<|MERGE_RESOLUTION|>--- conflicted
+++ resolved
@@ -2,13 +2,8 @@
 
 
 ## Summary
-<<<<<<< HEAD
-* 856 MIT
-* 187 Apache 2.0
-=======
 * 860 MIT
 * 189 Apache 2.0
->>>>>>> 6d9d592e
 * 46 ISC
 * 27 New BSD
 * 13 Simplified BSD
