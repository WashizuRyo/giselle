# giselle


## Summary
<<<<<<< HEAD
* 858 MIT
* 189 Apache 2.0
=======
* 856 MIT
* 188 Apache 2.0
>>>>>>> 924e1173
* 46 ISC
* 27 New BSD
* 13 Simplified BSD
* 5 BlueOak-1.0.0
* 2 MIT OR Apache-2.0
* 2 MIT-0
* 2 Mozilla Public License 2.0
* 1 BSD
* 1 (MIT OR CC0-1.0)
* 1 BSD Zero Clause License
* 1 Unknown
* 1 (WTFPL OR MIT)
* 1 (AFL-2.1 OR BSD-3-Clause)
* 1 The Unlicense
* 1 CC-BY-4.0
* 1 Python-2.0
* 1 LGPL-3.0-or-later



## Items


<a name="@0no-co/graphql.web"></a>
### @0no-co/graphql.web v1.1.2
#### 

##### Paths
* /home/runner/work/giselle/giselle

<a href="http://opensource.org/licenses/mit-license">MIT</a> permitted



<a name="@0no-co/graphqlsp"></a>
### @0no-co/graphqlsp v1.12.16
#### 

##### Paths
* /home/runner/work/giselle/giselle

<a href="http://opensource.org/licenses/mit-license">MIT</a> permitted



<a name="@ai-sdk/anthropic"></a>
### @ai-sdk/anthropic v2.0.17
#### 

##### Paths
* /home/runner/work/giselle/giselle

<a href="http://www.apache.org/licenses/LICENSE-2.0.txt">Apache 2.0</a> permitted



<a name="@ai-sdk/fal"></a>
### @ai-sdk/fal v1.0.13
#### 

##### Paths
* /home/runner/work/giselle/giselle

<a href="http://www.apache.org/licenses/LICENSE-2.0.txt">Apache 2.0</a> permitted



<a name="@ai-sdk/gateway"></a>
### @ai-sdk/gateway v1.0.23
#### 

##### Paths
* /home/runner/work/giselle/giselle

<a href="http://www.apache.org/licenses/LICENSE-2.0.txt">Apache 2.0</a> permitted



<a name="@ai-sdk/google"></a>
### @ai-sdk/google v2.0.14
#### 

##### Paths
* /home/runner/work/giselle/giselle

<a href="http://www.apache.org/licenses/LICENSE-2.0.txt">Apache 2.0</a> permitted



<a name="@ai-sdk/google-vertex"></a>
### @ai-sdk/google-vertex v3.0.27
#### 

##### Paths
* /home/runner/work/giselle/giselle

<a href="http://www.apache.org/licenses/LICENSE-2.0.txt">Apache 2.0</a> permitted



<a name="@ai-sdk/openai"></a>
### @ai-sdk/openai v2.0.30
#### 

##### Paths
* /home/runner/work/giselle/giselle

<a href="http://www.apache.org/licenses/LICENSE-2.0.txt">Apache 2.0</a> permitted



<a name="@ai-sdk/perplexity"></a>
### @ai-sdk/perplexity v2.0.9
#### 

##### Paths
* /home/runner/work/giselle/giselle

<a href="http://www.apache.org/licenses/LICENSE-2.0.txt">Apache 2.0</a> permitted



<a name="@ai-sdk/provider"></a>
### @ai-sdk/provider v2.0.0
#### 

##### Paths
* /home/runner/work/giselle/giselle

<a href="http://www.apache.org/licenses/LICENSE-2.0.txt">Apache 2.0</a> permitted



<a name="@ai-sdk/provider-utils"></a>
### @ai-sdk/provider-utils v3.0.9
#### 

##### Paths
* /home/runner/work/giselle/giselle

<a href="http://www.apache.org/licenses/LICENSE-2.0.txt">Apache 2.0</a> permitted



<a name="@alloc/quick-lru"></a>
### @alloc/quick-lru v5.2.0
#### 

##### Paths
* /home/runner/work/giselle/giselle

<a href="http://opensource.org/licenses/mit-license">MIT</a> permitted



<a name="@ampproject/remapping"></a>
### @ampproject/remapping v2.3.0
#### 

##### Paths
* /home/runner/work/giselle/giselle

<a href="http://www.apache.org/licenses/LICENSE-2.0.txt">Apache 2.0</a> permitted



<a name="@asamuzakjp/css-color"></a>
### @asamuzakjp/css-color v3.1.5
#### 

##### Paths
* /home/runner/work/giselle/giselle

<a href="http://opensource.org/licenses/mit-license">MIT</a> permitted



<a name="@aws-crypto/crc32"></a>
### @aws-crypto/crc32 v5.2.0
#### 

##### Paths
* /home/runner/work/giselle/giselle

<a href="http://www.apache.org/licenses/LICENSE-2.0.txt">Apache 2.0</a> permitted



<a name="@aws-crypto/crc32c"></a>
### @aws-crypto/crc32c v5.2.0
#### 

##### Paths
* /home/runner/work/giselle/giselle

<a href="http://www.apache.org/licenses/LICENSE-2.0.txt">Apache 2.0</a> permitted



<a name="@aws-crypto/sha1-browser"></a>
### @aws-crypto/sha1-browser v5.2.0
#### 

##### Paths
* /home/runner/work/giselle/giselle

<a href="http://www.apache.org/licenses/LICENSE-2.0.txt">Apache 2.0</a> permitted



<a name="@aws-crypto/sha256-browser"></a>
### @aws-crypto/sha256-browser v5.2.0
#### 

##### Paths
* /home/runner/work/giselle/giselle

<a href="http://www.apache.org/licenses/LICENSE-2.0.txt">Apache 2.0</a> permitted



<a name="@aws-crypto/sha256-js"></a>
### @aws-crypto/sha256-js v5.2.0
#### 

##### Paths
* /home/runner/work/giselle/giselle

<a href="http://www.apache.org/licenses/LICENSE-2.0.txt">Apache 2.0</a> permitted



<a name="@aws-crypto/supports-web-crypto"></a>
### @aws-crypto/supports-web-crypto v5.2.0
#### 

##### Paths
* /home/runner/work/giselle/giselle

<a href="http://www.apache.org/licenses/LICENSE-2.0.txt">Apache 2.0</a> permitted



<a name="@aws-crypto/util"></a>
### @aws-crypto/util v5.2.0
#### 

##### Paths
* /home/runner/work/giselle/giselle

<a href="http://www.apache.org/licenses/LICENSE-2.0.txt">Apache 2.0</a> permitted



<a name="@aws-sdk/client-s3"></a>
### @aws-sdk/client-s3 v3.842.0
#### 

##### Paths
* /home/runner/work/giselle/giselle

<a href="http://www.apache.org/licenses/LICENSE-2.0.txt">Apache 2.0</a> permitted



<a name="@aws-sdk/client-sso"></a>
### @aws-sdk/client-sso v3.840.0
#### 

##### Paths
* /home/runner/work/giselle/giselle

<a href="http://www.apache.org/licenses/LICENSE-2.0.txt">Apache 2.0</a> permitted



<a name="@aws-sdk/core"></a>
### @aws-sdk/core v3.840.0
#### 

##### Paths
* /home/runner/work/giselle/giselle

<a href="http://www.apache.org/licenses/LICENSE-2.0.txt">Apache 2.0</a> permitted



<a name="@aws-sdk/credential-provider-env"></a>
### @aws-sdk/credential-provider-env v3.840.0
#### 

##### Paths
* /home/runner/work/giselle/giselle

<a href="http://www.apache.org/licenses/LICENSE-2.0.txt">Apache 2.0</a> permitted



<a name="@aws-sdk/credential-provider-http"></a>
### @aws-sdk/credential-provider-http v3.840.0
#### 

##### Paths
* /home/runner/work/giselle/giselle

<a href="http://www.apache.org/licenses/LICENSE-2.0.txt">Apache 2.0</a> permitted



<a name="@aws-sdk/credential-provider-ini"></a>
### @aws-sdk/credential-provider-ini v3.840.0
#### 

##### Paths
* /home/runner/work/giselle/giselle

<a href="http://www.apache.org/licenses/LICENSE-2.0.txt">Apache 2.0</a> permitted



<a name="@aws-sdk/credential-provider-node"></a>
### @aws-sdk/credential-provider-node v3.840.0
#### 

##### Paths
* /home/runner/work/giselle/giselle

<a href="http://www.apache.org/licenses/LICENSE-2.0.txt">Apache 2.0</a> permitted



<a name="@aws-sdk/credential-provider-process"></a>
### @aws-sdk/credential-provider-process v3.840.0
#### 

##### Paths
* /home/runner/work/giselle/giselle

<a href="http://www.apache.org/licenses/LICENSE-2.0.txt">Apache 2.0</a> permitted



<a name="@aws-sdk/credential-provider-sso"></a>
### @aws-sdk/credential-provider-sso v3.840.0
#### 

##### Paths
* /home/runner/work/giselle/giselle

<a href="http://www.apache.org/licenses/LICENSE-2.0.txt">Apache 2.0</a> permitted



<a name="@aws-sdk/credential-provider-web-identity"></a>
### @aws-sdk/credential-provider-web-identity v3.840.0
#### 

##### Paths
* /home/runner/work/giselle/giselle

<a href="http://www.apache.org/licenses/LICENSE-2.0.txt">Apache 2.0</a> permitted



<a name="@aws-sdk/middleware-bucket-endpoint"></a>
### @aws-sdk/middleware-bucket-endpoint v3.840.0
#### 

##### Paths
* /home/runner/work/giselle/giselle

<a href="http://www.apache.org/licenses/LICENSE-2.0.txt">Apache 2.0</a> permitted



<a name="@aws-sdk/middleware-expect-continue"></a>
### @aws-sdk/middleware-expect-continue v3.840.0
#### 

##### Paths
* /home/runner/work/giselle/giselle

<a href="http://www.apache.org/licenses/LICENSE-2.0.txt">Apache 2.0</a> permitted



<a name="@aws-sdk/middleware-flexible-checksums"></a>
### @aws-sdk/middleware-flexible-checksums v3.840.0
#### 

##### Paths
* /home/runner/work/giselle/giselle

<a href="http://www.apache.org/licenses/LICENSE-2.0.txt">Apache 2.0</a> permitted



<a name="@aws-sdk/middleware-host-header"></a>
### @aws-sdk/middleware-host-header v3.840.0
#### 

##### Paths
* /home/runner/work/giselle/giselle

<a href="http://www.apache.org/licenses/LICENSE-2.0.txt">Apache 2.0</a> permitted



<a name="@aws-sdk/middleware-location-constraint"></a>
### @aws-sdk/middleware-location-constraint v3.840.0
#### 

##### Paths
* /home/runner/work/giselle/giselle

<a href="http://www.apache.org/licenses/LICENSE-2.0.txt">Apache 2.0</a> permitted



<a name="@aws-sdk/middleware-logger"></a>
### @aws-sdk/middleware-logger v3.840.0
#### 

##### Paths
* /home/runner/work/giselle/giselle

<a href="http://www.apache.org/licenses/LICENSE-2.0.txt">Apache 2.0</a> permitted



<a name="@aws-sdk/middleware-recursion-detection"></a>
### @aws-sdk/middleware-recursion-detection v3.840.0
#### 

##### Paths
* /home/runner/work/giselle/giselle

<a href="http://www.apache.org/licenses/LICENSE-2.0.txt">Apache 2.0</a> permitted



<a name="@aws-sdk/middleware-sdk-s3"></a>
### @aws-sdk/middleware-sdk-s3 v3.840.0
#### 

##### Paths
* /home/runner/work/giselle/giselle

<a href="http://www.apache.org/licenses/LICENSE-2.0.txt">Apache 2.0</a> permitted



<a name="@aws-sdk/middleware-ssec"></a>
### @aws-sdk/middleware-ssec v3.840.0
#### 

##### Paths
* /home/runner/work/giselle/giselle

<a href="http://www.apache.org/licenses/LICENSE-2.0.txt">Apache 2.0</a> permitted



<a name="@aws-sdk/middleware-user-agent"></a>
### @aws-sdk/middleware-user-agent v3.840.0
#### 

##### Paths
* /home/runner/work/giselle/giselle

<a href="http://www.apache.org/licenses/LICENSE-2.0.txt">Apache 2.0</a> permitted



<a name="@aws-sdk/nested-clients"></a>
### @aws-sdk/nested-clients v3.840.0
#### 

##### Paths
* /home/runner/work/giselle/giselle

<a href="http://www.apache.org/licenses/LICENSE-2.0.txt">Apache 2.0</a> permitted



<a name="@aws-sdk/region-config-resolver"></a>
### @aws-sdk/region-config-resolver v3.840.0
#### 

##### Paths
* /home/runner/work/giselle/giselle

<a href="http://www.apache.org/licenses/LICENSE-2.0.txt">Apache 2.0</a> permitted



<a name="@aws-sdk/signature-v4-multi-region"></a>
### @aws-sdk/signature-v4-multi-region v3.840.0
#### 

##### Paths
* /home/runner/work/giselle/giselle

<a href="http://www.apache.org/licenses/LICENSE-2.0.txt">Apache 2.0</a> permitted



<a name="@aws-sdk/token-providers"></a>
### @aws-sdk/token-providers v3.840.0
#### 

##### Paths
* /home/runner/work/giselle/giselle

<a href="http://www.apache.org/licenses/LICENSE-2.0.txt">Apache 2.0</a> permitted



<a name="@aws-sdk/types"></a>
### @aws-sdk/types v3.840.0
#### 

##### Paths
* /home/runner/work/giselle/giselle

<a href="http://www.apache.org/licenses/LICENSE-2.0.txt">Apache 2.0</a> permitted



<a name="@aws-sdk/util-arn-parser"></a>
### @aws-sdk/util-arn-parser v3.804.0
#### 

##### Paths
* /home/runner/work/giselle/giselle

<a href="http://www.apache.org/licenses/LICENSE-2.0.txt">Apache 2.0</a> permitted



<a name="@aws-sdk/util-endpoints"></a>
### @aws-sdk/util-endpoints v3.840.0
#### 

##### Paths
* /home/runner/work/giselle/giselle

<a href="http://www.apache.org/licenses/LICENSE-2.0.txt">Apache 2.0</a> permitted



<a name="@aws-sdk/util-locate-window"></a>
### @aws-sdk/util-locate-window v3.804.0
#### 

##### Paths
* /home/runner/work/giselle/giselle

<a href="http://www.apache.org/licenses/LICENSE-2.0.txt">Apache 2.0</a> permitted



<a name="@aws-sdk/util-user-agent-browser"></a>
### @aws-sdk/util-user-agent-browser v3.840.0
#### 

##### Paths
* /home/runner/work/giselle/giselle

<a href="http://www.apache.org/licenses/LICENSE-2.0.txt">Apache 2.0</a> permitted



<a name="@aws-sdk/util-user-agent-node"></a>
### @aws-sdk/util-user-agent-node v3.840.0
#### 

##### Paths
* /home/runner/work/giselle/giselle

<a href="http://www.apache.org/licenses/LICENSE-2.0.txt">Apache 2.0</a> permitted



<a name="@aws-sdk/xml-builder"></a>
### @aws-sdk/xml-builder v3.821.0
#### 

##### Paths
* /home/runner/work/giselle/giselle

<a href="http://www.apache.org/licenses/LICENSE-2.0.txt">Apache 2.0</a> permitted



<a name="@babel/code-frame"></a>
### @babel/code-frame v7.26.2
#### 

##### Paths
* /home/runner/work/giselle/giselle

<a href="http://opensource.org/licenses/mit-license">MIT</a> permitted



<a name="@babel/compat-data"></a>
### @babel/compat-data v7.26.5
#### 

##### Paths
* /home/runner/work/giselle/giselle

<a href="http://opensource.org/licenses/mit-license">MIT</a> permitted



<a name="@babel/core"></a>
### @babel/core v7.26.7
#### 

##### Paths
* /home/runner/work/giselle/giselle

<a href="http://opensource.org/licenses/mit-license">MIT</a> permitted



<a name="@babel/generator"></a>
### @babel/generator v7.26.5
#### 

##### Paths
* /home/runner/work/giselle/giselle

<a href="http://opensource.org/licenses/mit-license">MIT</a> permitted



<a name="@babel/helper-compilation-targets"></a>
### @babel/helper-compilation-targets v7.26.5
#### 

##### Paths
* /home/runner/work/giselle/giselle

<a href="http://opensource.org/licenses/mit-license">MIT</a> permitted



<a name="@babel/helper-module-imports"></a>
### @babel/helper-module-imports v7.25.9
#### 

##### Paths
* /home/runner/work/giselle/giselle

<a href="http://opensource.org/licenses/mit-license">MIT</a> permitted



<a name="@babel/helper-module-transforms"></a>
### @babel/helper-module-transforms v7.26.0
#### 

##### Paths
* /home/runner/work/giselle/giselle

<a href="http://opensource.org/licenses/mit-license">MIT</a> permitted



<a name="@babel/helper-string-parser"></a>
### @babel/helper-string-parser v7.25.9
#### 

##### Paths
* /home/runner/work/giselle/giselle

<a href="http://opensource.org/licenses/mit-license">MIT</a> permitted



<a name="@babel/helper-validator-identifier"></a>
### @babel/helper-validator-identifier v7.25.9
#### 

##### Paths
* /home/runner/work/giselle/giselle

<a href="http://opensource.org/licenses/mit-license">MIT</a> permitted



<a name="@babel/helper-validator-option"></a>
### @babel/helper-validator-option v7.25.9
#### 

##### Paths
* /home/runner/work/giselle/giselle

<a href="http://opensource.org/licenses/mit-license">MIT</a> permitted



<a name="@babel/helpers"></a>
### @babel/helpers v7.26.7
#### 

##### Paths
* /home/runner/work/giselle/giselle

<a href="http://opensource.org/licenses/mit-license">MIT</a> permitted



<a name="@babel/parser"></a>
### @babel/parser v7.26.7
#### 

##### Paths
* /home/runner/work/giselle/giselle

<a href="http://opensource.org/licenses/mit-license">MIT</a> permitted



<a name="@babel/runtime"></a>
### @babel/runtime v7.26.9
#### 

##### Paths
* /home/runner/work/giselle/giselle

<a href="http://opensource.org/licenses/mit-license">MIT</a> permitted



<a name="@babel/template"></a>
### @babel/template v7.25.9
#### 

##### Paths
* /home/runner/work/giselle/giselle

<a href="http://opensource.org/licenses/mit-license">MIT</a> permitted



<a name="@babel/traverse"></a>
### @babel/traverse v7.26.7
#### 

##### Paths
* /home/runner/work/giselle/giselle

<a href="http://opensource.org/licenses/mit-license">MIT</a> permitted



<a name="@babel/types"></a>
### @babel/types v7.26.7
#### 

##### Paths
* /home/runner/work/giselle/giselle

<a href="http://opensource.org/licenses/mit-license">MIT</a> permitted



<a name="@biomejs/biome"></a>
### @biomejs/biome v2.0.6
#### 

##### Paths
* /home/runner/work/giselle/giselle

MIT OR Apache-2.0 permitted



<a name="@biomejs/cli-linux-x64"></a>
### @biomejs/cli-linux-x64 v2.0.6
#### 

##### Paths
* /home/runner/work/giselle/giselle

MIT OR Apache-2.0 permitted



<a name="@bugsnag/cuid"></a>
### @bugsnag/cuid v3.2.1
#### 

##### Paths
* /home/runner/work/giselle/giselle

<a href="http://opensource.org/licenses/mit-license">MIT</a> permitted



<a name="@changesets/apply-release-plan"></a>
### @changesets/apply-release-plan v7.0.10
#### 

##### Paths
* /home/runner/work/giselle/giselle

<a href="http://opensource.org/licenses/mit-license">MIT</a> permitted



<a name="@changesets/assemble-release-plan"></a>
### @changesets/assemble-release-plan v6.0.6
#### 

##### Paths
* /home/runner/work/giselle/giselle

<a href="http://opensource.org/licenses/mit-license">MIT</a> permitted



<a name="@changesets/changelog-git"></a>
### @changesets/changelog-git v0.2.1
#### 

##### Paths
* /home/runner/work/giselle/giselle

<a href="http://opensource.org/licenses/mit-license">MIT</a> permitted



<a name="@changesets/cli"></a>
### @changesets/cli v2.28.1
#### 

##### Paths
* /home/runner/work/giselle/giselle

<a href="http://opensource.org/licenses/mit-license">MIT</a> permitted



<a name="@changesets/config"></a>
### @changesets/config v3.1.1
#### 

##### Paths
* /home/runner/work/giselle/giselle

<a href="http://opensource.org/licenses/mit-license">MIT</a> permitted



<a name="@changesets/errors"></a>
### @changesets/errors v0.2.0
#### 

##### Paths
* /home/runner/work/giselle/giselle

<a href="http://opensource.org/licenses/mit-license">MIT</a> permitted



<a name="@changesets/get-dependents-graph"></a>
### @changesets/get-dependents-graph v2.1.3
#### 

##### Paths
* /home/runner/work/giselle/giselle

<a href="http://opensource.org/licenses/mit-license">MIT</a> permitted



<a name="@changesets/get-release-plan"></a>
### @changesets/get-release-plan v4.0.8
#### 

##### Paths
* /home/runner/work/giselle/giselle

<a href="http://opensource.org/licenses/mit-license">MIT</a> permitted



<a name="@changesets/get-version-range-type"></a>
### @changesets/get-version-range-type v0.4.0
#### 

##### Paths
* /home/runner/work/giselle/giselle

<a href="http://opensource.org/licenses/mit-license">MIT</a> permitted



<a name="@changesets/git"></a>
### @changesets/git v3.0.2
#### 

##### Paths
* /home/runner/work/giselle/giselle

<a href="http://opensource.org/licenses/mit-license">MIT</a> permitted



<a name="@changesets/logger"></a>
### @changesets/logger v0.1.1
#### 

##### Paths
* /home/runner/work/giselle/giselle

<a href="http://opensource.org/licenses/mit-license">MIT</a> permitted



<a name="@changesets/parse"></a>
### @changesets/parse v0.4.1
#### 

##### Paths
* /home/runner/work/giselle/giselle

<a href="http://opensource.org/licenses/mit-license">MIT</a> permitted



<a name="@changesets/pre"></a>
### @changesets/pre v2.0.2
#### 

##### Paths
* /home/runner/work/giselle/giselle

<a href="http://opensource.org/licenses/mit-license">MIT</a> permitted



<a name="@changesets/read"></a>
### @changesets/read v0.6.3
#### 

##### Paths
* /home/runner/work/giselle/giselle

<a href="http://opensource.org/licenses/mit-license">MIT</a> permitted



<a name="@changesets/should-skip-package"></a>
### @changesets/should-skip-package v0.1.2
#### 

##### Paths
* /home/runner/work/giselle/giselle

<a href="http://opensource.org/licenses/mit-license">MIT</a> permitted



<a name="@changesets/types"></a>
### @changesets/types v4.1.0
#### 

##### Paths
* /home/runner/work/giselle/giselle

<a href="http://opensource.org/licenses/mit-license">MIT</a> permitted



<a name="@changesets/write"></a>
### @changesets/write v0.4.0
#### 

##### Paths
* /home/runner/work/giselle/giselle

<a href="http://opensource.org/licenses/mit-license">MIT</a> permitted



<a name="@csstools/color-helpers"></a>
### @csstools/color-helpers v5.0.2
#### 

##### Paths
* /home/runner/work/giselle/giselle

MIT-0 permitted



<a name="@csstools/css-calc"></a>
### @csstools/css-calc v2.1.3
#### 

##### Paths
* /home/runner/work/giselle/giselle

<a href="http://opensource.org/licenses/mit-license">MIT</a> permitted



<a name="@csstools/css-color-parser"></a>
### @csstools/css-color-parser v3.0.9
#### 

##### Paths
* /home/runner/work/giselle/giselle

<a href="http://opensource.org/licenses/mit-license">MIT</a> permitted



<a name="@csstools/css-parser-algorithms"></a>
### @csstools/css-parser-algorithms v3.0.4
#### 

##### Paths
* /home/runner/work/giselle/giselle

<a href="http://opensource.org/licenses/mit-license">MIT</a> permitted



<a name="@csstools/css-tokenizer"></a>
### @csstools/css-tokenizer v3.0.3
#### 

##### Paths
* /home/runner/work/giselle/giselle

<a href="http://opensource.org/licenses/mit-license">MIT</a> permitted



<a name="@discoveryjs/json-ext"></a>
### @discoveryjs/json-ext v0.5.7
#### 

##### Paths
* /home/runner/work/giselle/giselle

<a href="http://opensource.org/licenses/mit-license">MIT</a> permitted



<a name="@drizzle-team/brocli"></a>
### @drizzle-team/brocli v0.10.2
#### 

##### Paths
* /home/runner/work/giselle/giselle

<a href="http://www.apache.org/licenses/LICENSE-2.0.txt">Apache 2.0</a> permitted



<a name="@edge-runtime/cookies"></a>
### @edge-runtime/cookies v5.0.2
#### 

##### Paths
* /home/runner/work/giselle/giselle

<a href="http://opensource.org/licenses/mit-license">MIT</a> permitted



<a name="@electric-sql/client"></a>
### @electric-sql/client v1.0.10
#### 

##### Paths
* /home/runner/work/giselle/giselle

<a href="http://www.apache.org/licenses/LICENSE-2.0.txt">Apache 2.0</a> permitted



<a name="@embedpdf/pdfium"></a>
### @embedpdf/pdfium v1.2.1
#### 

##### Paths
* /home/runner/work/giselle/giselle

<a href="http://opensource.org/licenses/mit-license">MIT</a> permitted



<a name="@esbuild-kit/core-utils"></a>
### @esbuild-kit/core-utils v3.3.2
#### 

##### Paths
* /home/runner/work/giselle/giselle

<a href="http://opensource.org/licenses/mit-license">MIT</a> permitted



<a name="@esbuild-kit/esm-loader"></a>
### @esbuild-kit/esm-loader v2.6.5
#### 

##### Paths
* /home/runner/work/giselle/giselle

<a href="http://opensource.org/licenses/mit-license">MIT</a> permitted



<a name="@esbuild/linux-x64"></a>
### @esbuild/linux-x64 v0.18.20
#### 

##### Paths
* /home/runner/work/giselle/giselle

<a href="http://opensource.org/licenses/mit-license">MIT</a> permitted



<a name="@fastify/busboy"></a>
### @fastify/busboy v2.1.1
#### 

##### Paths
* /home/runner/work/giselle/giselle

<a href="http://opensource.org/licenses/mit-license">MIT</a> permitted



<a name="@floating-ui/core"></a>
### @floating-ui/core v1.6.9
#### 

##### Paths
* /home/runner/work/giselle/giselle

<a href="http://opensource.org/licenses/mit-license">MIT</a> permitted



<a name="@floating-ui/dom"></a>
### @floating-ui/dom v1.6.13
#### 

##### Paths
* /home/runner/work/giselle/giselle

<a href="http://opensource.org/licenses/mit-license">MIT</a> permitted



<a name="@floating-ui/react-dom"></a>
### @floating-ui/react-dom v2.1.2
#### 

##### Paths
* /home/runner/work/giselle/giselle

<a href="http://opensource.org/licenses/mit-license">MIT</a> permitted



<a name="@floating-ui/utils"></a>
### @floating-ui/utils v0.2.9
#### 

##### Paths
* /home/runner/work/giselle/giselle

<a href="http://opensource.org/licenses/mit-license">MIT</a> permitted



<a name="@google-cloud/precise-date"></a>
### @google-cloud/precise-date v4.0.0
#### 

##### Paths
* /home/runner/work/giselle/giselle

<a href="http://www.apache.org/licenses/LICENSE-2.0.txt">Apache 2.0</a> permitted



<a name="@gql.tada/cli-utils"></a>
### @gql.tada/cli-utils v1.6.3
#### 

##### Paths
* /home/runner/work/giselle/giselle

<a href="http://opensource.org/licenses/mit-license">MIT</a> permitted



<a name="@gql.tada/internal"></a>
### @gql.tada/internal v1.0.8
#### 

##### Paths
* /home/runner/work/giselle/giselle

<a href="http://opensource.org/licenses/mit-license">MIT</a> permitted



<a name="@grpc/grpc-js"></a>
### @grpc/grpc-js v1.12.5
#### 

##### Paths
* /home/runner/work/giselle/giselle

<a href="http://www.apache.org/licenses/LICENSE-2.0.txt">Apache 2.0</a> permitted



<a name="@grpc/proto-loader"></a>
### @grpc/proto-loader v0.7.13
#### 

##### Paths
* /home/runner/work/giselle/giselle

<a href="http://www.apache.org/licenses/LICENSE-2.0.txt">Apache 2.0</a> permitted



<a name="@icons-pack/react-simple-icons"></a>
### @icons-pack/react-simple-icons v10.0.0
#### 

##### Paths
* /home/runner/work/giselle/giselle

<a href="http://opensource.org/licenses/mit-license">MIT</a> permitted



<a name="@img/sharp-libvips-linux-x64"></a>
### @img/sharp-libvips-linux-x64 v1.2.0
#### 

##### Paths
* /home/runner/work/giselle/giselle

LGPL-3.0-or-later permitted



<a name="@img/sharp-linux-x64"></a>
### @img/sharp-linux-x64 v0.34.3
#### 

##### Paths
* /home/runner/work/giselle/giselle

<a href="http://www.apache.org/licenses/LICENSE-2.0.txt">Apache 2.0</a> permitted



<a name="@isaacs/cliui"></a>
### @isaacs/cliui v8.0.2
#### 

##### Paths
* /home/runner/work/giselle/giselle

<a href="http://en.wikipedia.org/wiki/ISC_license">ISC</a> permitted



<a name="@isaacs/fs-minipass"></a>
### @isaacs/fs-minipass v4.0.1
#### 

##### Paths
* /home/runner/work/giselle/giselle

<a href="http://en.wikipedia.org/wiki/ISC_license">ISC</a> permitted



<a name="@jridgewell/gen-mapping"></a>
### @jridgewell/gen-mapping v0.3.13
#### 

##### Paths
* /home/runner/work/giselle/giselle

<a href="http://opensource.org/licenses/mit-license">MIT</a> permitted



<a name="@jridgewell/resolve-uri"></a>
### @jridgewell/resolve-uri v3.1.2
#### 

##### Paths
* /home/runner/work/giselle/giselle

<a href="http://opensource.org/licenses/mit-license">MIT</a> permitted



<a name="@jridgewell/source-map"></a>
### @jridgewell/source-map v0.3.11
#### 

##### Paths
* /home/runner/work/giselle/giselle

<a href="http://opensource.org/licenses/mit-license">MIT</a> permitted



<a name="@jridgewell/sourcemap-codec"></a>
### @jridgewell/sourcemap-codec v1.5.5
#### 

##### Paths
* /home/runner/work/giselle/giselle

<a href="http://opensource.org/licenses/mit-license">MIT</a> permitted



<a name="@jridgewell/trace-mapping"></a>
### @jridgewell/trace-mapping v0.3.30
#### 

##### Paths
* /home/runner/work/giselle/giselle

<a href="http://opensource.org/licenses/mit-license">MIT</a> permitted



<a name="@js-sdsl/ordered-map"></a>
### @js-sdsl/ordered-map v4.4.2
#### 

##### Paths
* /home/runner/work/giselle/giselle

<a href="http://opensource.org/licenses/mit-license">MIT</a> permitted



<a name="@jsonhero/path"></a>
### @jsonhero/path v1.0.21
#### 

##### Paths
* /home/runner/work/giselle/giselle

<a href="http://opensource.org/licenses/mit-license">MIT</a> permitted



<a name="@manypkg/find-root"></a>
### @manypkg/find-root v1.1.0
#### 

##### Paths
* /home/runner/work/giselle/giselle

<a href="http://opensource.org/licenses/mit-license">MIT</a> permitted



<a name="@manypkg/get-packages"></a>
### @manypkg/get-packages v1.1.3
#### 

##### Paths
* /home/runner/work/giselle/giselle

<a href="http://opensource.org/licenses/mit-license">MIT</a> permitted



<a name="@microsoft/fetch-event-source"></a>
### @microsoft/fetch-event-source v2.0.1
#### 

##### Paths
* /home/runner/work/giselle/giselle

<a href="http://opensource.org/licenses/mit-license">MIT</a> permitted



<a name="@mixmark-io/domino"></a>
### @mixmark-io/domino v2.2.0
#### 

##### Paths
* /home/runner/work/giselle/giselle

<a href="http://opensource.org/licenses/bsd-license">Simplified BSD</a> permitted



<a name="@neondatabase/serverless"></a>
### @neondatabase/serverless v0.9.5
#### 

##### Paths
* /home/runner/work/giselle/giselle

<a href="http://opensource.org/licenses/mit-license">MIT</a> permitted



<a name="@next/bundle-analyzer"></a>
### @next/bundle-analyzer v15.3.4
#### 

##### Paths
* /home/runner/work/giselle/giselle

<a href="http://opensource.org/licenses/mit-license">MIT</a> permitted



<a name="@next/env"></a>
### @next/env v15.5.2
#### 

##### Paths
* /home/runner/work/giselle/giselle

<a href="http://opensource.org/licenses/mit-license">MIT</a> permitted



<a name="@next/swc-linux-x64-gnu"></a>
### @next/swc-linux-x64-gnu v15.5.2
#### 

##### Paths
* /home/runner/work/giselle/giselle

<a href="http://opensource.org/licenses/mit-license">MIT</a> permitted



<a name="@next/third-parties"></a>
### @next/third-parties v15.5.2
#### 

##### Paths
* /home/runner/work/giselle/giselle

<a href="http://opensource.org/licenses/mit-license">MIT</a> permitted



<a name="@noble/hashes"></a>
### @noble/hashes v1.7.1
#### 

##### Paths
* /home/runner/work/giselle/giselle

<a href="http://opensource.org/licenses/mit-license">MIT</a> permitted



<a name="@nodelib/fs.scandir"></a>
### @nodelib/fs.scandir v2.1.5
#### 

##### Paths
* /home/runner/work/giselle/giselle

<a href="http://opensource.org/licenses/mit-license">MIT</a> permitted



<a name="@nodelib/fs.stat"></a>
### @nodelib/fs.stat v2.0.5
#### 

##### Paths
* /home/runner/work/giselle/giselle

<a href="http://opensource.org/licenses/mit-license">MIT</a> permitted



<a name="@nodelib/fs.walk"></a>
### @nodelib/fs.walk v1.2.8
#### 

##### Paths
* /home/runner/work/giselle/giselle

<a href="http://opensource.org/licenses/mit-license">MIT</a> permitted



<a name="@octokit/auth-app"></a>
### @octokit/auth-app v8.0.1
#### 

##### Paths
* /home/runner/work/giselle/giselle

<a href="http://opensource.org/licenses/mit-license">MIT</a> permitted



<a name="@octokit/auth-oauth-app"></a>
### @octokit/auth-oauth-app v9.0.1
#### 

##### Paths
* /home/runner/work/giselle/giselle

<a href="http://opensource.org/licenses/mit-license">MIT</a> permitted



<a name="@octokit/auth-oauth-device"></a>
### @octokit/auth-oauth-device v8.0.1
#### 

##### Paths
* /home/runner/work/giselle/giselle

<a href="http://opensource.org/licenses/mit-license">MIT</a> permitted



<a name="@octokit/auth-oauth-user"></a>
### @octokit/auth-oauth-user v6.0.0
#### 

##### Paths
* /home/runner/work/giselle/giselle

<a href="http://opensource.org/licenses/mit-license">MIT</a> permitted



<a name="@octokit/auth-token"></a>
### @octokit/auth-token v6.0.0
#### 

##### Paths
* /home/runner/work/giselle/giselle

<a href="http://opensource.org/licenses/mit-license">MIT</a> permitted



<a name="@octokit/core"></a>
### @octokit/core v7.0.2
#### 

##### Paths
* /home/runner/work/giselle/giselle

<a href="http://opensource.org/licenses/mit-license">MIT</a> permitted



<a name="@octokit/endpoint"></a>
### @octokit/endpoint v11.0.0
#### 

##### Paths
* /home/runner/work/giselle/giselle

<a href="http://opensource.org/licenses/mit-license">MIT</a> permitted



<a name="@octokit/graphql"></a>
### @octokit/graphql v9.0.1
#### 

##### Paths
* /home/runner/work/giselle/giselle

<a href="http://opensource.org/licenses/mit-license">MIT</a> permitted



<a name="@octokit/oauth-authorization-url"></a>
### @octokit/oauth-authorization-url v8.0.0
#### 

##### Paths
* /home/runner/work/giselle/giselle

<a href="http://opensource.org/licenses/mit-license">MIT</a> permitted



<a name="@octokit/oauth-methods"></a>
### @octokit/oauth-methods v6.0.0
#### 

##### Paths
* /home/runner/work/giselle/giselle

<a href="http://opensource.org/licenses/mit-license">MIT</a> permitted



<a name="@octokit/openapi-types"></a>
### @octokit/openapi-types v25.1.0
#### 

##### Paths
* /home/runner/work/giselle/giselle

<a href="http://opensource.org/licenses/mit-license">MIT</a> permitted



<a name="@octokit/openapi-webhooks-types"></a>
### @octokit/openapi-webhooks-types v12.0.3
#### 

##### Paths
* /home/runner/work/giselle/giselle

<a href="http://opensource.org/licenses/mit-license">MIT</a> permitted



<a name="@octokit/request"></a>
### @octokit/request v10.0.2
#### 

##### Paths
* /home/runner/work/giselle/giselle

<a href="http://opensource.org/licenses/mit-license">MIT</a> permitted



<a name="@octokit/request-error"></a>
### @octokit/request-error v7.0.0
#### 

##### Paths
* /home/runner/work/giselle/giselle

<a href="http://opensource.org/licenses/mit-license">MIT</a> permitted



<a name="@octokit/types"></a>
### @octokit/types v14.1.0
#### 

##### Paths
* /home/runner/work/giselle/giselle

<a href="http://opensource.org/licenses/mit-license">MIT</a> permitted



<a name="@octokit/webhooks"></a>
### @octokit/webhooks v14.0.2
#### 

##### Paths
* /home/runner/work/giselle/giselle

<a href="http://opensource.org/licenses/mit-license">MIT</a> permitted



<a name="@octokit/webhooks-methods"></a>
### @octokit/webhooks-methods v6.0.0
#### 

##### Paths
* /home/runner/work/giselle/giselle

<a href="http://opensource.org/licenses/mit-license">MIT</a> permitted



<a name="@opentelemetry/api"></a>
### @opentelemetry/api v1.9.0
#### 

##### Paths
* /home/runner/work/giselle/giselle

<a href="http://www.apache.org/licenses/LICENSE-2.0.txt">Apache 2.0</a> permitted



<a name="@opentelemetry/api-logs"></a>
### @opentelemetry/api-logs v0.51.1
#### 

##### Paths
* /home/runner/work/giselle/giselle

<a href="http://www.apache.org/licenses/LICENSE-2.0.txt">Apache 2.0</a> permitted



<a name="@opentelemetry/context-async-hooks"></a>
### @opentelemetry/context-async-hooks v1.24.1
#### 

##### Paths
* /home/runner/work/giselle/giselle

<a href="http://www.apache.org/licenses/LICENSE-2.0.txt">Apache 2.0</a> permitted



<a name="@opentelemetry/core"></a>
### @opentelemetry/core v1.24.1
#### 

##### Paths
* /home/runner/work/giselle/giselle

<a href="http://www.apache.org/licenses/LICENSE-2.0.txt">Apache 2.0</a> permitted



<a name="@opentelemetry/exporter-logs-otlp-http"></a>
### @opentelemetry/exporter-logs-otlp-http v0.203.0
#### 

##### Paths
* /home/runner/work/giselle/giselle

<a href="http://www.apache.org/licenses/LICENSE-2.0.txt">Apache 2.0</a> permitted



<a name="@opentelemetry/exporter-trace-otlp-grpc"></a>
### @opentelemetry/exporter-trace-otlp-grpc v0.51.1
#### 

##### Paths
* /home/runner/work/giselle/giselle

<a href="http://www.apache.org/licenses/LICENSE-2.0.txt">Apache 2.0</a> permitted



<a name="@opentelemetry/exporter-trace-otlp-http"></a>
### @opentelemetry/exporter-trace-otlp-http v0.51.1
#### 

##### Paths
* /home/runner/work/giselle/giselle

<a href="http://www.apache.org/licenses/LICENSE-2.0.txt">Apache 2.0</a> permitted



<a name="@opentelemetry/exporter-trace-otlp-proto"></a>
### @opentelemetry/exporter-trace-otlp-proto v0.51.1
#### 

##### Paths
* /home/runner/work/giselle/giselle

<a href="http://www.apache.org/licenses/LICENSE-2.0.txt">Apache 2.0</a> permitted



<a name="@opentelemetry/exporter-zipkin"></a>
### @opentelemetry/exporter-zipkin v1.24.1
#### 

##### Paths
* /home/runner/work/giselle/giselle

<a href="http://www.apache.org/licenses/LICENSE-2.0.txt">Apache 2.0</a> permitted



<a name="@opentelemetry/instrumentation"></a>
### @opentelemetry/instrumentation v0.51.1
#### 

##### Paths
* /home/runner/work/giselle/giselle

<a href="http://www.apache.org/licenses/LICENSE-2.0.txt">Apache 2.0</a> permitted



<a name="@opentelemetry/instrumentation-amqplib"></a>
### @opentelemetry/instrumentation-amqplib v0.46.1
#### 

##### Paths
* /home/runner/work/giselle/giselle

<a href="http://www.apache.org/licenses/LICENSE-2.0.txt">Apache 2.0</a> permitted



<a name="@opentelemetry/instrumentation-connect"></a>
### @opentelemetry/instrumentation-connect v0.43.1
#### 

##### Paths
* /home/runner/work/giselle/giselle

<a href="http://www.apache.org/licenses/LICENSE-2.0.txt">Apache 2.0</a> permitted



<a name="@opentelemetry/instrumentation-dataloader"></a>
### @opentelemetry/instrumentation-dataloader v0.16.1
#### 

##### Paths
* /home/runner/work/giselle/giselle

<a href="http://www.apache.org/licenses/LICENSE-2.0.txt">Apache 2.0</a> permitted



<a name="@opentelemetry/instrumentation-express"></a>
### @opentelemetry/instrumentation-express v0.47.1
#### 

##### Paths
* /home/runner/work/giselle/giselle

<a href="http://www.apache.org/licenses/LICENSE-2.0.txt">Apache 2.0</a> permitted



<a name="@opentelemetry/instrumentation-fs"></a>
### @opentelemetry/instrumentation-fs v0.19.1
#### 

##### Paths
* /home/runner/work/giselle/giselle

<a href="http://www.apache.org/licenses/LICENSE-2.0.txt">Apache 2.0</a> permitted



<a name="@opentelemetry/instrumentation-generic-pool"></a>
### @opentelemetry/instrumentation-generic-pool v0.43.1
#### 

##### Paths
* /home/runner/work/giselle/giselle

<a href="http://www.apache.org/licenses/LICENSE-2.0.txt">Apache 2.0</a> permitted



<a name="@opentelemetry/instrumentation-graphql"></a>
### @opentelemetry/instrumentation-graphql v0.47.1
#### 

##### Paths
* /home/runner/work/giselle/giselle

<a href="http://www.apache.org/licenses/LICENSE-2.0.txt">Apache 2.0</a> permitted



<a name="@opentelemetry/instrumentation-hapi"></a>
### @opentelemetry/instrumentation-hapi v0.45.2
#### 

##### Paths
* /home/runner/work/giselle/giselle

<a href="http://www.apache.org/licenses/LICENSE-2.0.txt">Apache 2.0</a> permitted



<a name="@opentelemetry/instrumentation-http"></a>
### @opentelemetry/instrumentation-http v0.57.2
#### 

##### Paths
* /home/runner/work/giselle/giselle

<a href="http://www.apache.org/licenses/LICENSE-2.0.txt">Apache 2.0</a> permitted



<a name="@opentelemetry/instrumentation-ioredis"></a>
### @opentelemetry/instrumentation-ioredis v0.47.1
#### 

##### Paths
* /home/runner/work/giselle/giselle

<a href="http://www.apache.org/licenses/LICENSE-2.0.txt">Apache 2.0</a> permitted



<a name="@opentelemetry/instrumentation-kafkajs"></a>
### @opentelemetry/instrumentation-kafkajs v0.7.1
#### 

##### Paths
* /home/runner/work/giselle/giselle

<a href="http://www.apache.org/licenses/LICENSE-2.0.txt">Apache 2.0</a> permitted



<a name="@opentelemetry/instrumentation-knex"></a>
### @opentelemetry/instrumentation-knex v0.44.1
#### 

##### Paths
* /home/runner/work/giselle/giselle

<a href="http://www.apache.org/licenses/LICENSE-2.0.txt">Apache 2.0</a> permitted



<a name="@opentelemetry/instrumentation-koa"></a>
### @opentelemetry/instrumentation-koa v0.47.1
#### 

##### Paths
* /home/runner/work/giselle/giselle

<a href="http://www.apache.org/licenses/LICENSE-2.0.txt">Apache 2.0</a> permitted



<a name="@opentelemetry/instrumentation-lru-memoizer"></a>
### @opentelemetry/instrumentation-lru-memoizer v0.44.1
#### 

##### Paths
* /home/runner/work/giselle/giselle

<a href="http://www.apache.org/licenses/LICENSE-2.0.txt">Apache 2.0</a> permitted



<a name="@opentelemetry/instrumentation-mongodb"></a>
### @opentelemetry/instrumentation-mongodb v0.52.0
#### 

##### Paths
* /home/runner/work/giselle/giselle

<a href="http://www.apache.org/licenses/LICENSE-2.0.txt">Apache 2.0</a> permitted



<a name="@opentelemetry/instrumentation-mongoose"></a>
### @opentelemetry/instrumentation-mongoose v0.46.1
#### 

##### Paths
* /home/runner/work/giselle/giselle

<a href="http://www.apache.org/licenses/LICENSE-2.0.txt">Apache 2.0</a> permitted



<a name="@opentelemetry/instrumentation-mysql"></a>
### @opentelemetry/instrumentation-mysql v0.45.1
#### 

##### Paths
* /home/runner/work/giselle/giselle

<a href="http://www.apache.org/licenses/LICENSE-2.0.txt">Apache 2.0</a> permitted



<a name="@opentelemetry/instrumentation-mysql2"></a>
### @opentelemetry/instrumentation-mysql2 v0.45.2
#### 

##### Paths
* /home/runner/work/giselle/giselle

<a href="http://www.apache.org/licenses/LICENSE-2.0.txt">Apache 2.0</a> permitted



<a name="@opentelemetry/instrumentation-pg"></a>
### @opentelemetry/instrumentation-pg v0.51.1
#### 

##### Paths
* /home/runner/work/giselle/giselle

<a href="http://www.apache.org/licenses/LICENSE-2.0.txt">Apache 2.0</a> permitted



<a name="@opentelemetry/instrumentation-redis-4"></a>
### @opentelemetry/instrumentation-redis-4 v0.46.1
#### 

##### Paths
* /home/runner/work/giselle/giselle

<a href="http://www.apache.org/licenses/LICENSE-2.0.txt">Apache 2.0</a> permitted



<a name="@opentelemetry/instrumentation-tedious"></a>
### @opentelemetry/instrumentation-tedious v0.18.1
#### 

##### Paths
* /home/runner/work/giselle/giselle

<a href="http://www.apache.org/licenses/LICENSE-2.0.txt">Apache 2.0</a> permitted



<a name="@opentelemetry/instrumentation-undici"></a>
### @opentelemetry/instrumentation-undici v0.10.1
#### 

##### Paths
* /home/runner/work/giselle/giselle

<a href="http://www.apache.org/licenses/LICENSE-2.0.txt">Apache 2.0</a> permitted



<a name="@opentelemetry/otlp-exporter-base"></a>
### @opentelemetry/otlp-exporter-base v0.51.1
#### 

##### Paths
* /home/runner/work/giselle/giselle

<a href="http://www.apache.org/licenses/LICENSE-2.0.txt">Apache 2.0</a> permitted



<a name="@opentelemetry/otlp-grpc-exporter-base"></a>
### @opentelemetry/otlp-grpc-exporter-base v0.51.1
#### 

##### Paths
* /home/runner/work/giselle/giselle

<a href="http://www.apache.org/licenses/LICENSE-2.0.txt">Apache 2.0</a> permitted



<a name="@opentelemetry/otlp-proto-exporter-base"></a>
### @opentelemetry/otlp-proto-exporter-base v0.51.1
#### 

##### Paths
* /home/runner/work/giselle/giselle

<a href="http://www.apache.org/licenses/LICENSE-2.0.txt">Apache 2.0</a> permitted



<a name="@opentelemetry/otlp-transformer"></a>
### @opentelemetry/otlp-transformer v0.51.1
#### 

##### Paths
* /home/runner/work/giselle/giselle

<a href="http://www.apache.org/licenses/LICENSE-2.0.txt">Apache 2.0</a> permitted



<a name="@opentelemetry/propagator-b3"></a>
### @opentelemetry/propagator-b3 v1.24.1
#### 

##### Paths
* /home/runner/work/giselle/giselle

<a href="http://www.apache.org/licenses/LICENSE-2.0.txt">Apache 2.0</a> permitted



<a name="@opentelemetry/propagator-jaeger"></a>
### @opentelemetry/propagator-jaeger v1.24.1
#### 

##### Paths
* /home/runner/work/giselle/giselle

<a href="http://www.apache.org/licenses/LICENSE-2.0.txt">Apache 2.0</a> permitted



<a name="@opentelemetry/redis-common"></a>
### @opentelemetry/redis-common v0.36.2
#### 

##### Paths
* /home/runner/work/giselle/giselle

<a href="http://www.apache.org/licenses/LICENSE-2.0.txt">Apache 2.0</a> permitted



<a name="@opentelemetry/resources"></a>
### @opentelemetry/resources v1.24.1
#### 

##### Paths
* /home/runner/work/giselle/giselle

<a href="http://www.apache.org/licenses/LICENSE-2.0.txt">Apache 2.0</a> permitted



<a name="@opentelemetry/sdk-logs"></a>
### @opentelemetry/sdk-logs v0.51.1
#### 

##### Paths
* /home/runner/work/giselle/giselle

<a href="http://www.apache.org/licenses/LICENSE-2.0.txt">Apache 2.0</a> permitted



<a name="@opentelemetry/sdk-metrics"></a>
### @opentelemetry/sdk-metrics v1.24.1
#### 

##### Paths
* /home/runner/work/giselle/giselle

<a href="http://www.apache.org/licenses/LICENSE-2.0.txt">Apache 2.0</a> permitted



<a name="@opentelemetry/sdk-node"></a>
### @opentelemetry/sdk-node v0.51.1
#### 

##### Paths
* /home/runner/work/giselle/giselle

<a href="http://www.apache.org/licenses/LICENSE-2.0.txt">Apache 2.0</a> permitted



<a name="@opentelemetry/sdk-trace-base"></a>
### @opentelemetry/sdk-trace-base v1.24.1
#### 

##### Paths
* /home/runner/work/giselle/giselle

<a href="http://www.apache.org/licenses/LICENSE-2.0.txt">Apache 2.0</a> permitted



<a name="@opentelemetry/sdk-trace-node"></a>
### @opentelemetry/sdk-trace-node v1.24.1
#### 

##### Paths
* /home/runner/work/giselle/giselle

<a href="http://www.apache.org/licenses/LICENSE-2.0.txt">Apache 2.0</a> permitted



<a name="@opentelemetry/semantic-conventions"></a>
### @opentelemetry/semantic-conventions v1.24.1
#### 

##### Paths
* /home/runner/work/giselle/giselle

<a href="http://www.apache.org/licenses/LICENSE-2.0.txt">Apache 2.0</a> permitted



<a name="@opentelemetry/sql-common"></a>
### @opentelemetry/sql-common v0.40.1
#### 

##### Paths
* /home/runner/work/giselle/giselle

<a href="http://www.apache.org/licenses/LICENSE-2.0.txt">Apache 2.0</a> permitted



<a name="@oxc-resolver/binding-linux-x64-gnu"></a>
### @oxc-resolver/binding-linux-x64-gnu v11.5.2
#### 

##### Paths
* /home/runner/work/giselle/giselle

<a href="http://opensource.org/licenses/mit-license">MIT</a> permitted



<a name="@paralleldrive/cuid2"></a>
### @paralleldrive/cuid2 v2.2.2
#### 

##### Paths
* /home/runner/work/giselle/giselle

<a href="http://opensource.org/licenses/mit-license">MIT</a> permitted



<a name="@pkgjs/parseargs"></a>
### @pkgjs/parseargs v0.11.0
#### 

##### Paths
* /home/runner/work/giselle/giselle

<a href="http://opensource.org/licenses/mit-license">MIT</a> permitted



<a name="@playwright/test"></a>
### @playwright/test v1.53.0
#### 

##### Paths
* /home/runner/work/giselle/giselle

<a href="http://www.apache.org/licenses/LICENSE-2.0.txt">Apache 2.0</a> permitted



<a name="@polka/url"></a>
### @polka/url v1.0.0-next.29
#### 

##### Paths
* /home/runner/work/giselle/giselle

<a href="http://opensource.org/licenses/mit-license">MIT</a> permitted



<a name="@popperjs/core"></a>
### @popperjs/core v2.11.8
#### 

##### Paths
* /home/runner/work/giselle/giselle

<a href="http://opensource.org/licenses/mit-license">MIT</a> permitted



<a name="@prisma/instrumentation"></a>
### @prisma/instrumentation v6.8.2
#### 

##### Paths
* /home/runner/work/giselle/giselle

<a href="http://www.apache.org/licenses/LICENSE-2.0.txt">Apache 2.0</a> permitted



<a name="@protobufjs/aspromise"></a>
### @protobufjs/aspromise v1.1.2
#### 

##### Paths
* /home/runner/work/giselle/giselle

<a href="http://opensource.org/licenses/BSD-3-Clause">New BSD</a> permitted



<a name="@protobufjs/base64"></a>
### @protobufjs/base64 v1.1.2
#### 

##### Paths
* /home/runner/work/giselle/giselle

<a href="http://opensource.org/licenses/BSD-3-Clause">New BSD</a> permitted



<a name="@protobufjs/codegen"></a>
### @protobufjs/codegen v2.0.4
#### 

##### Paths
* /home/runner/work/giselle/giselle

<a href="http://opensource.org/licenses/BSD-3-Clause">New BSD</a> permitted



<a name="@protobufjs/eventemitter"></a>
### @protobufjs/eventemitter v1.1.0
#### 

##### Paths
* /home/runner/work/giselle/giselle

<a href="http://opensource.org/licenses/BSD-3-Clause">New BSD</a> permitted



<a name="@protobufjs/fetch"></a>
### @protobufjs/fetch v1.1.0
#### 

##### Paths
* /home/runner/work/giselle/giselle

<a href="http://opensource.org/licenses/BSD-3-Clause">New BSD</a> permitted



<a name="@protobufjs/float"></a>
### @protobufjs/float v1.0.2
#### 

##### Paths
* /home/runner/work/giselle/giselle

<a href="http://opensource.org/licenses/BSD-3-Clause">New BSD</a> permitted



<a name="@protobufjs/inquire"></a>
### @protobufjs/inquire v1.1.0
#### 

##### Paths
* /home/runner/work/giselle/giselle

<a href="http://opensource.org/licenses/BSD-3-Clause">New BSD</a> permitted



<a name="@protobufjs/path"></a>
### @protobufjs/path v1.1.2
#### 

##### Paths
* /home/runner/work/giselle/giselle

<a href="http://opensource.org/licenses/BSD-3-Clause">New BSD</a> permitted



<a name="@protobufjs/pool"></a>
### @protobufjs/pool v1.1.0
#### 

##### Paths
* /home/runner/work/giselle/giselle

<a href="http://opensource.org/licenses/BSD-3-Clause">New BSD</a> permitted



<a name="@protobufjs/utf8"></a>
### @protobufjs/utf8 v1.1.0
#### 

##### Paths
* /home/runner/work/giselle/giselle

<a href="http://opensource.org/licenses/BSD-3-Clause">New BSD</a> permitted



<a name="@radix-ui/number"></a>
### @radix-ui/number v1.1.0
#### 

##### Paths
* /home/runner/work/giselle/giselle

<a href="http://opensource.org/licenses/mit-license">MIT</a> permitted



<a name="@radix-ui/primitive"></a>
### @radix-ui/primitive v1.1.0
#### 

##### Paths
* /home/runner/work/giselle/giselle

<a href="http://opensource.org/licenses/mit-license">MIT</a> permitted



<a name="@radix-ui/react-accessible-icon"></a>
### @radix-ui/react-accessible-icon v1.1.1
#### 

##### Paths
* /home/runner/work/giselle/giselle

<a href="http://opensource.org/licenses/mit-license">MIT</a> permitted



<a name="@radix-ui/react-accordion"></a>
### @radix-ui/react-accordion v1.2.2
#### 

##### Paths
* /home/runner/work/giselle/giselle

<a href="http://opensource.org/licenses/mit-license">MIT</a> permitted



<a name="@radix-ui/react-alert-dialog"></a>
### @radix-ui/react-alert-dialog v1.1.2
#### 

##### Paths
* /home/runner/work/giselle/giselle

<a href="http://opensource.org/licenses/mit-license">MIT</a> permitted



<a name="@radix-ui/react-arrow"></a>
### @radix-ui/react-arrow v1.1.0
#### 

##### Paths
* /home/runner/work/giselle/giselle

<a href="http://opensource.org/licenses/mit-license">MIT</a> permitted



<a name="@radix-ui/react-aspect-ratio"></a>
### @radix-ui/react-aspect-ratio v1.1.1
#### 

##### Paths
* /home/runner/work/giselle/giselle

<a href="http://opensource.org/licenses/mit-license">MIT</a> permitted



<a name="@radix-ui/react-avatar"></a>
### @radix-ui/react-avatar v1.1.2
#### 

##### Paths
* /home/runner/work/giselle/giselle

<a href="http://opensource.org/licenses/mit-license">MIT</a> permitted



<a name="@radix-ui/react-checkbox"></a>
### @radix-ui/react-checkbox v1.1.3
#### 

##### Paths
* /home/runner/work/giselle/giselle

<a href="http://opensource.org/licenses/mit-license">MIT</a> permitted



<a name="@radix-ui/react-collapsible"></a>
### @radix-ui/react-collapsible v1.1.2
#### 

##### Paths
* /home/runner/work/giselle/giselle

<a href="http://opensource.org/licenses/mit-license">MIT</a> permitted



<a name="@radix-ui/react-collection"></a>
### @radix-ui/react-collection v1.1.0
#### 

##### Paths
* /home/runner/work/giselle/giselle

<a href="http://opensource.org/licenses/mit-license">MIT</a> permitted



<a name="@radix-ui/react-compose-refs"></a>
### @radix-ui/react-compose-refs v1.1.0
#### 

##### Paths
* /home/runner/work/giselle/giselle

<a href="http://opensource.org/licenses/mit-license">MIT</a> permitted



<a name="@radix-ui/react-context"></a>
### @radix-ui/react-context v1.1.0
#### 

##### Paths
* /home/runner/work/giselle/giselle

<a href="http://opensource.org/licenses/mit-license">MIT</a> permitted



<a name="@radix-ui/react-context-menu"></a>
### @radix-ui/react-context-menu v2.2.5
#### 

##### Paths
* /home/runner/work/giselle/giselle

<a href="http://opensource.org/licenses/mit-license">MIT</a> permitted



<a name="@radix-ui/react-dialog"></a>
### @radix-ui/react-dialog v1.1.2
#### 

##### Paths
* /home/runner/work/giselle/giselle

<a href="http://opensource.org/licenses/mit-license">MIT</a> permitted



<a name="@radix-ui/react-direction"></a>
### @radix-ui/react-direction v1.1.0
#### 

##### Paths
* /home/runner/work/giselle/giselle

<a href="http://opensource.org/licenses/mit-license">MIT</a> permitted



<a name="@radix-ui/react-dismissable-layer"></a>
### @radix-ui/react-dismissable-layer v1.1.1
#### 

##### Paths
* /home/runner/work/giselle/giselle

<a href="http://opensource.org/licenses/mit-license">MIT</a> permitted



<a name="@radix-ui/react-dropdown-menu"></a>
### @radix-ui/react-dropdown-menu v2.1.4
#### 

##### Paths
* /home/runner/work/giselle/giselle

<a href="http://opensource.org/licenses/mit-license">MIT</a> permitted



<a name="@radix-ui/react-focus-guards"></a>
### @radix-ui/react-focus-guards v1.1.1
#### 

##### Paths
* /home/runner/work/giselle/giselle

<a href="http://opensource.org/licenses/mit-license">MIT</a> permitted



<a name="@radix-ui/react-focus-scope"></a>
### @radix-ui/react-focus-scope v1.1.0
#### 

##### Paths
* /home/runner/work/giselle/giselle

<a href="http://opensource.org/licenses/mit-license">MIT</a> permitted



<a name="@radix-ui/react-form"></a>
### @radix-ui/react-form v0.1.1
#### 

##### Paths
* /home/runner/work/giselle/giselle

<a href="http://opensource.org/licenses/mit-license">MIT</a> permitted



<a name="@radix-ui/react-hover-card"></a>
### @radix-ui/react-hover-card v1.1.5
#### 

##### Paths
* /home/runner/work/giselle/giselle

<a href="http://opensource.org/licenses/mit-license">MIT</a> permitted



<a name="@radix-ui/react-icons"></a>
### @radix-ui/react-icons v1.3.2
#### 

##### Paths
* /home/runner/work/giselle/giselle

<a href="http://opensource.org/licenses/mit-license">MIT</a> permitted



<a name="@radix-ui/react-id"></a>
### @radix-ui/react-id v1.1.0
#### 

##### Paths
* /home/runner/work/giselle/giselle

<a href="http://opensource.org/licenses/mit-license">MIT</a> permitted



<a name="@radix-ui/react-label"></a>
### @radix-ui/react-label v2.1.1
#### 

##### Paths
* /home/runner/work/giselle/giselle

<a href="http://opensource.org/licenses/mit-license">MIT</a> permitted



<a name="@radix-ui/react-menu"></a>
### @radix-ui/react-menu v2.1.4
#### 

##### Paths
* /home/runner/work/giselle/giselle

<a href="http://opensource.org/licenses/mit-license">MIT</a> permitted



<a name="@radix-ui/react-menubar"></a>
### @radix-ui/react-menubar v1.1.5
#### 

##### Paths
* /home/runner/work/giselle/giselle

<a href="http://opensource.org/licenses/mit-license">MIT</a> permitted



<a name="@radix-ui/react-navigation-menu"></a>
### @radix-ui/react-navigation-menu v1.2.4
#### 

##### Paths
* /home/runner/work/giselle/giselle

<a href="http://opensource.org/licenses/mit-license">MIT</a> permitted



<a name="@radix-ui/react-popover"></a>
### @radix-ui/react-popover v1.1.5
#### 

##### Paths
* /home/runner/work/giselle/giselle

<a href="http://opensource.org/licenses/mit-license">MIT</a> permitted



<a name="@radix-ui/react-popper"></a>
### @radix-ui/react-popper v1.2.0
#### 

##### Paths
* /home/runner/work/giselle/giselle

<a href="http://opensource.org/licenses/mit-license">MIT</a> permitted



<a name="@radix-ui/react-portal"></a>
### @radix-ui/react-portal v1.1.2
#### 

##### Paths
* /home/runner/work/giselle/giselle

<a href="http://opensource.org/licenses/mit-license">MIT</a> permitted



<a name="@radix-ui/react-presence"></a>
### @radix-ui/react-presence v1.1.1
#### 

##### Paths
* /home/runner/work/giselle/giselle

<a href="http://opensource.org/licenses/mit-license">MIT</a> permitted



<a name="@radix-ui/react-primitive"></a>
### @radix-ui/react-primitive v2.0.0
#### 

##### Paths
* /home/runner/work/giselle/giselle

<a href="http://opensource.org/licenses/mit-license">MIT</a> permitted



<a name="@radix-ui/react-progress"></a>
### @radix-ui/react-progress v1.1.1
#### 

##### Paths
* /home/runner/work/giselle/giselle

<a href="http://opensource.org/licenses/mit-license">MIT</a> permitted



<a name="@radix-ui/react-radio-group"></a>
### @radix-ui/react-radio-group v1.2.2
#### 

##### Paths
* /home/runner/work/giselle/giselle

<a href="http://opensource.org/licenses/mit-license">MIT</a> permitted



<a name="@radix-ui/react-roving-focus"></a>
### @radix-ui/react-roving-focus v1.1.1
#### 

##### Paths
* /home/runner/work/giselle/giselle

<a href="http://opensource.org/licenses/mit-license">MIT</a> permitted



<a name="@radix-ui/react-scroll-area"></a>
### @radix-ui/react-scroll-area v1.2.2
#### 

##### Paths
* /home/runner/work/giselle/giselle

<a href="http://opensource.org/licenses/mit-license">MIT</a> permitted



<a name="@radix-ui/react-select"></a>
### @radix-ui/react-select v2.1.4
#### 

##### Paths
* /home/runner/work/giselle/giselle

<a href="http://opensource.org/licenses/mit-license">MIT</a> permitted



<a name="@radix-ui/react-separator"></a>
### @radix-ui/react-separator v1.1.1
#### 

##### Paths
* /home/runner/work/giselle/giselle

<a href="http://opensource.org/licenses/mit-license">MIT</a> permitted



<a name="@radix-ui/react-slider"></a>
### @radix-ui/react-slider v1.2.2
#### 

##### Paths
* /home/runner/work/giselle/giselle

<a href="http://opensource.org/licenses/mit-license">MIT</a> permitted



<a name="@radix-ui/react-slot"></a>
### @radix-ui/react-slot v1.1.0
#### 

##### Paths
* /home/runner/work/giselle/giselle

<a href="http://opensource.org/licenses/mit-license">MIT</a> permitted



<a name="@radix-ui/react-switch"></a>
### @radix-ui/react-switch v1.1.2
#### 

##### Paths
* /home/runner/work/giselle/giselle

<a href="http://opensource.org/licenses/mit-license">MIT</a> permitted



<a name="@radix-ui/react-tabs"></a>
### @radix-ui/react-tabs v1.1.2
#### 

##### Paths
* /home/runner/work/giselle/giselle

<a href="http://opensource.org/licenses/mit-license">MIT</a> permitted



<a name="@radix-ui/react-toast"></a>
### @radix-ui/react-toast v1.2.2
#### 

##### Paths
* /home/runner/work/giselle/giselle

<a href="http://opensource.org/licenses/mit-license">MIT</a> permitted



<a name="@radix-ui/react-toggle"></a>
### @radix-ui/react-toggle v1.1.1
#### 

##### Paths
* /home/runner/work/giselle/giselle

<a href="http://opensource.org/licenses/mit-license">MIT</a> permitted



<a name="@radix-ui/react-toggle-group"></a>
### @radix-ui/react-toggle-group v1.1.1
#### 

##### Paths
* /home/runner/work/giselle/giselle

<a href="http://opensource.org/licenses/mit-license">MIT</a> permitted



<a name="@radix-ui/react-toolbar"></a>
### @radix-ui/react-toolbar v1.1.1
#### 

##### Paths
* /home/runner/work/giselle/giselle

<a href="http://opensource.org/licenses/mit-license">MIT</a> permitted



<a name="@radix-ui/react-tooltip"></a>
### @radix-ui/react-tooltip v1.1.4
#### 

##### Paths
* /home/runner/work/giselle/giselle

<a href="http://opensource.org/licenses/mit-license">MIT</a> permitted



<a name="@radix-ui/react-use-callback-ref"></a>
### @radix-ui/react-use-callback-ref v1.1.0
#### 

##### Paths
* /home/runner/work/giselle/giselle

<a href="http://opensource.org/licenses/mit-license">MIT</a> permitted



<a name="@radix-ui/react-use-controllable-state"></a>
### @radix-ui/react-use-controllable-state v1.1.0
#### 

##### Paths
* /home/runner/work/giselle/giselle

<a href="http://opensource.org/licenses/mit-license">MIT</a> permitted



<a name="@radix-ui/react-use-escape-keydown"></a>
### @radix-ui/react-use-escape-keydown v1.1.0
#### 

##### Paths
* /home/runner/work/giselle/giselle

<a href="http://opensource.org/licenses/mit-license">MIT</a> permitted



<a name="@radix-ui/react-use-layout-effect"></a>
### @radix-ui/react-use-layout-effect v1.1.0
#### 

##### Paths
* /home/runner/work/giselle/giselle

<a href="http://opensource.org/licenses/mit-license">MIT</a> permitted



<a name="@radix-ui/react-use-previous"></a>
### @radix-ui/react-use-previous v1.1.0
#### 

##### Paths
* /home/runner/work/giselle/giselle

<a href="http://opensource.org/licenses/mit-license">MIT</a> permitted



<a name="@radix-ui/react-use-rect"></a>
### @radix-ui/react-use-rect v1.1.0
#### 

##### Paths
* /home/runner/work/giselle/giselle

<a href="http://opensource.org/licenses/mit-license">MIT</a> permitted



<a name="@radix-ui/react-use-size"></a>
### @radix-ui/react-use-size v1.1.0
#### 

##### Paths
* /home/runner/work/giselle/giselle

<a href="http://opensource.org/licenses/mit-license">MIT</a> permitted



<a name="@radix-ui/react-visually-hidden"></a>
### @radix-ui/react-visually-hidden v1.1.0
#### 

##### Paths
* /home/runner/work/giselle/giselle

<a href="http://opensource.org/licenses/mit-license">MIT</a> permitted



<a name="@radix-ui/rect"></a>
### @radix-ui/rect v1.1.0
#### 

##### Paths
* /home/runner/work/giselle/giselle

<a href="http://opensource.org/licenses/mit-license">MIT</a> permitted



<a name="@remirror/core-constants"></a>
### @remirror/core-constants v3.0.0
#### 

##### Paths
* /home/runner/work/giselle/giselle

<a href="http://opensource.org/licenses/mit-license">MIT</a> permitted



<a name="@rollup/plugin-commonjs"></a>
### @rollup/plugin-commonjs v28.0.1
#### 

##### Paths
* /home/runner/work/giselle/giselle

<a href="http://opensource.org/licenses/mit-license">MIT</a> permitted



<a name="@rollup/pluginutils"></a>
### @rollup/pluginutils v5.1.4
#### 

##### Paths
* /home/runner/work/giselle/giselle

<a href="http://opensource.org/licenses/mit-license">MIT</a> permitted



<a name="@rollup/rollup-linux-x64-gnu"></a>
### @rollup/rollup-linux-x64-gnu v4.35.0
#### 

##### Paths
* /home/runner/work/giselle/giselle

<a href="http://opensource.org/licenses/mit-license">MIT</a> permitted



<a name="@sentry-internal/browser-utils"></a>
### @sentry-internal/browser-utils v9.30.0
#### 

##### Paths
* /home/runner/work/giselle/giselle

<a href="http://opensource.org/licenses/mit-license">MIT</a> permitted



<a name="@sentry-internal/feedback"></a>
### @sentry-internal/feedback v9.30.0
#### 

##### Paths
* /home/runner/work/giselle/giselle

<a href="http://opensource.org/licenses/mit-license">MIT</a> permitted



<a name="@sentry-internal/replay"></a>
### @sentry-internal/replay v9.30.0
#### 

##### Paths
* /home/runner/work/giselle/giselle

<a href="http://opensource.org/licenses/mit-license">MIT</a> permitted



<a name="@sentry-internal/replay-canvas"></a>
### @sentry-internal/replay-canvas v9.30.0
#### 

##### Paths
* /home/runner/work/giselle/giselle

<a href="http://opensource.org/licenses/mit-license">MIT</a> permitted



<a name="@sentry/babel-plugin-component-annotate"></a>
### @sentry/babel-plugin-component-annotate v3.5.0
#### 

##### Paths
* /home/runner/work/giselle/giselle

<a href="http://opensource.org/licenses/mit-license">MIT</a> permitted



<a name="@sentry/browser"></a>
### @sentry/browser v9.30.0
#### 

##### Paths
* /home/runner/work/giselle/giselle

<a href="http://opensource.org/licenses/mit-license">MIT</a> permitted



<a name="@sentry/bundler-plugin-core"></a>
### @sentry/bundler-plugin-core v3.5.0
#### 

##### Paths
* /home/runner/work/giselle/giselle

<a href="http://opensource.org/licenses/mit-license">MIT</a> permitted



<a name="@sentry/cli"></a>
### @sentry/cli v2.42.2
#### 

##### Paths
* /home/runner/work/giselle/giselle

<a href="http://opensource.org/licenses/BSD-3-Clause">New BSD</a> permitted



<a name="@sentry/cli-linux-x64"></a>
### @sentry/cli-linux-x64 v2.42.2
#### 

##### Paths
* /home/runner/work/giselle/giselle

<a href="http://opensource.org/licenses/BSD-3-Clause">New BSD</a> permitted



<a name="@sentry/core"></a>
### @sentry/core v9.30.0
#### 

##### Paths
* /home/runner/work/giselle/giselle

<a href="http://opensource.org/licenses/mit-license">MIT</a> permitted



<a name="@sentry/nextjs"></a>
### @sentry/nextjs v9.30.0
#### 

##### Paths
* /home/runner/work/giselle/giselle

<a href="http://opensource.org/licenses/mit-license">MIT</a> permitted



<a name="@sentry/node"></a>
### @sentry/node v9.30.0
#### 

##### Paths
* /home/runner/work/giselle/giselle

<a href="http://opensource.org/licenses/mit-license">MIT</a> permitted



<a name="@sentry/opentelemetry"></a>
### @sentry/opentelemetry v9.30.0
#### 

##### Paths
* /home/runner/work/giselle/giselle

<a href="http://opensource.org/licenses/mit-license">MIT</a> permitted



<a name="@sentry/react"></a>
### @sentry/react v9.30.0
#### 

##### Paths
* /home/runner/work/giselle/giselle

<a href="http://opensource.org/licenses/mit-license">MIT</a> permitted



<a name="@sentry/vercel-edge"></a>
### @sentry/vercel-edge v9.30.0
#### 

##### Paths
* /home/runner/work/giselle/giselle

<a href="http://opensource.org/licenses/mit-license">MIT</a> permitted



<a name="@sentry/webpack-plugin"></a>
### @sentry/webpack-plugin v3.5.0
#### 

##### Paths
* /home/runner/work/giselle/giselle

<a href="http://opensource.org/licenses/mit-license">MIT</a> permitted



<a name="@smithy/abort-controller"></a>
### @smithy/abort-controller v4.0.4
#### 

##### Paths
* /home/runner/work/giselle/giselle

<a href="http://www.apache.org/licenses/LICENSE-2.0.txt">Apache 2.0</a> permitted



<a name="@smithy/chunked-blob-reader"></a>
### @smithy/chunked-blob-reader v5.0.0
#### 

##### Paths
* /home/runner/work/giselle/giselle

<a href="http://www.apache.org/licenses/LICENSE-2.0.txt">Apache 2.0</a> permitted



<a name="@smithy/chunked-blob-reader-native"></a>
### @smithy/chunked-blob-reader-native v4.0.0
#### 

##### Paths
* /home/runner/work/giselle/giselle

<a href="http://www.apache.org/licenses/LICENSE-2.0.txt">Apache 2.0</a> permitted



<a name="@smithy/config-resolver"></a>
### @smithy/config-resolver v4.1.4
#### 

##### Paths
* /home/runner/work/giselle/giselle

<a href="http://www.apache.org/licenses/LICENSE-2.0.txt">Apache 2.0</a> permitted



<a name="@smithy/core"></a>
### @smithy/core v3.6.0
#### 

##### Paths
* /home/runner/work/giselle/giselle

<a href="http://www.apache.org/licenses/LICENSE-2.0.txt">Apache 2.0</a> permitted



<a name="@smithy/credential-provider-imds"></a>
### @smithy/credential-provider-imds v4.0.6
#### 

##### Paths
* /home/runner/work/giselle/giselle

<a href="http://www.apache.org/licenses/LICENSE-2.0.txt">Apache 2.0</a> permitted



<a name="@smithy/eventstream-codec"></a>
### @smithy/eventstream-codec v4.0.4
#### 

##### Paths
* /home/runner/work/giselle/giselle

<a href="http://www.apache.org/licenses/LICENSE-2.0.txt">Apache 2.0</a> permitted



<a name="@smithy/eventstream-serde-browser"></a>
### @smithy/eventstream-serde-browser v4.0.4
#### 

##### Paths
* /home/runner/work/giselle/giselle

<a href="http://www.apache.org/licenses/LICENSE-2.0.txt">Apache 2.0</a> permitted



<a name="@smithy/eventstream-serde-config-resolver"></a>
### @smithy/eventstream-serde-config-resolver v4.1.2
#### 

##### Paths
* /home/runner/work/giselle/giselle

<a href="http://www.apache.org/licenses/LICENSE-2.0.txt">Apache 2.0</a> permitted



<a name="@smithy/eventstream-serde-node"></a>
### @smithy/eventstream-serde-node v4.0.4
#### 

##### Paths
* /home/runner/work/giselle/giselle

<a href="http://www.apache.org/licenses/LICENSE-2.0.txt">Apache 2.0</a> permitted



<a name="@smithy/eventstream-serde-universal"></a>
### @smithy/eventstream-serde-universal v4.0.4
#### 

##### Paths
* /home/runner/work/giselle/giselle

<a href="http://www.apache.org/licenses/LICENSE-2.0.txt">Apache 2.0</a> permitted



<a name="@smithy/fetch-http-handler"></a>
### @smithy/fetch-http-handler v5.0.4
#### 

##### Paths
* /home/runner/work/giselle/giselle

<a href="http://www.apache.org/licenses/LICENSE-2.0.txt">Apache 2.0</a> permitted



<a name="@smithy/hash-blob-browser"></a>
### @smithy/hash-blob-browser v4.0.4
#### 

##### Paths
* /home/runner/work/giselle/giselle

<a href="http://www.apache.org/licenses/LICENSE-2.0.txt">Apache 2.0</a> permitted



<a name="@smithy/hash-node"></a>
### @smithy/hash-node v4.0.4
#### 

##### Paths
* /home/runner/work/giselle/giselle

<a href="http://www.apache.org/licenses/LICENSE-2.0.txt">Apache 2.0</a> permitted



<a name="@smithy/hash-stream-node"></a>
### @smithy/hash-stream-node v4.0.4
#### 

##### Paths
* /home/runner/work/giselle/giselle

<a href="http://www.apache.org/licenses/LICENSE-2.0.txt">Apache 2.0</a> permitted



<a name="@smithy/invalid-dependency"></a>
### @smithy/invalid-dependency v4.0.4
#### 

##### Paths
* /home/runner/work/giselle/giselle

<a href="http://www.apache.org/licenses/LICENSE-2.0.txt">Apache 2.0</a> permitted



<a name="@smithy/is-array-buffer"></a>
### @smithy/is-array-buffer v2.2.0
#### 

##### Paths
* /home/runner/work/giselle/giselle

<a href="http://www.apache.org/licenses/LICENSE-2.0.txt">Apache 2.0</a> permitted



<a name="@smithy/md5-js"></a>
### @smithy/md5-js v4.0.4
#### 

##### Paths
* /home/runner/work/giselle/giselle

<a href="http://www.apache.org/licenses/LICENSE-2.0.txt">Apache 2.0</a> permitted



<a name="@smithy/middleware-content-length"></a>
### @smithy/middleware-content-length v4.0.4
#### 

##### Paths
* /home/runner/work/giselle/giselle

<a href="http://www.apache.org/licenses/LICENSE-2.0.txt">Apache 2.0</a> permitted



<a name="@smithy/middleware-endpoint"></a>
### @smithy/middleware-endpoint v4.1.13
#### 

##### Paths
* /home/runner/work/giselle/giselle

<a href="http://www.apache.org/licenses/LICENSE-2.0.txt">Apache 2.0</a> permitted



<a name="@smithy/middleware-retry"></a>
### @smithy/middleware-retry v4.1.14
#### 

##### Paths
* /home/runner/work/giselle/giselle

<a href="http://www.apache.org/licenses/LICENSE-2.0.txt">Apache 2.0</a> permitted



<a name="@smithy/middleware-serde"></a>
### @smithy/middleware-serde v4.0.8
#### 

##### Paths
* /home/runner/work/giselle/giselle

<a href="http://www.apache.org/licenses/LICENSE-2.0.txt">Apache 2.0</a> permitted



<a name="@smithy/middleware-stack"></a>
### @smithy/middleware-stack v4.0.4
#### 

##### Paths
* /home/runner/work/giselle/giselle

<a href="http://www.apache.org/licenses/LICENSE-2.0.txt">Apache 2.0</a> permitted



<a name="@smithy/node-config-provider"></a>
### @smithy/node-config-provider v4.1.3
#### 

##### Paths
* /home/runner/work/giselle/giselle

<a href="http://www.apache.org/licenses/LICENSE-2.0.txt">Apache 2.0</a> permitted



<a name="@smithy/node-http-handler"></a>
### @smithy/node-http-handler v4.0.6
#### 

##### Paths
* /home/runner/work/giselle/giselle

<a href="http://www.apache.org/licenses/LICENSE-2.0.txt">Apache 2.0</a> permitted



<a name="@smithy/property-provider"></a>
### @smithy/property-provider v4.0.4
#### 

##### Paths
* /home/runner/work/giselle/giselle

<a href="http://www.apache.org/licenses/LICENSE-2.0.txt">Apache 2.0</a> permitted



<a name="@smithy/protocol-http"></a>
### @smithy/protocol-http v5.1.2
#### 

##### Paths
* /home/runner/work/giselle/giselle

<a href="http://www.apache.org/licenses/LICENSE-2.0.txt">Apache 2.0</a> permitted



<a name="@smithy/querystring-builder"></a>
### @smithy/querystring-builder v4.0.4
#### 

##### Paths
* /home/runner/work/giselle/giselle

<a href="http://www.apache.org/licenses/LICENSE-2.0.txt">Apache 2.0</a> permitted



<a name="@smithy/querystring-parser"></a>
### @smithy/querystring-parser v4.0.4
#### 

##### Paths
* /home/runner/work/giselle/giselle

<a href="http://www.apache.org/licenses/LICENSE-2.0.txt">Apache 2.0</a> permitted



<a name="@smithy/service-error-classification"></a>
### @smithy/service-error-classification v4.0.6
#### 

##### Paths
* /home/runner/work/giselle/giselle

<a href="http://www.apache.org/licenses/LICENSE-2.0.txt">Apache 2.0</a> permitted



<a name="@smithy/shared-ini-file-loader"></a>
### @smithy/shared-ini-file-loader v4.0.4
#### 

##### Paths
* /home/runner/work/giselle/giselle

<a href="http://www.apache.org/licenses/LICENSE-2.0.txt">Apache 2.0</a> permitted



<a name="@smithy/signature-v4"></a>
### @smithy/signature-v4 v5.1.2
#### 

##### Paths
* /home/runner/work/giselle/giselle

<a href="http://www.apache.org/licenses/LICENSE-2.0.txt">Apache 2.0</a> permitted



<a name="@smithy/smithy-client"></a>
### @smithy/smithy-client v4.4.5
#### 

##### Paths
* /home/runner/work/giselle/giselle

<a href="http://www.apache.org/licenses/LICENSE-2.0.txt">Apache 2.0</a> permitted



<a name="@smithy/types"></a>
### @smithy/types v4.3.1
#### 

##### Paths
* /home/runner/work/giselle/giselle

<a href="http://www.apache.org/licenses/LICENSE-2.0.txt">Apache 2.0</a> permitted



<a name="@smithy/url-parser"></a>
### @smithy/url-parser v4.0.4
#### 

##### Paths
* /home/runner/work/giselle/giselle

<a href="http://www.apache.org/licenses/LICENSE-2.0.txt">Apache 2.0</a> permitted



<a name="@smithy/util-base64"></a>
### @smithy/util-base64 v4.0.0
#### 

##### Paths
* /home/runner/work/giselle/giselle

<a href="http://www.apache.org/licenses/LICENSE-2.0.txt">Apache 2.0</a> permitted



<a name="@smithy/util-body-length-browser"></a>
### @smithy/util-body-length-browser v4.0.0
#### 

##### Paths
* /home/runner/work/giselle/giselle

<a href="http://www.apache.org/licenses/LICENSE-2.0.txt">Apache 2.0</a> permitted



<a name="@smithy/util-body-length-node"></a>
### @smithy/util-body-length-node v4.0.0
#### 

##### Paths
* /home/runner/work/giselle/giselle

<a href="http://www.apache.org/licenses/LICENSE-2.0.txt">Apache 2.0</a> permitted



<a name="@smithy/util-buffer-from"></a>
### @smithy/util-buffer-from v2.2.0
#### 

##### Paths
* /home/runner/work/giselle/giselle

<a href="http://www.apache.org/licenses/LICENSE-2.0.txt">Apache 2.0</a> permitted



<a name="@smithy/util-config-provider"></a>
### @smithy/util-config-provider v4.0.0
#### 

##### Paths
* /home/runner/work/giselle/giselle

<a href="http://www.apache.org/licenses/LICENSE-2.0.txt">Apache 2.0</a> permitted



<a name="@smithy/util-defaults-mode-browser"></a>
### @smithy/util-defaults-mode-browser v4.0.21
#### 

##### Paths
* /home/runner/work/giselle/giselle

<a href="http://www.apache.org/licenses/LICENSE-2.0.txt">Apache 2.0</a> permitted



<a name="@smithy/util-defaults-mode-node"></a>
### @smithy/util-defaults-mode-node v4.0.21
#### 

##### Paths
* /home/runner/work/giselle/giselle

<a href="http://www.apache.org/licenses/LICENSE-2.0.txt">Apache 2.0</a> permitted



<a name="@smithy/util-endpoints"></a>
### @smithy/util-endpoints v3.0.6
#### 

##### Paths
* /home/runner/work/giselle/giselle

<a href="http://www.apache.org/licenses/LICENSE-2.0.txt">Apache 2.0</a> permitted



<a name="@smithy/util-hex-encoding"></a>
### @smithy/util-hex-encoding v4.0.0
#### 

##### Paths
* /home/runner/work/giselle/giselle

<a href="http://www.apache.org/licenses/LICENSE-2.0.txt">Apache 2.0</a> permitted



<a name="@smithy/util-middleware"></a>
### @smithy/util-middleware v4.0.4
#### 

##### Paths
* /home/runner/work/giselle/giselle

<a href="http://www.apache.org/licenses/LICENSE-2.0.txt">Apache 2.0</a> permitted



<a name="@smithy/util-retry"></a>
### @smithy/util-retry v4.0.6
#### 

##### Paths
* /home/runner/work/giselle/giselle

<a href="http://www.apache.org/licenses/LICENSE-2.0.txt">Apache 2.0</a> permitted



<a name="@smithy/util-stream"></a>
### @smithy/util-stream v4.2.2
#### 

##### Paths
* /home/runner/work/giselle/giselle

<a href="http://www.apache.org/licenses/LICENSE-2.0.txt">Apache 2.0</a> permitted



<a name="@smithy/util-uri-escape"></a>
### @smithy/util-uri-escape v4.0.0
#### 

##### Paths
* /home/runner/work/giselle/giselle

<a href="http://www.apache.org/licenses/LICENSE-2.0.txt">Apache 2.0</a> permitted



<a name="@smithy/util-utf8"></a>
### @smithy/util-utf8 v2.3.0
#### 

##### Paths
* /home/runner/work/giselle/giselle

<a href="http://www.apache.org/licenses/LICENSE-2.0.txt">Apache 2.0</a> permitted



<a name="@smithy/util-waiter"></a>
### @smithy/util-waiter v4.0.6
#### 

##### Paths
* /home/runner/work/giselle/giselle

<a href="http://www.apache.org/licenses/LICENSE-2.0.txt">Apache 2.0</a> permitted



<a name="@socket.io/component-emitter"></a>
### @socket.io/component-emitter v3.1.2
#### 

##### Paths
* /home/runner/work/giselle/giselle

<a href="http://opensource.org/licenses/mit-license">MIT</a> permitted



<a name="@standard-schema/spec"></a>
### @standard-schema/spec v1.0.0
#### 

##### Paths
* /home/runner/work/giselle/giselle

<a href="http://opensource.org/licenses/mit-license">MIT</a> permitted



<a name="@supabase/auth-js"></a>
### @supabase/auth-js v2.70.0
#### 

##### Paths
* /home/runner/work/giselle/giselle

<a href="http://opensource.org/licenses/mit-license">MIT</a> permitted



<a name="@supabase/functions-js"></a>
### @supabase/functions-js v2.4.5
#### 

##### Paths
* /home/runner/work/giselle/giselle

<a href="http://opensource.org/licenses/mit-license">MIT</a> permitted



<a name="@supabase/node-fetch"></a>
### @supabase/node-fetch v2.6.15
#### 

##### Paths
* /home/runner/work/giselle/giselle

<a href="http://opensource.org/licenses/mit-license">MIT</a> permitted



<a name="@supabase/postgrest-js"></a>
### @supabase/postgrest-js v1.19.4
#### 

##### Paths
* /home/runner/work/giselle/giselle

<a href="http://opensource.org/licenses/mit-license">MIT</a> permitted



<a name="@supabase/realtime-js"></a>
### @supabase/realtime-js v2.11.15
#### 

##### Paths
* /home/runner/work/giselle/giselle

<a href="http://opensource.org/licenses/mit-license">MIT</a> permitted



<a name="@supabase/ssr"></a>
### @supabase/ssr v0.6.1
#### 

##### Paths
* /home/runner/work/giselle/giselle

<a href="http://opensource.org/licenses/mit-license">MIT</a> permitted



<a name="@supabase/storage-js"></a>
### @supabase/storage-js v2.7.1
#### 

##### Paths
* /home/runner/work/giselle/giselle

<a href="http://opensource.org/licenses/mit-license">MIT</a> permitted



<a name="@supabase/supabase-js"></a>
### @supabase/supabase-js v2.50.5
#### 

##### Paths
* /home/runner/work/giselle/giselle

<a href="http://opensource.org/licenses/mit-license">MIT</a> permitted



<a name="@swc/helpers"></a>
### @swc/helpers v0.5.15
#### 

##### Paths
* /home/runner/work/giselle/giselle

<a href="http://www.apache.org/licenses/LICENSE-2.0.txt">Apache 2.0</a> permitted



<a name="@tailwindcss/node"></a>
### @tailwindcss/node v4.1.10
#### 

##### Paths
* /home/runner/work/giselle/giselle

<a href="http://opensource.org/licenses/mit-license">MIT</a> permitted



<a name="@tailwindcss/oxide"></a>
### @tailwindcss/oxide v4.1.10
#### 

##### Paths
* /home/runner/work/giselle/giselle

<a href="http://opensource.org/licenses/mit-license">MIT</a> permitted



<a name="@tailwindcss/oxide-linux-x64-gnu"></a>
### @tailwindcss/oxide-linux-x64-gnu v4.1.10
#### 

##### Paths
* /home/runner/work/giselle/giselle

<a href="http://opensource.org/licenses/mit-license">MIT</a> permitted



<a name="@tailwindcss/postcss"></a>
### @tailwindcss/postcss v4.1.10
#### 

##### Paths
* /home/runner/work/giselle/giselle

<a href="http://opensource.org/licenses/mit-license">MIT</a> permitted



<a name="@tailwindcss/typography"></a>
### @tailwindcss/typography v0.5.15
#### 

##### Paths
* /home/runner/work/giselle/giselle

<a href="http://opensource.org/licenses/mit-license">MIT</a> permitted



<a name="@tiptap/core"></a>
### @tiptap/core v2.11.5
#### 

##### Paths
* /home/runner/work/giselle/giselle

<a href="http://opensource.org/licenses/mit-license">MIT</a> permitted



<a name="@tiptap/extension-blockquote"></a>
### @tiptap/extension-blockquote v2.12.0
#### 

##### Paths
* /home/runner/work/giselle/giselle

<a href="http://opensource.org/licenses/mit-license">MIT</a> permitted



<a name="@tiptap/extension-bold"></a>
### @tiptap/extension-bold v2.11.5
#### 

##### Paths
* /home/runner/work/giselle/giselle

<a href="http://opensource.org/licenses/mit-license">MIT</a> permitted



<a name="@tiptap/extension-bubble-menu"></a>
### @tiptap/extension-bubble-menu v2.11.5
#### 

##### Paths
* /home/runner/work/giselle/giselle

<a href="http://opensource.org/licenses/mit-license">MIT</a> permitted



<a name="@tiptap/extension-bullet-list"></a>
### @tiptap/extension-bullet-list v2.11.5
#### 

##### Paths
* /home/runner/work/giselle/giselle

<a href="http://opensource.org/licenses/mit-license">MIT</a> permitted



<a name="@tiptap/extension-code"></a>
### @tiptap/extension-code v2.11.5
#### 

##### Paths
* /home/runner/work/giselle/giselle

<a href="http://opensource.org/licenses/mit-license">MIT</a> permitted



<a name="@tiptap/extension-code-block"></a>
### @tiptap/extension-code-block v2.11.5
#### 

##### Paths
* /home/runner/work/giselle/giselle

<a href="http://opensource.org/licenses/mit-license">MIT</a> permitted



<a name="@tiptap/extension-code-block-lowlight"></a>
### @tiptap/extension-code-block-lowlight v2.11.5
#### 

##### Paths
* /home/runner/work/giselle/giselle

<a href="http://opensource.org/licenses/mit-license">MIT</a> permitted



<a name="@tiptap/extension-document"></a>
### @tiptap/extension-document v2.11.5
#### 

##### Paths
* /home/runner/work/giselle/giselle

<a href="http://opensource.org/licenses/mit-license">MIT</a> permitted



<a name="@tiptap/extension-dropcursor"></a>
### @tiptap/extension-dropcursor v2.12.0
#### 

##### Paths
* /home/runner/work/giselle/giselle

<a href="http://opensource.org/licenses/mit-license">MIT</a> permitted



<a name="@tiptap/extension-floating-menu"></a>
### @tiptap/extension-floating-menu v2.11.5
#### 

##### Paths
* /home/runner/work/giselle/giselle

<a href="http://opensource.org/licenses/mit-license">MIT</a> permitted



<a name="@tiptap/extension-gapcursor"></a>
### @tiptap/extension-gapcursor v2.12.0
#### 

##### Paths
* /home/runner/work/giselle/giselle

<a href="http://opensource.org/licenses/mit-license">MIT</a> permitted



<a name="@tiptap/extension-hard-break"></a>
### @tiptap/extension-hard-break v2.12.0
#### 

##### Paths
* /home/runner/work/giselle/giselle

<a href="http://opensource.org/licenses/mit-license">MIT</a> permitted



<a name="@tiptap/extension-heading"></a>
### @tiptap/extension-heading v2.12.0
#### 

##### Paths
* /home/runner/work/giselle/giselle

<a href="http://opensource.org/licenses/mit-license">MIT</a> permitted



<a name="@tiptap/extension-history"></a>
### @tiptap/extension-history v2.11.5
#### 

##### Paths
* /home/runner/work/giselle/giselle

<a href="http://opensource.org/licenses/mit-license">MIT</a> permitted



<a name="@tiptap/extension-horizontal-rule"></a>
### @tiptap/extension-horizontal-rule v2.12.0
#### 

##### Paths
* /home/runner/work/giselle/giselle

<a href="http://opensource.org/licenses/mit-license">MIT</a> permitted



<a name="@tiptap/extension-italic"></a>
### @tiptap/extension-italic v2.11.5
#### 

##### Paths
* /home/runner/work/giselle/giselle

<a href="http://opensource.org/licenses/mit-license">MIT</a> permitted



<a name="@tiptap/extension-list-item"></a>
### @tiptap/extension-list-item v2.11.5
#### 

##### Paths
* /home/runner/work/giselle/giselle

<a href="http://opensource.org/licenses/mit-license">MIT</a> permitted



<a name="@tiptap/extension-mention"></a>
### @tiptap/extension-mention v2.11.5
#### 

##### Paths
* /home/runner/work/giselle/giselle

<a href="http://opensource.org/licenses/mit-license">MIT</a> permitted



<a name="@tiptap/extension-ordered-list"></a>
### @tiptap/extension-ordered-list v2.11.5
#### 

##### Paths
* /home/runner/work/giselle/giselle

<a href="http://opensource.org/licenses/mit-license">MIT</a> permitted



<a name="@tiptap/extension-paragraph"></a>
### @tiptap/extension-paragraph v2.11.5
#### 

##### Paths
* /home/runner/work/giselle/giselle

<a href="http://opensource.org/licenses/mit-license">MIT</a> permitted



<a name="@tiptap/extension-placeholder"></a>
### @tiptap/extension-placeholder v2.11.5
#### 

##### Paths
* /home/runner/work/giselle/giselle

<a href="http://opensource.org/licenses/mit-license">MIT</a> permitted



<a name="@tiptap/extension-strike"></a>
### @tiptap/extension-strike v2.11.5
#### 

##### Paths
* /home/runner/work/giselle/giselle

<a href="http://opensource.org/licenses/mit-license">MIT</a> permitted



<a name="@tiptap/extension-text"></a>
### @tiptap/extension-text v2.11.5
#### 

##### Paths
* /home/runner/work/giselle/giselle

<a href="http://opensource.org/licenses/mit-license">MIT</a> permitted



<a name="@tiptap/extension-text-style"></a>
### @tiptap/extension-text-style v2.12.0
#### 

##### Paths
* /home/runner/work/giselle/giselle

<a href="http://opensource.org/licenses/mit-license">MIT</a> permitted



<a name="@tiptap/html"></a>
### @tiptap/html v2.11.5
#### 

##### Paths
* /home/runner/work/giselle/giselle

<a href="http://opensource.org/licenses/mit-license">MIT</a> permitted



<a name="@tiptap/pm"></a>
### @tiptap/pm v2.11.5
#### 

##### Paths
* /home/runner/work/giselle/giselle

<a href="http://opensource.org/licenses/mit-license">MIT</a> permitted



<a name="@tiptap/react"></a>
### @tiptap/react v2.11.5
#### 

##### Paths
* /home/runner/work/giselle/giselle

<a href="http://opensource.org/licenses/mit-license">MIT</a> permitted



<a name="@tiptap/starter-kit"></a>
### @tiptap/starter-kit v2.11.5
#### 

##### Paths
* /home/runner/work/giselle/giselle

<a href="http://opensource.org/licenses/mit-license">MIT</a> permitted



<a name="@tiptap/suggestion"></a>
### @tiptap/suggestion v2.11.5
#### 

##### Paths
* /home/runner/work/giselle/giselle

<a href="http://opensource.org/licenses/mit-license">MIT</a> permitted



<a name="@trigger.dev/core"></a>
### @trigger.dev/core v4.0.4
#### 

##### Paths
* /home/runner/work/giselle/giselle

<a href="http://opensource.org/licenses/mit-license">MIT</a> permitted



<a name="@trigger.dev/sdk"></a>
### @trigger.dev/sdk v4.0.4
#### 

##### Paths
* /home/runner/work/giselle/giselle

<a href="http://opensource.org/licenses/mit-license">MIT</a> permitted



<a name="@types/chai"></a>
### @types/chai v5.2.2
#### 

##### Paths
* /home/runner/work/giselle/giselle

<a href="http://opensource.org/licenses/mit-license">MIT</a> permitted



<a name="@types/connect"></a>
### @types/connect v3.4.38
#### 

##### Paths
* /home/runner/work/giselle/giselle

<a href="http://opensource.org/licenses/mit-license">MIT</a> permitted



<a name="@types/cookie"></a>
### @types/cookie v0.4.1
#### 

##### Paths
* /home/runner/work/giselle/giselle

<a href="http://opensource.org/licenses/mit-license">MIT</a> permitted



<a name="@types/cors"></a>
### @types/cors v2.8.19
#### 

##### Paths
* /home/runner/work/giselle/giselle

<a href="http://opensource.org/licenses/mit-license">MIT</a> permitted



<a name="@types/d3-color"></a>
### @types/d3-color v3.1.3
#### 

##### Paths
* /home/runner/work/giselle/giselle

<a href="http://opensource.org/licenses/mit-license">MIT</a> permitted



<a name="@types/d3-drag"></a>
### @types/d3-drag v3.0.7
#### 

##### Paths
* /home/runner/work/giselle/giselle

<a href="http://opensource.org/licenses/mit-license">MIT</a> permitted



<a name="@types/d3-interpolate"></a>
### @types/d3-interpolate v3.0.4
#### 

##### Paths
* /home/runner/work/giselle/giselle

<a href="http://opensource.org/licenses/mit-license">MIT</a> permitted



<a name="@types/d3-selection"></a>
### @types/d3-selection v3.0.11
#### 

##### Paths
* /home/runner/work/giselle/giselle

<a href="http://opensource.org/licenses/mit-license">MIT</a> permitted



<a name="@types/d3-transition"></a>
### @types/d3-transition v3.0.9
#### 

##### Paths
* /home/runner/work/giselle/giselle

<a href="http://opensource.org/licenses/mit-license">MIT</a> permitted



<a name="@types/d3-zoom"></a>
### @types/d3-zoom v3.0.8
#### 

##### Paths
* /home/runner/work/giselle/giselle

<a href="http://opensource.org/licenses/mit-license">MIT</a> permitted



<a name="@types/debug"></a>
### @types/debug v4.1.12
#### 

##### Paths
* /home/runner/work/giselle/giselle

<a href="http://opensource.org/licenses/mit-license">MIT</a> permitted



<a name="@types/deep-eql"></a>
### @types/deep-eql v4.0.2
#### 

##### Paths
* /home/runner/work/giselle/giselle

<a href="http://opensource.org/licenses/mit-license">MIT</a> permitted



<a name="@types/eslint"></a>
### @types/eslint v9.6.1
#### 

##### Paths
* /home/runner/work/giselle/giselle

<a href="http://opensource.org/licenses/mit-license">MIT</a> permitted



<a name="@types/eslint-scope"></a>
### @types/eslint-scope v3.7.7
#### 

##### Paths
* /home/runner/work/giselle/giselle

<a href="http://opensource.org/licenses/mit-license">MIT</a> permitted



<a name="@types/estree"></a>
### @types/estree v1.0.6
#### 

##### Paths
* /home/runner/work/giselle/giselle

<a href="http://opensource.org/licenses/mit-license">MIT</a> permitted



<a name="@types/estree-jsx"></a>
### @types/estree-jsx v1.0.5
#### 

##### Paths
* /home/runner/work/giselle/giselle

<a href="http://opensource.org/licenses/mit-license">MIT</a> permitted



<a name="@types/fast-levenshtein"></a>
### @types/fast-levenshtein v0.0.4
#### 

##### Paths
* /home/runner/work/giselle/giselle

<a href="http://opensource.org/licenses/mit-license">MIT</a> permitted



<a name="@types/hast"></a>
### @types/hast v3.0.4
#### 

##### Paths
* /home/runner/work/giselle/giselle

<a href="http://opensource.org/licenses/mit-license">MIT</a> permitted



<a name="@types/json-schema"></a>
### @types/json-schema v7.0.15
#### 

##### Paths
* /home/runner/work/giselle/giselle

<a href="http://opensource.org/licenses/mit-license">MIT</a> permitted



<a name="@types/linkify-it"></a>
### @types/linkify-it v5.0.0
#### 

##### Paths
* /home/runner/work/giselle/giselle

<a href="http://opensource.org/licenses/mit-license">MIT</a> permitted



<a name="@types/markdown-it"></a>
### @types/markdown-it v14.1.2
#### 

##### Paths
* /home/runner/work/giselle/giselle

<a href="http://opensource.org/licenses/mit-license">MIT</a> permitted



<a name="@types/mdast"></a>
### @types/mdast v4.0.4
#### 

##### Paths
* /home/runner/work/giselle/giselle

<a href="http://opensource.org/licenses/mit-license">MIT</a> permitted



<a name="@types/mdurl"></a>
### @types/mdurl v2.0.0
#### 

##### Paths
* /home/runner/work/giselle/giselle

<a href="http://opensource.org/licenses/mit-license">MIT</a> permitted



<a name="@types/ms"></a>
### @types/ms v2.1.0
#### 

##### Paths
* /home/runner/work/giselle/giselle

<a href="http://opensource.org/licenses/mit-license">MIT</a> permitted



<a name="@types/mysql"></a>
### @types/mysql v2.15.26
#### 

##### Paths
* /home/runner/work/giselle/giselle

<a href="http://opensource.org/licenses/mit-license">MIT</a> permitted



<a name="@types/node"></a>
### @types/node v12.20.55
#### 

##### Paths
* /home/runner/work/giselle/giselle

<a href="http://opensource.org/licenses/mit-license">MIT</a> permitted



<a name="@types/nodemailer"></a>
### @types/nodemailer v6.4.17
#### 

##### Paths
* /home/runner/work/giselle/giselle

<a href="http://opensource.org/licenses/mit-license">MIT</a> permitted



<a name="@types/pg"></a>
### @types/pg v8.6.1
#### 

##### Paths
* /home/runner/work/giselle/giselle

<a href="http://opensource.org/licenses/mit-license">MIT</a> permitted



<a name="@types/pg-pool"></a>
### @types/pg-pool v2.0.6
#### 

##### Paths
* /home/runner/work/giselle/giselle

<a href="http://opensource.org/licenses/mit-license">MIT</a> permitted



<a name="@types/phoenix"></a>
### @types/phoenix v1.6.6
#### 

##### Paths
* /home/runner/work/giselle/giselle

<a href="http://opensource.org/licenses/mit-license">MIT</a> permitted



<a name="@types/pluralize"></a>
### @types/pluralize v0.0.33
#### 

##### Paths
* /home/runner/work/giselle/giselle

<a href="http://opensource.org/licenses/mit-license">MIT</a> permitted



<a name="@types/pngjs"></a>
### @types/pngjs v6.0.5
#### 

##### Paths
* /home/runner/work/giselle/giselle

<a href="http://opensource.org/licenses/mit-license">MIT</a> permitted



<a name="@types/react"></a>
### @types/react v19.1.10
#### 

##### Paths
* /home/runner/work/giselle/giselle

<a href="http://opensource.org/licenses/mit-license">MIT</a> permitted



<a name="@types/react-dom"></a>
### @types/react-dom v19.1.7
#### 

##### Paths
* /home/runner/work/giselle/giselle

<a href="http://opensource.org/licenses/mit-license">MIT</a> permitted



<a name="@types/shimmer"></a>
### @types/shimmer v1.2.0
#### 

##### Paths
* /home/runner/work/giselle/giselle

<a href="http://opensource.org/licenses/mit-license">MIT</a> permitted



<a name="@types/tedious"></a>
### @types/tedious v4.0.14
#### 

##### Paths
* /home/runner/work/giselle/giselle

<a href="http://opensource.org/licenses/mit-license">MIT</a> permitted



<a name="@types/turndown"></a>
### @types/turndown v5.0.5
#### 

##### Paths
* /home/runner/work/giselle/giselle

<a href="http://opensource.org/licenses/mit-license">MIT</a> permitted



<a name="@types/unist"></a>
### @types/unist v2.0.11
#### 

##### Paths
* /home/runner/work/giselle/giselle

<a href="http://opensource.org/licenses/mit-license">MIT</a> permitted



<a name="@types/use-sync-external-store"></a>
### @types/use-sync-external-store v0.0.6
#### 

##### Paths
* /home/runner/work/giselle/giselle

<a href="http://opensource.org/licenses/mit-license">MIT</a> permitted



<a name="@types/uuid"></a>
### @types/uuid v9.0.8
#### 

##### Paths
* /home/runner/work/giselle/giselle

<a href="http://opensource.org/licenses/mit-license">MIT</a> permitted



<a name="@types/ws"></a>
### @types/ws v8.18.1
#### 

##### Paths
* /home/runner/work/giselle/giselle

<a href="http://opensource.org/licenses/mit-license">MIT</a> permitted



<a name="@ungap/structured-clone"></a>
### @ungap/structured-clone v1.2.1
#### 

##### Paths
* /home/runner/work/giselle/giselle

<a href="http://en.wikipedia.org/wiki/ISC_license">ISC</a> permitted



<a name="@urql/core"></a>
### @urql/core v5.1.1
#### 

##### Paths
* /home/runner/work/giselle/giselle

<a href="http://opensource.org/licenses/mit-license">MIT</a> permitted



<a name="@vercel/blob"></a>
### @vercel/blob v0.27.3
#### 

##### Paths
* /home/runner/work/giselle/giselle

<a href="http://www.apache.org/licenses/LICENSE-2.0.txt">Apache 2.0</a> permitted



<a name="@vercel/edge-config"></a>
### @vercel/edge-config v1.4.0
#### 

##### Paths
* /home/runner/work/giselle/giselle

<a href="http://www.apache.org/licenses/LICENSE-2.0.txt">Apache 2.0</a> permitted



<a name="@vercel/edge-config-fs"></a>
### @vercel/edge-config-fs v0.1.0
#### 

##### Paths
* /home/runner/work/giselle/giselle

<a href="http://www.apache.org/licenses/LICENSE-2.0.txt">Apache 2.0</a> permitted



<a name="@vercel/functions"></a>
### @vercel/functions v2.2.11
#### 

##### Paths
* /home/runner/work/giselle/giselle

<a href="http://www.apache.org/licenses/LICENSE-2.0.txt">Apache 2.0</a> permitted



<a name="@vercel/oidc"></a>
### @vercel/oidc v2.0.0
#### 

##### Paths
* /home/runner/work/giselle/giselle

<a href="http://www.apache.org/licenses/LICENSE-2.0.txt">Apache 2.0</a> permitted



<a name="@vercel/otel"></a>
### @vercel/otel v1.10.0
#### 

##### Paths
* /home/runner/work/giselle/giselle

<a href="http://opensource.org/licenses/mit-license">MIT</a> permitted



<a name="@vercel/postgres"></a>
### @vercel/postgres v0.9.0
#### 

##### Paths
* /home/runner/work/giselle/giselle

<a href="http://www.apache.org/licenses/LICENSE-2.0.txt">Apache 2.0</a> permitted



<a name="@vercel/speed-insights"></a>
### @vercel/speed-insights v1.0.12
#### 

##### Paths
* /home/runner/work/giselle/giselle

<a href="http://www.apache.org/licenses/LICENSE-2.0.txt">Apache 2.0</a> permitted



<a name="@vitest/expect"></a>
### @vitest/expect v3.2.4
#### 

##### Paths
* /home/runner/work/giselle/giselle

<a href="http://opensource.org/licenses/mit-license">MIT</a> permitted



<a name="@vitest/mocker"></a>
### @vitest/mocker v3.2.4
#### 

##### Paths
* /home/runner/work/giselle/giselle

<a href="http://opensource.org/licenses/mit-license">MIT</a> permitted



<a name="@vitest/pretty-format"></a>
### @vitest/pretty-format v3.2.4
#### 

##### Paths
* /home/runner/work/giselle/giselle

<a href="http://opensource.org/licenses/mit-license">MIT</a> permitted



<a name="@vitest/runner"></a>
### @vitest/runner v3.2.4
#### 

##### Paths
* /home/runner/work/giselle/giselle

<a href="http://opensource.org/licenses/mit-license">MIT</a> permitted



<a name="@vitest/snapshot"></a>
### @vitest/snapshot v3.2.4
#### 

##### Paths
* /home/runner/work/giselle/giselle

<a href="http://opensource.org/licenses/mit-license">MIT</a> permitted



<a name="@vitest/spy"></a>
### @vitest/spy v3.2.4
#### 

##### Paths
* /home/runner/work/giselle/giselle

<a href="http://opensource.org/licenses/mit-license">MIT</a> permitted



<a name="@vitest/utils"></a>
### @vitest/utils v3.2.4
#### 

##### Paths
* /home/runner/work/giselle/giselle

<a href="http://opensource.org/licenses/mit-license">MIT</a> permitted



<a name="@webassemblyjs/ast"></a>
### @webassemblyjs/ast v1.14.1
#### 

##### Paths
* /home/runner/work/giselle/giselle

<a href="http://opensource.org/licenses/mit-license">MIT</a> permitted



<a name="@webassemblyjs/floating-point-hex-parser"></a>
### @webassemblyjs/floating-point-hex-parser v1.13.2
#### 

##### Paths
* /home/runner/work/giselle/giselle

<a href="http://opensource.org/licenses/mit-license">MIT</a> permitted



<a name="@webassemblyjs/helper-api-error"></a>
### @webassemblyjs/helper-api-error v1.13.2
#### 

##### Paths
* /home/runner/work/giselle/giselle

<a href="http://opensource.org/licenses/mit-license">MIT</a> permitted



<a name="@webassemblyjs/helper-buffer"></a>
### @webassemblyjs/helper-buffer v1.14.1
#### 

##### Paths
* /home/runner/work/giselle/giselle

<a href="http://opensource.org/licenses/mit-license">MIT</a> permitted



<a name="@webassemblyjs/helper-numbers"></a>
### @webassemblyjs/helper-numbers v1.13.2
#### 

##### Paths
* /home/runner/work/giselle/giselle

<a href="http://opensource.org/licenses/mit-license">MIT</a> permitted



<a name="@webassemblyjs/helper-wasm-bytecode"></a>
### @webassemblyjs/helper-wasm-bytecode v1.13.2
#### 

##### Paths
* /home/runner/work/giselle/giselle

<a href="http://opensource.org/licenses/mit-license">MIT</a> permitted



<a name="@webassemblyjs/helper-wasm-section"></a>
### @webassemblyjs/helper-wasm-section v1.14.1
#### 

##### Paths
* /home/runner/work/giselle/giselle

<a href="http://opensource.org/licenses/mit-license">MIT</a> permitted



<a name="@webassemblyjs/ieee754"></a>
### @webassemblyjs/ieee754 v1.13.2
#### 

##### Paths
* /home/runner/work/giselle/giselle

<a href="http://opensource.org/licenses/mit-license">MIT</a> permitted



<a name="@webassemblyjs/leb128"></a>
### @webassemblyjs/leb128 v1.13.2
#### 

##### Paths
* /home/runner/work/giselle/giselle

<a href="http://www.apache.org/licenses/LICENSE-2.0.txt">Apache 2.0</a> permitted



<a name="@webassemblyjs/utf8"></a>
### @webassemblyjs/utf8 v1.13.2
#### 

##### Paths
* /home/runner/work/giselle/giselle

<a href="http://opensource.org/licenses/mit-license">MIT</a> permitted



<a name="@webassemblyjs/wasm-edit"></a>
### @webassemblyjs/wasm-edit v1.14.1
#### 

##### Paths
* /home/runner/work/giselle/giselle

<a href="http://opensource.org/licenses/mit-license">MIT</a> permitted



<a name="@webassemblyjs/wasm-gen"></a>
### @webassemblyjs/wasm-gen v1.14.1
#### 

##### Paths
* /home/runner/work/giselle/giselle

<a href="http://opensource.org/licenses/mit-license">MIT</a> permitted



<a name="@webassemblyjs/wasm-opt"></a>
### @webassemblyjs/wasm-opt v1.14.1
#### 

##### Paths
* /home/runner/work/giselle/giselle

<a href="http://opensource.org/licenses/mit-license">MIT</a> permitted



<a name="@webassemblyjs/wasm-parser"></a>
### @webassemblyjs/wasm-parser v1.14.1
#### 

##### Paths
* /home/runner/work/giselle/giselle

<a href="http://opensource.org/licenses/mit-license">MIT</a> permitted



<a name="@webassemblyjs/wast-printer"></a>
### @webassemblyjs/wast-printer v1.14.1
#### 

##### Paths
* /home/runner/work/giselle/giselle

<a href="http://opensource.org/licenses/mit-license">MIT</a> permitted



<a name="@xmldom/xmldom"></a>
### @xmldom/xmldom v0.8.10
#### 

##### Paths
* /home/runner/work/giselle/giselle

<a href="http://opensource.org/licenses/mit-license">MIT</a> permitted



<a name="@xtuc/ieee754"></a>
### @xtuc/ieee754 v1.2.0
#### 

##### Paths
* /home/runner/work/giselle/giselle

<a href="http://opensource.org/licenses/BSD-3-Clause">New BSD</a> permitted



<a name="@xtuc/long"></a>
### @xtuc/long v4.2.2
#### 

##### Paths
* /home/runner/work/giselle/giselle

<a href="http://www.apache.org/licenses/LICENSE-2.0.txt">Apache 2.0</a> permitted



<a name="@xyflow/react"></a>
### @xyflow/react v12.8.3
#### 

##### Paths
* /home/runner/work/giselle/giselle

<a href="http://opensource.org/licenses/mit-license">MIT</a> permitted



<a name="@xyflow/system"></a>
### @xyflow/system v0.0.67
#### 

##### Paths
* /home/runner/work/giselle/giselle

<a href="http://opensource.org/licenses/mit-license">MIT</a> permitted



<a name="@zod/core"></a>
### @zod/core v0.11.6
#### 

##### Paths
* /home/runner/work/giselle/giselle

<a href="http://opensource.org/licenses/mit-license">MIT</a> permitted



<a name="accepts"></a>
### accepts v1.3.8
#### 

##### Paths
* /home/runner/work/giselle/giselle

<a href="http://opensource.org/licenses/mit-license">MIT</a> permitted



<a name="acorn"></a>
### acorn v8.14.0
#### 

##### Paths
* /home/runner/work/giselle/giselle

<a href="http://opensource.org/licenses/mit-license">MIT</a> permitted



<a name="acorn-import-attributes"></a>
### acorn-import-attributes v1.9.5
#### 

##### Paths
* /home/runner/work/giselle/giselle

<a href="http://opensource.org/licenses/mit-license">MIT</a> permitted



<a name="acorn-walk"></a>
### acorn-walk v8.3.4
#### 

##### Paths
* /home/runner/work/giselle/giselle

<a href="http://opensource.org/licenses/mit-license">MIT</a> permitted



<a name="agent-base"></a>
### agent-base v6.0.2
#### 

##### Paths
* /home/runner/work/giselle/giselle

<a href="http://opensource.org/licenses/mit-license">MIT</a> permitted



<a name="ai"></a>
### ai v5.0.51
#### 

##### Paths
* /home/runner/work/giselle/giselle

<a href="http://www.apache.org/licenses/LICENSE-2.0.txt">Apache 2.0</a> permitted



<a name="ajv"></a>
### ajv v6.12.6
#### 

##### Paths
* /home/runner/work/giselle/giselle

<a href="http://opensource.org/licenses/mit-license">MIT</a> permitted



<a name="ajv-formats"></a>
### ajv-formats v2.1.1
#### 

##### Paths
* /home/runner/work/giselle/giselle

<a href="http://opensource.org/licenses/mit-license">MIT</a> permitted



<a name="ajv-keywords"></a>
### ajv-keywords v3.5.2
#### 

##### Paths
* /home/runner/work/giselle/giselle

<a href="http://opensource.org/licenses/mit-license">MIT</a> permitted



<a name="ansi-colors"></a>
### ansi-colors v4.1.3
#### 

##### Paths
* /home/runner/work/giselle/giselle

<a href="http://opensource.org/licenses/mit-license">MIT</a> permitted



<a name="ansi-regex"></a>
### ansi-regex v5.0.1
#### 

##### Paths
* /home/runner/work/giselle/giselle

<a href="http://opensource.org/licenses/mit-license">MIT</a> permitted



<a name="ansi-styles"></a>
### ansi-styles v4.3.0
#### 

##### Paths
* /home/runner/work/giselle/giselle

<a href="http://opensource.org/licenses/mit-license">MIT</a> permitted



<a name="any-promise"></a>
### any-promise v1.3.0
#### 

##### Paths
* /home/runner/work/giselle/giselle

<a href="http://opensource.org/licenses/mit-license">MIT</a> permitted



<a name="anymatch"></a>
### anymatch v3.1.3
#### 

##### Paths
* /home/runner/work/giselle/giselle

<a href="http://en.wikipedia.org/wiki/ISC_license">ISC</a> permitted



<a name="argparse"></a>
### argparse v1.0.10
#### 

##### Paths
* /home/runner/work/giselle/giselle

<a href="http://opensource.org/licenses/mit-license">MIT</a> permitted



<a name="argparse"></a>
### argparse v2.0.1
#### 

##### Paths
* /home/runner/work/giselle/giselle

Python-2.0 manually approved

>Python 2.0 license is compatible with Apache-2.0. But License Finder does not support the name "Python-2.0". See https://github.com/pivotal/LicenseFinder/pull/1053

><cite> OSPO @masutaka 2025-02-17</cite>



<a name="aria-hidden"></a>
### aria-hidden v1.2.4
#### 

##### Paths
* /home/runner/work/giselle/giselle

<a href="http://opensource.org/licenses/mit-license">MIT</a> permitted



<a name="array-union"></a>
### array-union v2.1.0
#### 

##### Paths
* /home/runner/work/giselle/giselle

<a href="http://opensource.org/licenses/mit-license">MIT</a> permitted



<a name="assertion-error"></a>
### assertion-error v2.0.1
#### 

##### Paths
* /home/runner/work/giselle/giselle

<a href="http://opensource.org/licenses/mit-license">MIT</a> permitted



<a name="async-retry"></a>
### async-retry v1.3.3
#### 

##### Paths
* /home/runner/work/giselle/giselle

<a href="http://opensource.org/licenses/mit-license">MIT</a> permitted



<a name="atomic-sleep"></a>
### atomic-sleep v1.0.0
#### 

##### Paths
* /home/runner/work/giselle/giselle

<a href="http://opensource.org/licenses/mit-license">MIT</a> permitted



<a name="aws4fetch"></a>
### aws4fetch v1.0.20
#### 

##### Paths
* /home/runner/work/giselle/giselle

<a href="http://opensource.org/licenses/mit-license">MIT</a> permitted



<a name="bail"></a>
### bail v2.0.2
#### 

##### Paths
* /home/runner/work/giselle/giselle

<a href="http://opensource.org/licenses/mit-license">MIT</a> permitted



<a name="balanced-match"></a>
### balanced-match v1.0.2
#### 

##### Paths
* /home/runner/work/giselle/giselle

<a href="http://opensource.org/licenses/mit-license">MIT</a> permitted



<a name="base64-js"></a>
### base64-js v1.5.1
#### 

##### Paths
* /home/runner/work/giselle/giselle

<a href="http://opensource.org/licenses/mit-license">MIT</a> permitted



<a name="base64id"></a>
### base64id v2.0.0
#### 

##### Paths
* /home/runner/work/giselle/giselle

<a href="http://opensource.org/licenses/mit-license">MIT</a> permitted



<a name="baseline-browser-mapping"></a>
<<<<<<< HEAD
### baseline-browser-mapping v2.8.9
=======
### baseline-browser-mapping v2.8.14
>>>>>>> 924e1173
#### 

##### Paths
* /home/runner/work/giselle/giselle

<a href="http://www.apache.org/licenses/LICENSE-2.0.txt">Apache 2.0</a> permitted



<a name="before-after-hook"></a>
### before-after-hook v4.0.0
#### 

##### Paths
* /home/runner/work/giselle/giselle

<a href="http://www.apache.org/licenses/LICENSE-2.0.txt">Apache 2.0</a> permitted



<a name="better-path-resolve"></a>
### better-path-resolve v1.0.0
#### 

##### Paths
* /home/runner/work/giselle/giselle

<a href="http://opensource.org/licenses/mit-license">MIT</a> permitted



<a name="bignumber.js"></a>
### bignumber.js v9.1.2
#### 

##### Paths
* /home/runner/work/giselle/giselle

<a href="http://opensource.org/licenses/mit-license">MIT</a> permitted



<a name="binary-extensions"></a>
### binary-extensions v2.3.0
#### 

##### Paths
* /home/runner/work/giselle/giselle

<a href="http://opensource.org/licenses/mit-license">MIT</a> permitted



<a name="bintrees"></a>
### bintrees v1.0.2
#### 

##### Paths
* /home/runner/work/giselle/giselle

<a href="http://opensource.org/licenses/mit-license">MIT</a> permitted



<a name="boring-avatars"></a>
### boring-avatars v1.11.1
#### 

##### Paths
* /home/runner/work/giselle/giselle

<a href="http://opensource.org/licenses/mit-license">MIT</a> permitted



<a name="bowser"></a>
### bowser v2.11.0
#### 

##### Paths
* /home/runner/work/giselle/giselle

<a href="http://opensource.org/licenses/mit-license">MIT</a> permitted



<a name="brace-expansion"></a>
### brace-expansion v2.0.1
#### 

##### Paths
* /home/runner/work/giselle/giselle

<a href="http://opensource.org/licenses/mit-license">MIT</a> permitted



<a name="braces"></a>
### braces v3.0.3
#### 

##### Paths
* /home/runner/work/giselle/giselle

<a href="http://opensource.org/licenses/mit-license">MIT</a> permitted



<a name="browserslist"></a>
### browserslist v4.24.4
#### 

##### Paths
* /home/runner/work/giselle/giselle

<a href="http://opensource.org/licenses/mit-license">MIT</a> permitted



<a name="buffer-equal-constant-time"></a>
### buffer-equal-constant-time v1.0.1
#### 

##### Paths
* /home/runner/work/giselle/giselle

<a href="http://opensource.org/licenses/BSD-3-Clause">New BSD</a> permitted



<a name="buffer-from"></a>
### buffer-from v1.1.2
#### 

##### Paths
* /home/runner/work/giselle/giselle

<a href="http://opensource.org/licenses/mit-license">MIT</a> permitted



<a name="bufferutil"></a>
### bufferutil v4.0.9
#### 

##### Paths
* /home/runner/work/giselle/giselle

<a href="http://opensource.org/licenses/mit-license">MIT</a> permitted



<a name="bundle-require"></a>
### bundle-require v5.1.0
#### 

##### Paths
* /home/runner/work/giselle/giselle

<a href="http://opensource.org/licenses/mit-license">MIT</a> permitted



<a name="cac"></a>
### cac v6.7.14
#### 

##### Paths
* /home/runner/work/giselle/giselle

<a href="http://opensource.org/licenses/mit-license">MIT</a> permitted



<a name="call-bind-apply-helpers"></a>
### call-bind-apply-helpers v1.0.1
#### 

##### Paths
* /home/runner/work/giselle/giselle

<a href="http://opensource.org/licenses/mit-license">MIT</a> permitted



<a name="call-bound"></a>
### call-bound v1.0.3
#### 

##### Paths
* /home/runner/work/giselle/giselle

<a href="http://opensource.org/licenses/mit-license">MIT</a> permitted



<a name="caniuse-lite"></a>
### caniuse-lite v1.0.30001737
#### 

##### Paths
* /home/runner/work/giselle/giselle

CC-BY-4.0 permitted



<a name="ccount"></a>
### ccount v2.0.1
#### 

##### Paths
* /home/runner/work/giselle/giselle

<a href="http://opensource.org/licenses/mit-license">MIT</a> permitted



<a name="chai"></a>
### chai v5.2.0
#### 

##### Paths
* /home/runner/work/giselle/giselle

<a href="http://opensource.org/licenses/mit-license">MIT</a> permitted



<a name="chalk"></a>
### chalk v3.0.0
#### 

##### Paths
* /home/runner/work/giselle/giselle

<a href="http://opensource.org/licenses/mit-license">MIT</a> permitted



<a name="character-entities"></a>
### character-entities v2.0.2
#### 

##### Paths
* /home/runner/work/giselle/giselle

<a href="http://opensource.org/licenses/mit-license">MIT</a> permitted



<a name="character-entities-html4"></a>
### character-entities-html4 v2.1.0
#### 

##### Paths
* /home/runner/work/giselle/giselle

<a href="http://opensource.org/licenses/mit-license">MIT</a> permitted



<a name="character-entities-legacy"></a>
### character-entities-legacy v3.0.0
#### 

##### Paths
* /home/runner/work/giselle/giselle

<a href="http://opensource.org/licenses/mit-license">MIT</a> permitted



<a name="character-reference-invalid"></a>
### character-reference-invalid v2.0.1
#### 

##### Paths
* /home/runner/work/giselle/giselle

<a href="http://opensource.org/licenses/mit-license">MIT</a> permitted



<a name="chardet"></a>
### chardet v0.7.0
#### 

##### Paths
* /home/runner/work/giselle/giselle

<a href="http://opensource.org/licenses/mit-license">MIT</a> permitted



<a name="check-error"></a>
### check-error v2.1.1
#### 

##### Paths
* /home/runner/work/giselle/giselle

<a href="http://opensource.org/licenses/mit-license">MIT</a> permitted



<a name="chokidar"></a>
### chokidar v3.6.0
#### 

##### Paths
* /home/runner/work/giselle/giselle

<a href="http://opensource.org/licenses/mit-license">MIT</a> permitted



<a name="chownr"></a>
### chownr v3.0.0
#### 

##### Paths
* /home/runner/work/giselle/giselle

BlueOak-1.0.0 permitted



<a name="chrome-trace-event"></a>
### chrome-trace-event v1.0.4
#### 

##### Paths
* /home/runner/work/giselle/giselle

<a href="http://opensource.org/licenses/mit-license">MIT</a> permitted



<a name="ci-info"></a>
### ci-info v3.9.0
#### 

##### Paths
* /home/runner/work/giselle/giselle

<a href="http://opensource.org/licenses/mit-license">MIT</a> permitted



<a name="cjs-module-lexer"></a>
### cjs-module-lexer v1.4.3
#### 

##### Paths
* /home/runner/work/giselle/giselle

<a href="http://opensource.org/licenses/mit-license">MIT</a> permitted



<a name="class-variance-authority"></a>
### class-variance-authority v0.7.1
#### 

##### Paths
* /home/runner/work/giselle/giselle

<a href="http://www.apache.org/licenses/LICENSE-2.0.txt">Apache 2.0</a> permitted



<a name="classcat"></a>
### classcat v5.0.5
#### 

##### Paths
* /home/runner/work/giselle/giselle

<a href="http://opensource.org/licenses/mit-license">MIT</a> permitted



<a name="client-only"></a>
### client-only v0.0.1
#### 

##### Paths
* /home/runner/work/giselle/giselle

<a href="http://opensource.org/licenses/mit-license">MIT</a> permitted



<a name="cliui"></a>
### cliui v8.0.1
#### 

##### Paths
* /home/runner/work/giselle/giselle

<a href="http://en.wikipedia.org/wiki/ISC_license">ISC</a> permitted



<a name="clsx"></a>
### clsx v2.1.1
#### 

##### Paths
* /home/runner/work/giselle/giselle

<a href="http://opensource.org/licenses/mit-license">MIT</a> permitted



<a name="color"></a>
### color v4.2.3
#### 

##### Paths
* /home/runner/work/giselle/giselle

<a href="http://opensource.org/licenses/mit-license">MIT</a> permitted



<a name="color-convert"></a>
### color-convert v2.0.1
#### 

##### Paths
* /home/runner/work/giselle/giselle

<a href="http://opensource.org/licenses/mit-license">MIT</a> permitted



<a name="color-name"></a>
### color-name v1.1.4
#### 

##### Paths
* /home/runner/work/giselle/giselle

<a href="http://opensource.org/licenses/mit-license">MIT</a> permitted



<a name="color-string"></a>
### color-string v1.9.1
#### 

##### Paths
* /home/runner/work/giselle/giselle

<a href="http://opensource.org/licenses/mit-license">MIT</a> permitted



<a name="colorette"></a>
### colorette v2.0.20
#### 

##### Paths
* /home/runner/work/giselle/giselle

<a href="http://opensource.org/licenses/mit-license">MIT</a> permitted



<a name="comma-separated-tokens"></a>
### comma-separated-tokens v2.0.3
#### 

##### Paths
* /home/runner/work/giselle/giselle

<a href="http://opensource.org/licenses/mit-license">MIT</a> permitted



<a name="commander"></a>
### commander v2.20.3
#### 

##### Paths
* /home/runner/work/giselle/giselle

<a href="http://opensource.org/licenses/mit-license">MIT</a> permitted



<a name="commondir"></a>
### commondir v1.0.1
#### 

##### Paths
* /home/runner/work/giselle/giselle

<a href="http://opensource.org/licenses/mit-license">MIT</a> permitted



<a name="consola"></a>
### consola v3.4.0
#### 

##### Paths
* /home/runner/work/giselle/giselle

<a href="http://opensource.org/licenses/mit-license">MIT</a> permitted



<a name="convert-source-map"></a>
### convert-source-map v2.0.0
#### 

##### Paths
* /home/runner/work/giselle/giselle

<a href="http://opensource.org/licenses/mit-license">MIT</a> permitted



<a name="cookie"></a>
### cookie v1.0.2
#### 

##### Paths
* /home/runner/work/giselle/giselle

<a href="http://opensource.org/licenses/mit-license">MIT</a> permitted



<a name="cookie-es"></a>
### cookie-es v1.2.2
#### 

##### Paths
* /home/runner/work/giselle/giselle

<a href="http://opensource.org/licenses/mit-license">MIT</a> permitted



<a name="copy-anything"></a>
### copy-anything v3.0.5
#### 

##### Paths
* /home/runner/work/giselle/giselle

<a href="http://opensource.org/licenses/mit-license">MIT</a> permitted



<a name="core-js"></a>
### core-js v3.40.0
#### 

##### Paths
* /home/runner/work/giselle/giselle

<a href="http://opensource.org/licenses/mit-license">MIT</a> permitted



<a name="cors"></a>
### cors v2.8.5
#### 

##### Paths
* /home/runner/work/giselle/giselle

<a href="http://opensource.org/licenses/mit-license">MIT</a> permitted



<a name="crelt"></a>
### crelt v1.0.6
#### 

##### Paths
* /home/runner/work/giselle/giselle

<a href="http://opensource.org/licenses/mit-license">MIT</a> permitted



<a name="cronstrue"></a>
### cronstrue v2.59.0
#### 

##### Paths
* /home/runner/work/giselle/giselle

<a href="http://opensource.org/licenses/mit-license">MIT</a> permitted



<a name="cross-spawn"></a>
### cross-spawn v7.0.6
#### 

##### Paths
* /home/runner/work/giselle/giselle

<a href="http://opensource.org/licenses/mit-license">MIT</a> permitted



<a name="crossws"></a>
### crossws v0.3.4
#### 

##### Paths
* /home/runner/work/giselle/giselle

<a href="http://opensource.org/licenses/mit-license">MIT</a> permitted



<a name="css-what"></a>
### css-what v6.1.0
#### 

##### Paths
* /home/runner/work/giselle/giselle

<a href="http://opensource.org/licenses/bsd-license">Simplified BSD</a> permitted



<a name="cssesc"></a>
### cssesc v3.0.0
#### 

##### Paths
* /home/runner/work/giselle/giselle

<a href="http://opensource.org/licenses/mit-license">MIT</a> permitted



<a name="cssstyle"></a>
### cssstyle v4.3.1
#### 

##### Paths
* /home/runner/work/giselle/giselle

<a href="http://opensource.org/licenses/mit-license">MIT</a> permitted



<a name="csstype"></a>
### csstype v3.1.3
#### 

##### Paths
* /home/runner/work/giselle/giselle

<a href="http://opensource.org/licenses/mit-license">MIT</a> permitted



<a name="d3-color"></a>
### d3-color v3.1.0
#### 

##### Paths
* /home/runner/work/giselle/giselle

<a href="http://en.wikipedia.org/wiki/ISC_license">ISC</a> permitted



<a name="d3-dispatch"></a>
### d3-dispatch v3.0.1
#### 

##### Paths
* /home/runner/work/giselle/giselle

<a href="http://en.wikipedia.org/wiki/ISC_license">ISC</a> permitted



<a name="d3-drag"></a>
### d3-drag v3.0.0
#### 

##### Paths
* /home/runner/work/giselle/giselle

<a href="http://en.wikipedia.org/wiki/ISC_license">ISC</a> permitted



<a name="d3-ease"></a>
### d3-ease v3.0.1
#### 

##### Paths
* /home/runner/work/giselle/giselle

<a href="http://opensource.org/licenses/BSD-3-Clause">New BSD</a> permitted



<a name="d3-interpolate"></a>
### d3-interpolate v3.0.1
#### 

##### Paths
* /home/runner/work/giselle/giselle

<a href="http://en.wikipedia.org/wiki/ISC_license">ISC</a> permitted



<a name="d3-selection"></a>
### d3-selection v3.0.0
#### 

##### Paths
* /home/runner/work/giselle/giselle

<a href="http://en.wikipedia.org/wiki/ISC_license">ISC</a> permitted



<a name="d3-timer"></a>
### d3-timer v3.0.1
#### 

##### Paths
* /home/runner/work/giselle/giselle

<a href="http://en.wikipedia.org/wiki/ISC_license">ISC</a> permitted



<a name="d3-transition"></a>
### d3-transition v3.0.1
#### 

##### Paths
* /home/runner/work/giselle/giselle

<a href="http://en.wikipedia.org/wiki/ISC_license">ISC</a> permitted



<a name="d3-zoom"></a>
### d3-zoom v3.0.0
#### 

##### Paths
* /home/runner/work/giselle/giselle

<a href="http://en.wikipedia.org/wiki/ISC_license">ISC</a> permitted



<a name="data-urls"></a>
### data-urls v5.0.0
#### 

##### Paths
* /home/runner/work/giselle/giselle

<a href="http://opensource.org/licenses/mit-license">MIT</a> permitted



<a name="dateformat"></a>
### dateformat v4.6.3
#### 

##### Paths
* /home/runner/work/giselle/giselle

<a href="http://opensource.org/licenses/mit-license">MIT</a> permitted



<a name="debounce"></a>
### debounce v1.2.1
#### 

##### Paths
* /home/runner/work/giselle/giselle

<a href="http://opensource.org/licenses/mit-license">MIT</a> permitted



<a name="debug"></a>
### debug v4.3.7
#### 

##### Paths
* /home/runner/work/giselle/giselle

<a href="http://opensource.org/licenses/mit-license">MIT</a> permitted



<a name="decimal.js"></a>
### decimal.js v10.5.0
#### 

##### Paths
* /home/runner/work/giselle/giselle

<a href="http://opensource.org/licenses/mit-license">MIT</a> permitted



<a name="decode-named-character-reference"></a>
### decode-named-character-reference v1.0.2
#### 

##### Paths
* /home/runner/work/giselle/giselle

<a href="http://opensource.org/licenses/mit-license">MIT</a> permitted



<a name="deep-eql"></a>
### deep-eql v5.0.2
#### 

##### Paths
* /home/runner/work/giselle/giselle

<a href="http://opensource.org/licenses/mit-license">MIT</a> permitted



<a name="defu"></a>
### defu v6.1.4
#### 

##### Paths
* /home/runner/work/giselle/giselle

<a href="http://opensource.org/licenses/mit-license">MIT</a> permitted



<a name="defuddle"></a>
### defuddle v0.6.4
#### 

##### Paths
* /home/runner/work/giselle/giselle

<a href="http://opensource.org/licenses/mit-license">MIT</a> permitted



<a name="dequal"></a>
### dequal v2.0.3
#### 

##### Paths
* /home/runner/work/giselle/giselle

<a href="http://opensource.org/licenses/mit-license">MIT</a> permitted



<a name="destr"></a>
### destr v2.0.3
#### 

##### Paths
* /home/runner/work/giselle/giselle

<a href="http://opensource.org/licenses/mit-license">MIT</a> permitted



<a name="detect-indent"></a>
### detect-indent v6.1.0
#### 

##### Paths
* /home/runner/work/giselle/giselle

<a href="http://opensource.org/licenses/mit-license">MIT</a> permitted



<a name="detect-libc"></a>
### detect-libc v2.0.4
#### 

##### Paths
* /home/runner/work/giselle/giselle

<a href="http://www.apache.org/licenses/LICENSE-2.0.txt">Apache 2.0</a> permitted



<a name="detect-node-es"></a>
### detect-node-es v1.1.0
#### 

##### Paths
* /home/runner/work/giselle/giselle

<a href="http://opensource.org/licenses/mit-license">MIT</a> permitted



<a name="devlop"></a>
### devlop v1.1.0
#### 

##### Paths
* /home/runner/work/giselle/giselle

<a href="http://opensource.org/licenses/mit-license">MIT</a> permitted



<a name="dir-glob"></a>
### dir-glob v3.0.1
#### 

##### Paths
* /home/runner/work/giselle/giselle

<a href="http://opensource.org/licenses/mit-license">MIT</a> permitted



<a name="dotenv"></a>
### dotenv v16.4.7
#### 

##### Paths
* /home/runner/work/giselle/giselle

<a href="http://opensource.org/licenses/bsd-license">Simplified BSD</a> permitted



<a name="drizzle-kit"></a>
### drizzle-kit v0.31.4
#### 

##### Paths
* /home/runner/work/giselle/giselle

<a href="http://opensource.org/licenses/mit-license">MIT</a> permitted



<a name="drizzle-orm"></a>
### drizzle-orm v0.44.2
#### 

##### Paths
* /home/runner/work/giselle/giselle

<a href="http://www.apache.org/licenses/LICENSE-2.0.txt">Apache 2.0</a> permitted



<a name="dunder-proto"></a>
### dunder-proto v1.0.1
#### 

##### Paths
* /home/runner/work/giselle/giselle

<a href="http://opensource.org/licenses/mit-license">MIT</a> permitted



<a name="duplexer"></a>
### duplexer v0.1.2
#### 

##### Paths
* /home/runner/work/giselle/giselle

<a href="http://opensource.org/licenses/mit-license">MIT</a> permitted



<a name="eastasianwidth"></a>
### eastasianwidth v0.2.0
#### 

##### Paths
* /home/runner/work/giselle/giselle

<a href="http://opensource.org/licenses/mit-license">MIT</a> permitted



<a name="ecdsa-sig-formatter"></a>
### ecdsa-sig-formatter v1.0.11
#### 

##### Paths
* /home/runner/work/giselle/giselle

<a href="http://www.apache.org/licenses/LICENSE-2.0.txt">Apache 2.0</a> permitted



<a name="electron-to-chromium"></a>
### electron-to-chromium v1.5.83
#### 

##### Paths
* /home/runner/work/giselle/giselle

<a href="http://en.wikipedia.org/wiki/ISC_license">ISC</a> permitted



<a name="emoji-regex"></a>
### emoji-regex v8.0.0
#### 

##### Paths
* /home/runner/work/giselle/giselle

<a href="http://opensource.org/licenses/mit-license">MIT</a> permitted



<a name="end-of-stream"></a>
### end-of-stream v1.4.4
#### 

##### Paths
* /home/runner/work/giselle/giselle

<a href="http://opensource.org/licenses/mit-license">MIT</a> permitted



<a name="engine.io"></a>
### engine.io v6.5.5
#### 

##### Paths
* /home/runner/work/giselle/giselle

<a href="http://opensource.org/licenses/mit-license">MIT</a> permitted



<a name="engine.io-client"></a>
### engine.io-client v6.5.4
#### 

##### Paths
* /home/runner/work/giselle/giselle

<a href="http://opensource.org/licenses/mit-license">MIT</a> permitted



<a name="engine.io-parser"></a>
### engine.io-parser v5.2.3
#### 

##### Paths
* /home/runner/work/giselle/giselle

<a href="http://opensource.org/licenses/mit-license">MIT</a> permitted



<a name="enhanced-resolve"></a>
### enhanced-resolve v5.18.3
#### 

##### Paths
* /home/runner/work/giselle/giselle

<a href="http://opensource.org/licenses/mit-license">MIT</a> permitted



<a name="enquirer"></a>
### enquirer v2.4.1
#### 

##### Paths
* /home/runner/work/giselle/giselle

<a href="http://opensource.org/licenses/mit-license">MIT</a> permitted



<a name="entities"></a>
### entities v4.5.0
#### 

##### Paths
* /home/runner/work/giselle/giselle

<a href="http://opensource.org/licenses/bsd-license">Simplified BSD</a> permitted



<a name="es-define-property"></a>
### es-define-property v1.0.1
#### 

##### Paths
* /home/runner/work/giselle/giselle

<a href="http://opensource.org/licenses/mit-license">MIT</a> permitted



<a name="es-errors"></a>
### es-errors v1.3.0
#### 

##### Paths
* /home/runner/work/giselle/giselle

<a href="http://opensource.org/licenses/mit-license">MIT</a> permitted



<a name="es-module-lexer"></a>
### es-module-lexer v1.7.0
#### 

##### Paths
* /home/runner/work/giselle/giselle

<a href="http://opensource.org/licenses/mit-license">MIT</a> permitted



<a name="es-object-atoms"></a>
### es-object-atoms v1.1.1
#### 

##### Paths
* /home/runner/work/giselle/giselle

<a href="http://opensource.org/licenses/mit-license">MIT</a> permitted



<a name="esbuild"></a>
### esbuild v0.18.20
#### 

##### Paths
* /home/runner/work/giselle/giselle

<a href="http://opensource.org/licenses/mit-license">MIT</a> permitted



<a name="esbuild-register"></a>
### esbuild-register v3.6.0
#### 

##### Paths
* /home/runner/work/giselle/giselle

<a href="http://opensource.org/licenses/mit-license">MIT</a> permitted



<a name="escalade"></a>
### escalade v3.2.0
#### 

##### Paths
* /home/runner/work/giselle/giselle

<a href="http://opensource.org/licenses/mit-license">MIT</a> permitted



<a name="escape-string-regexp"></a>
### escape-string-regexp v4.0.0
#### 

##### Paths
* /home/runner/work/giselle/giselle

<a href="http://opensource.org/licenses/mit-license">MIT</a> permitted



<a name="eslint-scope"></a>
### eslint-scope v5.1.1
#### 

##### Paths
* /home/runner/work/giselle/giselle

<a href="http://opensource.org/licenses/bsd-license">Simplified BSD</a> permitted



<a name="esprima"></a>
### esprima v4.0.1
#### 

##### Paths
* /home/runner/work/giselle/giselle

<a href="http://opensource.org/licenses/bsd-license">Simplified BSD</a> permitted



<a name="esrecurse"></a>
### esrecurse v4.3.0
#### 

##### Paths
* /home/runner/work/giselle/giselle

<a href="http://opensource.org/licenses/bsd-license">Simplified BSD</a> permitted



<a name="estraverse"></a>
### estraverse v4.3.0
#### 

##### Paths
* /home/runner/work/giselle/giselle

<a href="http://opensource.org/licenses/bsd-license">Simplified BSD</a> permitted



<a name="estree-util-is-identifier-name"></a>
### estree-util-is-identifier-name v3.0.0
#### 

##### Paths
* /home/runner/work/giselle/giselle

<a href="http://opensource.org/licenses/mit-license">MIT</a> permitted



<a name="estree-walker"></a>
### estree-walker v2.0.2
#### 

##### Paths
* /home/runner/work/giselle/giselle

<a href="http://opensource.org/licenses/mit-license">MIT</a> permitted



<a name="events"></a>
### events v3.3.0
#### 

##### Paths
* /home/runner/work/giselle/giselle

<a href="http://opensource.org/licenses/mit-license">MIT</a> permitted



<a name="eventsource"></a>
### eventsource v3.0.7
#### 

##### Paths
* /home/runner/work/giselle/giselle

<a href="http://opensource.org/licenses/mit-license">MIT</a> permitted



<a name="eventsource-parser"></a>
### eventsource-parser v3.0.6
#### 

##### Paths
* /home/runner/work/giselle/giselle

<a href="http://opensource.org/licenses/mit-license">MIT</a> permitted



<a name="evt"></a>
### evt v2.5.9
#### 

##### Paths
* /home/runner/work/giselle/giselle

<a href="http://opensource.org/licenses/mit-license">MIT</a> permitted



<a name="execa"></a>
### execa v8.0.1
#### 

##### Paths
* /home/runner/work/giselle/giselle

<a href="http://opensource.org/licenses/mit-license">MIT</a> permitted



<a name="expect-type"></a>
### expect-type v1.2.1
#### 

##### Paths
* /home/runner/work/giselle/giselle

<a href="http://www.apache.org/licenses/LICENSE-2.0.txt">Apache 2.0</a> permitted



<a name="extend"></a>
### extend v3.0.2
#### 

##### Paths
* /home/runner/work/giselle/giselle

<a href="http://opensource.org/licenses/mit-license">MIT</a> permitted



<a name="extendable-error"></a>
### extendable-error v0.1.7
#### 

##### Paths
* /home/runner/work/giselle/giselle

<a href="http://opensource.org/licenses/mit-license">MIT</a> permitted



<a name="external-editor"></a>
### external-editor v3.1.0
#### 

##### Paths
* /home/runner/work/giselle/giselle

<a href="http://opensource.org/licenses/mit-license">MIT</a> permitted



<a name="fast-content-type-parse"></a>
### fast-content-type-parse v3.0.0
#### 

##### Paths
* /home/runner/work/giselle/giselle

<a href="http://opensource.org/licenses/mit-license">MIT</a> permitted



<a name="fast-copy"></a>
### fast-copy v3.0.2
#### 

##### Paths
* /home/runner/work/giselle/giselle

<a href="http://opensource.org/licenses/mit-license">MIT</a> permitted



<a name="fast-deep-equal"></a>
### fast-deep-equal v3.1.3
#### 

##### Paths
* /home/runner/work/giselle/giselle

<a href="http://opensource.org/licenses/mit-license">MIT</a> permitted



<a name="fast-glob"></a>
### fast-glob v3.3.3
#### 

##### Paths
* /home/runner/work/giselle/giselle

<a href="http://opensource.org/licenses/mit-license">MIT</a> permitted



<a name="fast-json-stable-stringify"></a>
### fast-json-stable-stringify v2.1.0
#### 

##### Paths
* /home/runner/work/giselle/giselle

<a href="http://opensource.org/licenses/mit-license">MIT</a> permitted



<a name="fast-levenshtein"></a>
### fast-levenshtein v3.0.0
#### 

##### Paths
* /home/runner/work/giselle/giselle

<a href="http://opensource.org/licenses/mit-license">MIT</a> permitted



<a name="fast-redact"></a>
### fast-redact v3.5.0
#### 

##### Paths
* /home/runner/work/giselle/giselle

<a href="http://opensource.org/licenses/mit-license">MIT</a> permitted



<a name="fast-safe-stringify"></a>
### fast-safe-stringify v2.1.1
#### 

##### Paths
* /home/runner/work/giselle/giselle

<a href="http://opensource.org/licenses/mit-license">MIT</a> permitted



<a name="fast-uri"></a>
### fast-uri v3.1.0
#### 

##### Paths
* /home/runner/work/giselle/giselle

<a href="http://opensource.org/licenses/BSD-3-Clause">New BSD</a> permitted



<a name="fast-xml-parser"></a>
### fast-xml-parser v4.4.1
#### 

##### Paths
* /home/runner/work/giselle/giselle

<a href="http://opensource.org/licenses/mit-license">MIT</a> permitted



<a name="fastest-levenshtein"></a>
### fastest-levenshtein v1.0.16
#### 

##### Paths
* /home/runner/work/giselle/giselle

<a href="http://opensource.org/licenses/mit-license">MIT</a> permitted



<a name="fastq"></a>
### fastq v1.18.0
#### 

##### Paths
* /home/runner/work/giselle/giselle

<a href="http://en.wikipedia.org/wiki/ISC_license">ISC</a> permitted



<a name="fd-package-json"></a>
### fd-package-json v2.0.0
#### 

##### Paths
* /home/runner/work/giselle/giselle

<a href="http://opensource.org/licenses/mit-license">MIT</a> permitted



<a name="fdir"></a>
### fdir v6.5.0
#### 

##### Paths
* /home/runner/work/giselle/giselle

<a href="http://opensource.org/licenses/mit-license">MIT</a> permitted



<a name="fflate"></a>
### fflate v0.4.8
#### 

##### Paths
* /home/runner/work/giselle/giselle

<a href="http://opensource.org/licenses/mit-license">MIT</a> permitted



<a name="fill-range"></a>
### fill-range v7.1.1
#### 

##### Paths
* /home/runner/work/giselle/giselle

<a href="http://opensource.org/licenses/mit-license">MIT</a> permitted



<a name="find-up"></a>
### find-up v4.1.0
#### 

##### Paths
* /home/runner/work/giselle/giselle

<a href="http://opensource.org/licenses/mit-license">MIT</a> permitted



<a name="flags"></a>
### flags v4.0.0
#### 

##### Paths
* /home/runner/work/giselle/giselle

<a href="http://opensource.org/licenses/mit-license">MIT</a> permitted



<a name="foreground-child"></a>
### foreground-child v3.3.0
#### 

##### Paths
* /home/runner/work/giselle/giselle

<a href="http://en.wikipedia.org/wiki/ISC_license">ISC</a> permitted



<a name="formatly"></a>
### formatly v0.2.4
#### 

##### Paths
* /home/runner/work/giselle/giselle

<a href="http://opensource.org/licenses/mit-license">MIT</a> permitted



<a name="forwarded-parse"></a>
### forwarded-parse v2.1.2
#### 

##### Paths
* /home/runner/work/giselle/giselle

<a href="http://opensource.org/licenses/mit-license">MIT</a> permitted



<a name="framer-motion"></a>
### framer-motion v12.4.3
#### 

##### Paths
* /home/runner/work/giselle/giselle

<a href="http://opensource.org/licenses/mit-license">MIT</a> permitted



<a name="fs-extra"></a>
### fs-extra v7.0.1
#### 

##### Paths
* /home/runner/work/giselle/giselle

<a href="http://opensource.org/licenses/mit-license">MIT</a> permitted



<a name="fs.realpath"></a>
### fs.realpath v1.0.0
#### 

##### Paths
* /home/runner/work/giselle/giselle

<a href="http://en.wikipedia.org/wiki/ISC_license">ISC</a> permitted



<a name="function-bind"></a>
### function-bind v1.1.2
#### 

##### Paths
* /home/runner/work/giselle/giselle

<a href="http://opensource.org/licenses/mit-license">MIT</a> permitted



<a name="gaxios"></a>
### gaxios v6.7.1
#### 

##### Paths
* /home/runner/work/giselle/giselle

<a href="http://www.apache.org/licenses/LICENSE-2.0.txt">Apache 2.0</a> permitted



<a name="gcp-metadata"></a>
### gcp-metadata v6.1.0
#### 

##### Paths
* /home/runner/work/giselle/giselle

<a href="http://www.apache.org/licenses/LICENSE-2.0.txt">Apache 2.0</a> permitted



<a name="gensync"></a>
### gensync v1.0.0-beta.2
#### 

##### Paths
* /home/runner/work/giselle/giselle

<a href="http://opensource.org/licenses/mit-license">MIT</a> permitted



<a name="get-caller-file"></a>
### get-caller-file v2.0.5
#### 

##### Paths
* /home/runner/work/giselle/giselle

<a href="http://en.wikipedia.org/wiki/ISC_license">ISC</a> permitted



<a name="get-intrinsic"></a>
### get-intrinsic v1.2.7
#### 

##### Paths
* /home/runner/work/giselle/giselle

<a href="http://opensource.org/licenses/mit-license">MIT</a> permitted



<a name="get-nonce"></a>
### get-nonce v1.0.1
#### 

##### Paths
* /home/runner/work/giselle/giselle

<a href="http://opensource.org/licenses/mit-license">MIT</a> permitted



<a name="get-proto"></a>
### get-proto v1.0.1
#### 

##### Paths
* /home/runner/work/giselle/giselle

<a href="http://opensource.org/licenses/mit-license">MIT</a> permitted



<a name="get-stream"></a>
### get-stream v8.0.1
#### 

##### Paths
* /home/runner/work/giselle/giselle

<a href="http://opensource.org/licenses/mit-license">MIT</a> permitted



<a name="get-tsconfig"></a>
### get-tsconfig v4.9.0
#### 

##### Paths
* /home/runner/work/giselle/giselle

<a href="http://opensource.org/licenses/mit-license">MIT</a> permitted



<a name="glob"></a>
### glob v9.3.5
#### 

##### Paths
* /home/runner/work/giselle/giselle

<a href="http://en.wikipedia.org/wiki/ISC_license">ISC</a> permitted



<a name="glob-parent"></a>
### glob-parent v5.1.2
#### 

##### Paths
* /home/runner/work/giselle/giselle

<a href="http://en.wikipedia.org/wiki/ISC_license">ISC</a> permitted



<a name="glob-to-regexp"></a>
### glob-to-regexp v0.4.1
#### 

##### Paths
* /home/runner/work/giselle/giselle

<a href="http://opensource.org/licenses/bsd-license">Simplified BSD</a> permitted



<a name="globals"></a>
### globals v11.12.0
#### 

##### Paths
* /home/runner/work/giselle/giselle

<a href="http://opensource.org/licenses/mit-license">MIT</a> permitted



<a name="globby"></a>
### globby v11.1.0
#### 

##### Paths
* /home/runner/work/giselle/giselle

<a href="http://opensource.org/licenses/mit-license">MIT</a> permitted



<a name="globrex"></a>
### globrex v0.1.2
#### 

##### Paths
* /home/runner/work/giselle/giselle

<a href="http://opensource.org/licenses/mit-license">MIT</a> permitted



<a name="google-auth-library"></a>
### google-auth-library v9.15.0
#### 

##### Paths
* /home/runner/work/giselle/giselle

<a href="http://www.apache.org/licenses/LICENSE-2.0.txt">Apache 2.0</a> permitted



<a name="googleapis"></a>
### googleapis v144.0.0
#### 

##### Paths
* /home/runner/work/giselle/giselle

<a href="http://www.apache.org/licenses/LICENSE-2.0.txt">Apache 2.0</a> permitted



<a name="googleapis-common"></a>
### googleapis-common v7.2.0
#### 

##### Paths
* /home/runner/work/giselle/giselle

<a href="http://www.apache.org/licenses/LICENSE-2.0.txt">Apache 2.0</a> permitted



<a name="gopd"></a>
### gopd v1.2.0
#### 

##### Paths
* /home/runner/work/giselle/giselle

<a href="http://opensource.org/licenses/mit-license">MIT</a> permitted



<a name="gql.tada"></a>
### gql.tada v1.8.10
#### 

##### Paths
* /home/runner/work/giselle/giselle

<a href="http://opensource.org/licenses/mit-license">MIT</a> permitted



<a name="graceful-fs"></a>
### graceful-fs v4.2.11
#### 

##### Paths
* /home/runner/work/giselle/giselle

<a href="http://en.wikipedia.org/wiki/ISC_license">ISC</a> permitted



<a name="graphql"></a>
### graphql v16.10.0
#### 

##### Paths
* /home/runner/work/giselle/giselle

<a href="http://opensource.org/licenses/mit-license">MIT</a> permitted



<a name="gtoken"></a>
### gtoken v7.1.0
#### 

##### Paths
* /home/runner/work/giselle/giselle

<a href="http://opensource.org/licenses/mit-license">MIT</a> permitted



<a name="gzip-size"></a>
### gzip-size v6.0.0
#### 

##### Paths
* /home/runner/work/giselle/giselle

<a href="http://opensource.org/licenses/mit-license">MIT</a> permitted



<a name="h3"></a>
### h3 v1.15.0
#### 

##### Paths
* /home/runner/work/giselle/giselle

<a href="http://opensource.org/licenses/mit-license">MIT</a> permitted



<a name="happy-dom"></a>
### happy-dom v17.6.1
#### 

##### Paths
* /home/runner/work/giselle/giselle

<a href="http://opensource.org/licenses/mit-license">MIT</a> permitted



<a name="has-flag"></a>
### has-flag v4.0.0
#### 

##### Paths
* /home/runner/work/giselle/giselle

<a href="http://opensource.org/licenses/mit-license">MIT</a> permitted



<a name="has-symbols"></a>
### has-symbols v1.1.0
#### 

##### Paths
* /home/runner/work/giselle/giselle

<a href="http://opensource.org/licenses/mit-license">MIT</a> permitted



<a name="hasown"></a>
### hasown v2.0.2
#### 

##### Paths
* /home/runner/work/giselle/giselle

<a href="http://opensource.org/licenses/mit-license">MIT</a> permitted



<a name="hast-util-from-parse5"></a>
### hast-util-from-parse5 v8.0.3
#### 

##### Paths
* /home/runner/work/giselle/giselle

<a href="http://opensource.org/licenses/mit-license">MIT</a> permitted



<a name="hast-util-parse-selector"></a>
### hast-util-parse-selector v4.0.0
#### 

##### Paths
* /home/runner/work/giselle/giselle

<a href="http://opensource.org/licenses/mit-license">MIT</a> permitted



<a name="hast-util-raw"></a>
### hast-util-raw v9.1.0
#### 

##### Paths
* /home/runner/work/giselle/giselle

<a href="http://opensource.org/licenses/mit-license">MIT</a> permitted



<a name="hast-util-to-jsx-runtime"></a>
### hast-util-to-jsx-runtime v2.3.2
#### 

##### Paths
* /home/runner/work/giselle/giselle

<a href="http://opensource.org/licenses/mit-license">MIT</a> permitted



<a name="hast-util-to-parse5"></a>
### hast-util-to-parse5 v8.0.0
#### 

##### Paths
* /home/runner/work/giselle/giselle

<a href="http://opensource.org/licenses/mit-license">MIT</a> permitted



<a name="hast-util-whitespace"></a>
### hast-util-whitespace v3.0.0
#### 

##### Paths
* /home/runner/work/giselle/giselle

<a href="http://opensource.org/licenses/mit-license">MIT</a> permitted



<a name="hastscript"></a>
### hastscript v9.0.1
#### 

##### Paths
* /home/runner/work/giselle/giselle

<a href="http://opensource.org/licenses/mit-license">MIT</a> permitted



<a name="help-me"></a>
### help-me v5.0.0
#### 

##### Paths
* /home/runner/work/giselle/giselle

<a href="http://opensource.org/licenses/mit-license">MIT</a> permitted



<a name="highlight.js"></a>
### highlight.js v11.11.1
#### 

##### Paths
* /home/runner/work/giselle/giselle

<a href="http://opensource.org/licenses/BSD-3-Clause">New BSD</a> permitted



<a name="hoist-non-react-statics"></a>
### hoist-non-react-statics v3.3.2
#### 

##### Paths
* /home/runner/work/giselle/giselle

<a href="http://opensource.org/licenses/BSD-3-Clause">New BSD</a> permitted



<a name="html-encoding-sniffer"></a>
### html-encoding-sniffer v4.0.0
#### 

##### Paths
* /home/runner/work/giselle/giselle

<a href="http://opensource.org/licenses/mit-license">MIT</a> permitted



<a name="html-escaper"></a>
### html-escaper v2.0.2
#### 

##### Paths
* /home/runner/work/giselle/giselle

<a href="http://opensource.org/licenses/mit-license">MIT</a> permitted



<a name="html-url-attributes"></a>
### html-url-attributes v3.0.1
#### 

##### Paths
* /home/runner/work/giselle/giselle

<a href="http://opensource.org/licenses/mit-license">MIT</a> permitted



<a name="html-void-elements"></a>
### html-void-elements v3.0.0
#### 

##### Paths
* /home/runner/work/giselle/giselle

<a href="http://opensource.org/licenses/mit-license">MIT</a> permitted



<a name="http-proxy-agent"></a>
### http-proxy-agent v7.0.2
#### 

##### Paths
* /home/runner/work/giselle/giselle

<a href="http://opensource.org/licenses/mit-license">MIT</a> permitted



<a name="https-proxy-agent"></a>
### https-proxy-agent v5.0.1
#### 

##### Paths
* /home/runner/work/giselle/giselle

<a href="http://opensource.org/licenses/mit-license">MIT</a> permitted



<a name="human-id"></a>
### human-id v4.1.1
#### 

##### Paths
* /home/runner/work/giselle/giselle

<a href="http://opensource.org/licenses/mit-license">MIT</a> permitted



<a name="human-signals"></a>
### human-signals v5.0.0
#### 

##### Paths
* /home/runner/work/giselle/giselle

<a href="http://www.apache.org/licenses/LICENSE-2.0.txt">Apache 2.0</a> permitted



<a name="humanize-duration"></a>
### humanize-duration v3.33.1
#### 

##### Paths
* /home/runner/work/giselle/giselle

<a href="https://unlicense.org/">The Unlicense</a> permitted



<a name="iconv-lite"></a>
### iconv-lite v0.4.24
#### 

##### Paths
* /home/runner/work/giselle/giselle

<a href="http://opensource.org/licenses/mit-license">MIT</a> permitted



<a name="ignore"></a>
### ignore v5.3.2
#### 

##### Paths
* /home/runner/work/giselle/giselle

<a href="http://opensource.org/licenses/mit-license">MIT</a> permitted



<a name="import-in-the-middle"></a>
### import-in-the-middle v1.7.4
#### 

##### Paths
* /home/runner/work/giselle/giselle

<a href="http://www.apache.org/licenses/LICENSE-2.0.txt">Apache 2.0</a> permitted



<a name="inline-style-parser"></a>
### inline-style-parser v0.2.4
#### 

##### Paths
* /home/runner/work/giselle/giselle

<a href="http://opensource.org/licenses/mit-license">MIT</a> permitted



<a name="input-otp"></a>
### input-otp v1.4.2
#### 

##### Paths
* /home/runner/work/giselle/giselle

<a href="http://opensource.org/licenses/mit-license">MIT</a> permitted



<a name="iron-webcrypto"></a>
### iron-webcrypto v1.2.1
#### 

##### Paths
* /home/runner/work/giselle/giselle

<a href="http://opensource.org/licenses/mit-license">MIT</a> permitted



<a name="is-alphabetical"></a>
### is-alphabetical v2.0.1
#### 

##### Paths
* /home/runner/work/giselle/giselle

<a href="http://opensource.org/licenses/mit-license">MIT</a> permitted



<a name="is-alphanumerical"></a>
### is-alphanumerical v2.0.1
#### 

##### Paths
* /home/runner/work/giselle/giselle

<a href="http://opensource.org/licenses/mit-license">MIT</a> permitted



<a name="is-arrayish"></a>
### is-arrayish v0.3.2
#### 

##### Paths
* /home/runner/work/giselle/giselle

<a href="http://opensource.org/licenses/mit-license">MIT</a> permitted



<a name="is-binary-path"></a>
### is-binary-path v2.1.0
#### 

##### Paths
* /home/runner/work/giselle/giselle

<a href="http://opensource.org/licenses/mit-license">MIT</a> permitted



<a name="is-buffer"></a>
### is-buffer v2.0.5
#### 

##### Paths
* /home/runner/work/giselle/giselle

<a href="http://opensource.org/licenses/mit-license">MIT</a> permitted



<a name="is-core-module"></a>
### is-core-module v2.16.1
#### 

##### Paths
* /home/runner/work/giselle/giselle

<a href="http://opensource.org/licenses/mit-license">MIT</a> permitted



<a name="is-decimal"></a>
### is-decimal v2.0.1
#### 

##### Paths
* /home/runner/work/giselle/giselle

<a href="http://opensource.org/licenses/mit-license">MIT</a> permitted



<a name="is-extglob"></a>
### is-extglob v2.1.1
#### 

##### Paths
* /home/runner/work/giselle/giselle

<a href="http://opensource.org/licenses/mit-license">MIT</a> permitted



<a name="is-fullwidth-code-point"></a>
### is-fullwidth-code-point v3.0.0
#### 

##### Paths
* /home/runner/work/giselle/giselle

<a href="http://opensource.org/licenses/mit-license">MIT</a> permitted



<a name="is-glob"></a>
### is-glob v4.0.3
#### 

##### Paths
* /home/runner/work/giselle/giselle

<a href="http://opensource.org/licenses/mit-license">MIT</a> permitted



<a name="is-hexadecimal"></a>
### is-hexadecimal v2.0.1
#### 

##### Paths
* /home/runner/work/giselle/giselle

<a href="http://opensource.org/licenses/mit-license">MIT</a> permitted



<a name="is-node-process"></a>
### is-node-process v1.2.0
#### 

##### Paths
* /home/runner/work/giselle/giselle

<a href="http://opensource.org/licenses/mit-license">MIT</a> permitted



<a name="is-number"></a>
### is-number v7.0.0
#### 

##### Paths
* /home/runner/work/giselle/giselle

<a href="http://opensource.org/licenses/mit-license">MIT</a> permitted



<a name="is-plain-obj"></a>
### is-plain-obj v4.1.0
#### 

##### Paths
* /home/runner/work/giselle/giselle

<a href="http://opensource.org/licenses/mit-license">MIT</a> permitted



<a name="is-plain-object"></a>
### is-plain-object v5.0.0
#### 

##### Paths
* /home/runner/work/giselle/giselle

<a href="http://opensource.org/licenses/mit-license">MIT</a> permitted



<a name="is-potential-custom-element-name"></a>
### is-potential-custom-element-name v1.0.1
#### 

##### Paths
* /home/runner/work/giselle/giselle

<a href="http://opensource.org/licenses/mit-license">MIT</a> permitted



<a name="is-reference"></a>
### is-reference v1.2.1
#### 

##### Paths
* /home/runner/work/giselle/giselle

<a href="http://opensource.org/licenses/mit-license">MIT</a> permitted



<a name="is-stream"></a>
### is-stream v2.0.1
#### 

##### Paths
* /home/runner/work/giselle/giselle

<a href="http://opensource.org/licenses/mit-license">MIT</a> permitted



<a name="is-subdir"></a>
### is-subdir v1.2.0
#### 

##### Paths
* /home/runner/work/giselle/giselle

<a href="http://opensource.org/licenses/mit-license">MIT</a> permitted



<a name="is-what"></a>
### is-what v4.1.16
#### 

##### Paths
* /home/runner/work/giselle/giselle

<a href="http://opensource.org/licenses/mit-license">MIT</a> permitted



<a name="is-windows"></a>
### is-windows v1.0.2
#### 

##### Paths
* /home/runner/work/giselle/giselle

<a href="http://opensource.org/licenses/mit-license">MIT</a> permitted



<a name="isexe"></a>
### isexe v2.0.0
#### 

##### Paths
* /home/runner/work/giselle/giselle

<a href="http://en.wikipedia.org/wiki/ISC_license">ISC</a> permitted



<a name="isows"></a>
### isows v1.0.7
#### 

##### Paths
* /home/runner/work/giselle/giselle

<a href="http://opensource.org/licenses/mit-license">MIT</a> permitted



<a name="jackspeak"></a>
### jackspeak v3.4.3
#### 

##### Paths
* /home/runner/work/giselle/giselle

BlueOak-1.0.0 permitted



<a name="jest-worker"></a>
### jest-worker v27.5.1
#### 

##### Paths
* /home/runner/work/giselle/giselle

<a href="http://opensource.org/licenses/mit-license">MIT</a> permitted



<a name="jiti"></a>
### jiti v2.4.2
#### 

##### Paths
* /home/runner/work/giselle/giselle

<a href="http://opensource.org/licenses/mit-license">MIT</a> permitted



<a name="jose"></a>
### jose v5.9.6
#### 

##### Paths
* /home/runner/work/giselle/giselle

<a href="http://opensource.org/licenses/mit-license">MIT</a> permitted



<a name="joycon"></a>
### joycon v3.1.1
#### 

##### Paths
* /home/runner/work/giselle/giselle

<a href="http://opensource.org/licenses/mit-license">MIT</a> permitted



<a name="js-tokens"></a>
### js-tokens v4.0.0
#### 

##### Paths
* /home/runner/work/giselle/giselle

<a href="http://opensource.org/licenses/mit-license">MIT</a> permitted



<a name="js-yaml"></a>
### js-yaml v3.14.1
#### 

##### Paths
* /home/runner/work/giselle/giselle

<a href="http://opensource.org/licenses/mit-license">MIT</a> permitted



<a name="jsdom"></a>
### jsdom v26.1.0
#### 

##### Paths
* /home/runner/work/giselle/giselle

<a href="http://opensource.org/licenses/mit-license">MIT</a> permitted



<a name="jsesc"></a>
### jsesc v3.1.0
#### 

##### Paths
* /home/runner/work/giselle/giselle

<a href="http://opensource.org/licenses/mit-license">MIT</a> permitted



<a name="json-bigint"></a>
### json-bigint v1.0.0
#### 

##### Paths
* /home/runner/work/giselle/giselle

<a href="http://opensource.org/licenses/mit-license">MIT</a> permitted



<a name="json-parse-even-better-errors"></a>
### json-parse-even-better-errors v2.3.1
#### 

##### Paths
* /home/runner/work/giselle/giselle

<a href="http://opensource.org/licenses/mit-license">MIT</a> permitted



<a name="json-schema"></a>
### json-schema v0.4.0
#### 

##### Paths
* /home/runner/work/giselle/giselle

(AFL-2.1 OR BSD-3-Clause) permitted



<a name="json-schema-traverse"></a>
### json-schema-traverse v0.4.1
#### 

##### Paths
* /home/runner/work/giselle/giselle

<a href="http://opensource.org/licenses/mit-license">MIT</a> permitted



<a name="json5"></a>
### json5 v2.2.3
#### 

##### Paths
* /home/runner/work/giselle/giselle

<a href="http://opensource.org/licenses/mit-license">MIT</a> permitted



<a name="jsonfile"></a>
### jsonfile v4.0.0
#### 

##### Paths
* /home/runner/work/giselle/giselle

<a href="http://opensource.org/licenses/mit-license">MIT</a> permitted



<a name="jwa"></a>
### jwa v2.0.0
#### 

##### Paths
* /home/runner/work/giselle/giselle

<a href="http://opensource.org/licenses/mit-license">MIT</a> permitted



<a name="jws"></a>
### jws v4.0.0
#### 

##### Paths
* /home/runner/work/giselle/giselle

<a href="http://opensource.org/licenses/mit-license">MIT</a> permitted



<a name="knip"></a>
### knip v5.61.3
#### 

##### Paths
* /home/runner/work/giselle/giselle

<a href="http://en.wikipedia.org/wiki/ISC_license">ISC</a> permitted



<a name="langfuse"></a>
### langfuse v3.38.4
#### 

##### Paths
* /home/runner/work/giselle/giselle

<a href="http://opensource.org/licenses/mit-license">MIT</a> permitted



<a name="langfuse-core"></a>
### langfuse-core v3.37.0
#### 

##### Paths
* /home/runner/work/giselle/giselle

<a href="http://opensource.org/licenses/mit-license">MIT</a> permitted



<a name="langfuse-vercel"></a>
### langfuse-vercel v3.37.0
#### 

##### Paths
* /home/runner/work/giselle/giselle

<a href="http://opensource.org/licenses/mit-license">MIT</a> permitted



<a name="lightningcss"></a>
### lightningcss v1.30.1
#### 

##### Paths
* /home/runner/work/giselle/giselle

<a href="https://www.mozilla.org/media/MPL/2.0/index.815ca599c9df.txt">Mozilla Public License 2.0</a> permitted



<a name="lightningcss-linux-x64-gnu"></a>
### lightningcss-linux-x64-gnu v1.30.1
#### 

##### Paths
* /home/runner/work/giselle/giselle

<a href="https://www.mozilla.org/media/MPL/2.0/index.815ca599c9df.txt">Mozilla Public License 2.0</a> permitted



<a name="lilconfig"></a>
### lilconfig v3.1.3
#### 

##### Paths
* /home/runner/work/giselle/giselle

<a href="http://opensource.org/licenses/mit-license">MIT</a> permitted



<a name="lines-and-columns"></a>
### lines-and-columns v1.2.4
#### 

##### Paths
* /home/runner/work/giselle/giselle

<a href="http://opensource.org/licenses/mit-license">MIT</a> permitted



<a name="linkify-it"></a>
### linkify-it v5.0.0
#### 

##### Paths
* /home/runner/work/giselle/giselle

<a href="http://opensource.org/licenses/mit-license">MIT</a> permitted



<a name="load-tsconfig"></a>
### load-tsconfig v0.2.5
#### 

##### Paths
* /home/runner/work/giselle/giselle

<a href="http://opensource.org/licenses/mit-license">MIT</a> permitted



<a name="loader-runner"></a>
### loader-runner v4.3.1
#### 

##### Paths
* /home/runner/work/giselle/giselle

<a href="http://opensource.org/licenses/mit-license">MIT</a> permitted



<a name="locate-path"></a>
### locate-path v5.0.0
#### 

##### Paths
* /home/runner/work/giselle/giselle

<a href="http://opensource.org/licenses/mit-license">MIT</a> permitted



<a name="lodash.camelcase"></a>
### lodash.camelcase v4.3.0
#### 

##### Paths
* /home/runner/work/giselle/giselle

<a href="http://opensource.org/licenses/mit-license">MIT</a> permitted



<a name="lodash.castarray"></a>
### lodash.castarray v4.4.0
#### 

##### Paths
* /home/runner/work/giselle/giselle

<a href="http://opensource.org/licenses/mit-license">MIT</a> permitted



<a name="lodash.isplainobject"></a>
### lodash.isplainobject v4.0.6
#### 

##### Paths
* /home/runner/work/giselle/giselle

<a href="http://opensource.org/licenses/mit-license">MIT</a> permitted



<a name="lodash.merge"></a>
### lodash.merge v4.6.2
#### 

##### Paths
* /home/runner/work/giselle/giselle

<a href="http://opensource.org/licenses/mit-license">MIT</a> permitted



<a name="lodash.sortby"></a>
### lodash.sortby v4.7.0
#### 

##### Paths
* /home/runner/work/giselle/giselle

<a href="http://opensource.org/licenses/mit-license">MIT</a> permitted



<a name="lodash.startcase"></a>
### lodash.startcase v4.4.0
#### 

##### Paths
* /home/runner/work/giselle/giselle

<a href="http://opensource.org/licenses/mit-license">MIT</a> permitted



<a name="long"></a>
### long v5.2.4
#### 

##### Paths
* /home/runner/work/giselle/giselle

<a href="http://www.apache.org/licenses/LICENSE-2.0.txt">Apache 2.0</a> permitted



<a name="longest-streak"></a>
### longest-streak v3.1.0
#### 

##### Paths
* /home/runner/work/giselle/giselle

<a href="http://opensource.org/licenses/mit-license">MIT</a> permitted



<a name="loupe"></a>
### loupe v3.1.4
#### 

##### Paths
* /home/runner/work/giselle/giselle

<a href="http://opensource.org/licenses/mit-license">MIT</a> permitted



<a name="lowlight"></a>
### lowlight v3.3.0
#### 

##### Paths
* /home/runner/work/giselle/giselle

<a href="http://opensource.org/licenses/mit-license">MIT</a> permitted



<a name="lru-cache"></a>
### lru-cache v5.1.1
#### 

##### Paths
* /home/runner/work/giselle/giselle

<a href="http://en.wikipedia.org/wiki/ISC_license">ISC</a> permitted



<a name="lucide-react"></a>
### lucide-react v0.473.0
#### 

##### Paths
* /home/runner/work/giselle/giselle

<a href="http://en.wikipedia.org/wiki/ISC_license">ISC</a> permitted



<a name="magic-string"></a>
### magic-string v0.30.8
#### 

##### Paths
* /home/runner/work/giselle/giselle

<a href="http://opensource.org/licenses/mit-license">MIT</a> permitted



<a name="markdown-it"></a>
### markdown-it v14.1.0
#### 

##### Paths
* /home/runner/work/giselle/giselle

<a href="http://opensource.org/licenses/mit-license">MIT</a> permitted



<a name="markdown-table"></a>
### markdown-table v3.0.4
#### 

##### Paths
* /home/runner/work/giselle/giselle

<a href="http://opensource.org/licenses/mit-license">MIT</a> permitted



<a name="marked"></a>
### marked v15.0.7
#### 

##### Paths
* /home/runner/work/giselle/giselle

<a href="http://opensource.org/licenses/mit-license">MIT</a> permitted



<a name="math-intrinsics"></a>
### math-intrinsics v1.1.0
#### 

##### Paths
* /home/runner/work/giselle/giselle

<a href="http://opensource.org/licenses/mit-license">MIT</a> permitted



<a name="mathml-to-latex"></a>
### mathml-to-latex v1.5.0
#### 

##### Paths
* /home/runner/work/giselle/giselle

<a href="http://opensource.org/licenses/mit-license">MIT</a> permitted



<a name="mdast-util-find-and-replace"></a>
### mdast-util-find-and-replace v3.0.2
#### 

##### Paths
* /home/runner/work/giselle/giselle

<a href="http://opensource.org/licenses/mit-license">MIT</a> permitted



<a name="mdast-util-from-markdown"></a>
### mdast-util-from-markdown v2.0.2
#### 

##### Paths
* /home/runner/work/giselle/giselle

<a href="http://opensource.org/licenses/mit-license">MIT</a> permitted



<a name="mdast-util-gfm"></a>
### mdast-util-gfm v3.1.0
#### 

##### Paths
* /home/runner/work/giselle/giselle

<a href="http://opensource.org/licenses/mit-license">MIT</a> permitted



<a name="mdast-util-gfm-autolink-literal"></a>
### mdast-util-gfm-autolink-literal v2.0.1
#### 

##### Paths
* /home/runner/work/giselle/giselle

<a href="http://opensource.org/licenses/mit-license">MIT</a> permitted



<a name="mdast-util-gfm-footnote"></a>
### mdast-util-gfm-footnote v2.1.0
#### 

##### Paths
* /home/runner/work/giselle/giselle

<a href="http://opensource.org/licenses/mit-license">MIT</a> permitted



<a name="mdast-util-gfm-strikethrough"></a>
### mdast-util-gfm-strikethrough v2.0.0
#### 

##### Paths
* /home/runner/work/giselle/giselle

<a href="http://opensource.org/licenses/mit-license">MIT</a> permitted



<a name="mdast-util-gfm-table"></a>
### mdast-util-gfm-table v2.0.0
#### 

##### Paths
* /home/runner/work/giselle/giselle

<a href="http://opensource.org/licenses/mit-license">MIT</a> permitted



<a name="mdast-util-gfm-task-list-item"></a>
### mdast-util-gfm-task-list-item v2.0.0
#### 

##### Paths
* /home/runner/work/giselle/giselle

<a href="http://opensource.org/licenses/mit-license">MIT</a> permitted



<a name="mdast-util-mdx-expression"></a>
### mdast-util-mdx-expression v2.0.1
#### 

##### Paths
* /home/runner/work/giselle/giselle

<a href="http://opensource.org/licenses/mit-license">MIT</a> permitted



<a name="mdast-util-mdx-jsx"></a>
### mdast-util-mdx-jsx v3.2.0
#### 

##### Paths
* /home/runner/work/giselle/giselle

<a href="http://opensource.org/licenses/mit-license">MIT</a> permitted



<a name="mdast-util-mdxjs-esm"></a>
### mdast-util-mdxjs-esm v2.0.1
#### 

##### Paths
* /home/runner/work/giselle/giselle

<a href="http://opensource.org/licenses/mit-license">MIT</a> permitted



<a name="mdast-util-phrasing"></a>
### mdast-util-phrasing v4.1.0
#### 

##### Paths
* /home/runner/work/giselle/giselle

<a href="http://opensource.org/licenses/mit-license">MIT</a> permitted



<a name="mdast-util-to-hast"></a>
### mdast-util-to-hast v13.2.0
#### 

##### Paths
* /home/runner/work/giselle/giselle

<a href="http://opensource.org/licenses/mit-license">MIT</a> permitted



<a name="mdast-util-to-markdown"></a>
### mdast-util-to-markdown v2.1.2
#### 

##### Paths
* /home/runner/work/giselle/giselle

<a href="http://opensource.org/licenses/mit-license">MIT</a> permitted



<a name="mdast-util-to-string"></a>
### mdast-util-to-string v4.0.0
#### 

##### Paths
* /home/runner/work/giselle/giselle

<a href="http://opensource.org/licenses/mit-license">MIT</a> permitted



<a name="mdurl"></a>
### mdurl v2.0.0
#### 

##### Paths
* /home/runner/work/giselle/giselle

<a href="http://opensource.org/licenses/mit-license">MIT</a> permitted



<a name="merge-stream"></a>
### merge-stream v2.0.0
#### 

##### Paths
* /home/runner/work/giselle/giselle

<a href="http://opensource.org/licenses/mit-license">MIT</a> permitted



<a name="merge2"></a>
### merge2 v1.4.1
#### 

##### Paths
* /home/runner/work/giselle/giselle

<a href="http://opensource.org/licenses/mit-license">MIT</a> permitted



<a name="micromark"></a>
### micromark v4.0.1
#### 

##### Paths
* /home/runner/work/giselle/giselle

<a href="http://opensource.org/licenses/mit-license">MIT</a> permitted



<a name="micromark-core-commonmark"></a>
### micromark-core-commonmark v2.0.2
#### 

##### Paths
* /home/runner/work/giselle/giselle

<a href="http://opensource.org/licenses/mit-license">MIT</a> permitted



<a name="micromark-extension-gfm"></a>
### micromark-extension-gfm v3.0.0
#### 

##### Paths
* /home/runner/work/giselle/giselle

<a href="http://opensource.org/licenses/mit-license">MIT</a> permitted



<a name="micromark-extension-gfm-autolink-literal"></a>
### micromark-extension-gfm-autolink-literal v2.1.0
#### 

##### Paths
* /home/runner/work/giselle/giselle

<a href="http://opensource.org/licenses/mit-license">MIT</a> permitted



<a name="micromark-extension-gfm-footnote"></a>
### micromark-extension-gfm-footnote v2.1.0
#### 

##### Paths
* /home/runner/work/giselle/giselle

<a href="http://opensource.org/licenses/mit-license">MIT</a> permitted



<a name="micromark-extension-gfm-strikethrough"></a>
### micromark-extension-gfm-strikethrough v2.1.0
#### 

##### Paths
* /home/runner/work/giselle/giselle

<a href="http://opensource.org/licenses/mit-license">MIT</a> permitted



<a name="micromark-extension-gfm-table"></a>
### micromark-extension-gfm-table v2.1.1
#### 

##### Paths
* /home/runner/work/giselle/giselle

<a href="http://opensource.org/licenses/mit-license">MIT</a> permitted



<a name="micromark-extension-gfm-tagfilter"></a>
### micromark-extension-gfm-tagfilter v2.0.0
#### 

##### Paths
* /home/runner/work/giselle/giselle

<a href="http://opensource.org/licenses/mit-license">MIT</a> permitted



<a name="micromark-extension-gfm-task-list-item"></a>
### micromark-extension-gfm-task-list-item v2.1.0
#### 

##### Paths
* /home/runner/work/giselle/giselle

<a href="http://opensource.org/licenses/mit-license">MIT</a> permitted



<a name="micromark-factory-destination"></a>
### micromark-factory-destination v2.0.1
#### 

##### Paths
* /home/runner/work/giselle/giselle

<a href="http://opensource.org/licenses/mit-license">MIT</a> permitted



<a name="micromark-factory-label"></a>
### micromark-factory-label v2.0.1
#### 

##### Paths
* /home/runner/work/giselle/giselle

<a href="http://opensource.org/licenses/mit-license">MIT</a> permitted



<a name="micromark-factory-space"></a>
### micromark-factory-space v2.0.1
#### 

##### Paths
* /home/runner/work/giselle/giselle

<a href="http://opensource.org/licenses/mit-license">MIT</a> permitted



<a name="micromark-factory-title"></a>
### micromark-factory-title v2.0.1
#### 

##### Paths
* /home/runner/work/giselle/giselle

<a href="http://opensource.org/licenses/mit-license">MIT</a> permitted



<a name="micromark-factory-whitespace"></a>
### micromark-factory-whitespace v2.0.1
#### 

##### Paths
* /home/runner/work/giselle/giselle

<a href="http://opensource.org/licenses/mit-license">MIT</a> permitted



<a name="micromark-util-character"></a>
### micromark-util-character v2.1.1
#### 

##### Paths
* /home/runner/work/giselle/giselle

<a href="http://opensource.org/licenses/mit-license">MIT</a> permitted



<a name="micromark-util-chunked"></a>
### micromark-util-chunked v2.0.1
#### 

##### Paths
* /home/runner/work/giselle/giselle

<a href="http://opensource.org/licenses/mit-license">MIT</a> permitted



<a name="micromark-util-classify-character"></a>
### micromark-util-classify-character v2.0.1
#### 

##### Paths
* /home/runner/work/giselle/giselle

<a href="http://opensource.org/licenses/mit-license">MIT</a> permitted



<a name="micromark-util-combine-extensions"></a>
### micromark-util-combine-extensions v2.0.1
#### 

##### Paths
* /home/runner/work/giselle/giselle

<a href="http://opensource.org/licenses/mit-license">MIT</a> permitted



<a name="micromark-util-decode-numeric-character-reference"></a>
### micromark-util-decode-numeric-character-reference v2.0.2
#### 

##### Paths
* /home/runner/work/giselle/giselle

<a href="http://opensource.org/licenses/mit-license">MIT</a> permitted



<a name="micromark-util-decode-string"></a>
### micromark-util-decode-string v2.0.1
#### 

##### Paths
* /home/runner/work/giselle/giselle

<a href="http://opensource.org/licenses/mit-license">MIT</a> permitted



<a name="micromark-util-encode"></a>
### micromark-util-encode v2.0.1
#### 

##### Paths
* /home/runner/work/giselle/giselle

<a href="http://opensource.org/licenses/mit-license">MIT</a> permitted



<a name="micromark-util-html-tag-name"></a>
### micromark-util-html-tag-name v2.0.1
#### 

##### Paths
* /home/runner/work/giselle/giselle

<a href="http://opensource.org/licenses/mit-license">MIT</a> permitted



<a name="micromark-util-normalize-identifier"></a>
### micromark-util-normalize-identifier v2.0.1
#### 

##### Paths
* /home/runner/work/giselle/giselle

<a href="http://opensource.org/licenses/mit-license">MIT</a> permitted



<a name="micromark-util-resolve-all"></a>
### micromark-util-resolve-all v2.0.1
#### 

##### Paths
* /home/runner/work/giselle/giselle

<a href="http://opensource.org/licenses/mit-license">MIT</a> permitted



<a name="micromark-util-sanitize-uri"></a>
### micromark-util-sanitize-uri v2.0.1
#### 

##### Paths
* /home/runner/work/giselle/giselle

<a href="http://opensource.org/licenses/mit-license">MIT</a> permitted



<a name="micromark-util-subtokenize"></a>
### micromark-util-subtokenize v2.0.3
#### 

##### Paths
* /home/runner/work/giselle/giselle

<a href="http://opensource.org/licenses/mit-license">MIT</a> permitted



<a name="micromark-util-symbol"></a>
### micromark-util-symbol v2.0.1
#### 

##### Paths
* /home/runner/work/giselle/giselle

<a href="http://opensource.org/licenses/mit-license">MIT</a> permitted



<a name="micromark-util-types"></a>
### micromark-util-types v2.0.1
#### 

##### Paths
* /home/runner/work/giselle/giselle

<a href="http://opensource.org/licenses/mit-license">MIT</a> permitted



<a name="micromatch"></a>
### micromatch v4.0.8
#### 

##### Paths
* /home/runner/work/giselle/giselle

<a href="http://opensource.org/licenses/mit-license">MIT</a> permitted



<a name="mime-db"></a>
### mime-db v1.52.0
#### 

##### Paths
* /home/runner/work/giselle/giselle

<a href="http://opensource.org/licenses/mit-license">MIT</a> permitted



<a name="mime-types"></a>
### mime-types v2.1.35
#### 

##### Paths
* /home/runner/work/giselle/giselle

<a href="http://opensource.org/licenses/mit-license">MIT</a> permitted



<a name="mimic-fn"></a>
### mimic-fn v4.0.0
#### 

##### Paths
* /home/runner/work/giselle/giselle

<a href="http://opensource.org/licenses/mit-license">MIT</a> permitted



<a name="minimal-polyfills"></a>
### minimal-polyfills v2.2.3
#### 

##### Paths
* /home/runner/work/giselle/giselle

<a href="http://opensource.org/licenses/mit-license">MIT</a> permitted



<a name="minimatch"></a>
### minimatch v8.0.4
#### 

##### Paths
* /home/runner/work/giselle/giselle

<a href="http://en.wikipedia.org/wiki/ISC_license">ISC</a> permitted



<a name="minimist"></a>
### minimist v1.2.8
#### 

##### Paths
* /home/runner/work/giselle/giselle

<a href="http://opensource.org/licenses/mit-license">MIT</a> permitted



<a name="minipass"></a>
### minipass v4.2.8
#### 

##### Paths
* /home/runner/work/giselle/giselle

<a href="http://en.wikipedia.org/wiki/ISC_license">ISC</a> permitted



<a name="minizlib"></a>
### minizlib v3.0.2
#### 

##### Paths
* /home/runner/work/giselle/giselle

<a href="http://opensource.org/licenses/mit-license">MIT</a> permitted



<a name="mkdirp"></a>
### mkdirp v3.0.1
#### 

##### Paths
* /home/runner/work/giselle/giselle

<a href="http://opensource.org/licenses/mit-license">MIT</a> permitted



<a name="module-details-from-path"></a>
### module-details-from-path v1.0.3
#### 

##### Paths
* /home/runner/work/giselle/giselle

<a href="http://opensource.org/licenses/mit-license">MIT</a> permitted



<a name="motion"></a>
### motion v12.3.1
#### 

##### Paths
* /home/runner/work/giselle/giselle

<a href="http://opensource.org/licenses/mit-license">MIT</a> permitted



<a name="motion-dom"></a>
### motion-dom v12.0.0
#### 

##### Paths
* /home/runner/work/giselle/giselle

<a href="http://opensource.org/licenses/mit-license">MIT</a> permitted



<a name="motion-utils"></a>
### motion-utils v12.0.0
#### 

##### Paths
* /home/runner/work/giselle/giselle

<a href="http://opensource.org/licenses/mit-license">MIT</a> permitted



<a name="mri"></a>
### mri v1.2.0
#### 

##### Paths
* /home/runner/work/giselle/giselle

<a href="http://opensource.org/licenses/mit-license">MIT</a> permitted



<a name="mrmime"></a>
### mrmime v2.0.1
#### 

##### Paths
* /home/runner/work/giselle/giselle

<a href="http://opensource.org/licenses/mit-license">MIT</a> permitted



<a name="ms"></a>
### ms v2.1.3
#### 

##### Paths
* /home/runner/work/giselle/giselle

<a href="http://opensource.org/licenses/mit-license">MIT</a> permitted



<a name="mustache"></a>
### mustache v4.2.0
#### 

##### Paths
* /home/runner/work/giselle/giselle

<a href="http://opensource.org/licenses/mit-license">MIT</a> permitted



<a name="mz"></a>
### mz v2.7.0
#### 

##### Paths
* /home/runner/work/giselle/giselle

<a href="http://opensource.org/licenses/mit-license">MIT</a> permitted



<a name="nanoid"></a>
### nanoid v3.3.8
#### 

##### Paths
* /home/runner/work/giselle/giselle

<a href="http://opensource.org/licenses/mit-license">MIT</a> permitted



<a name="napi-postinstall"></a>
### napi-postinstall v0.3.0
#### 

##### Paths
* /home/runner/work/giselle/giselle

<a href="http://opensource.org/licenses/mit-license">MIT</a> permitted



<a name="negotiator"></a>
### negotiator v0.6.3
#### 

##### Paths
* /home/runner/work/giselle/giselle

<a href="http://opensource.org/licenses/mit-license">MIT</a> permitted



<a name="neo-async"></a>
### neo-async v2.6.2
#### 

##### Paths
* /home/runner/work/giselle/giselle

<a href="http://opensource.org/licenses/mit-license">MIT</a> permitted



<a name="next"></a>
### next v15.5.2
#### 

##### Paths
* /home/runner/work/giselle/giselle

<a href="http://opensource.org/licenses/mit-license">MIT</a> permitted



<a name="next-themes"></a>
### next-themes v0.3.0
#### 

##### Paths
* /home/runner/work/giselle/giselle

<a href="http://opensource.org/licenses/mit-license">MIT</a> permitted



<a name="node-fetch"></a>
### node-fetch v2.7.0
#### 

##### Paths
* /home/runner/work/giselle/giselle

<a href="http://opensource.org/licenses/mit-license">MIT</a> permitted



<a name="node-fetch-native"></a>
### node-fetch-native v1.6.6
#### 

##### Paths
* /home/runner/work/giselle/giselle

<a href="http://opensource.org/licenses/mit-license">MIT</a> permitted



<a name="node-gyp-build"></a>
### node-gyp-build v4.8.4
#### 

##### Paths
* /home/runner/work/giselle/giselle

<a href="http://opensource.org/licenses/mit-license">MIT</a> permitted



<a name="node-mock-http"></a>
### node-mock-http v1.0.0
#### 

##### Paths
* /home/runner/work/giselle/giselle

<a href="http://opensource.org/licenses/mit-license">MIT</a> permitted



<a name="node-releases"></a>
### node-releases v2.0.19
#### 

##### Paths
* /home/runner/work/giselle/giselle

<a href="http://opensource.org/licenses/mit-license">MIT</a> permitted



<a name="nodemailer"></a>
### nodemailer v7.0.7
#### 

##### Paths
* /home/runner/work/giselle/giselle

MIT-0 permitted



<a name="normalize-path"></a>
### normalize-path v3.0.0
#### 

##### Paths
* /home/runner/work/giselle/giselle

<a href="http://opensource.org/licenses/mit-license">MIT</a> permitted



<a name="npm-run-path"></a>
### npm-run-path v5.3.0
#### 

##### Paths
* /home/runner/work/giselle/giselle

<a href="http://opensource.org/licenses/mit-license">MIT</a> permitted



<a name="nuqs"></a>
### nuqs v2.6.0
#### 

##### Paths
* /home/runner/work/giselle/giselle

<a href="http://opensource.org/licenses/mit-license">MIT</a> permitted



<a name="nwsapi"></a>
### nwsapi v2.2.20
#### 

##### Paths
* /home/runner/work/giselle/giselle

<a href="http://opensource.org/licenses/mit-license">MIT</a> permitted



<a name="object-assign"></a>
### object-assign v4.1.1
#### 

##### Paths
* /home/runner/work/giselle/giselle

<a href="http://opensource.org/licenses/mit-license">MIT</a> permitted



<a name="object-inspect"></a>
### object-inspect v1.13.3
#### 

##### Paths
* /home/runner/work/giselle/giselle

<a href="http://opensource.org/licenses/mit-license">MIT</a> permitted



<a name="obuf"></a>
### obuf v1.1.2
#### 

##### Paths
* /home/runner/work/giselle/giselle

<a href="http://opensource.org/licenses/mit-license">MIT</a> permitted



<a name="ofetch"></a>
### ofetch v1.4.1
#### 

##### Paths
* /home/runner/work/giselle/giselle

<a href="http://opensource.org/licenses/mit-license">MIT</a> permitted



<a name="ohash"></a>
### ohash v1.1.4
#### 

##### Paths
* /home/runner/work/giselle/giselle

<a href="http://opensource.org/licenses/mit-license">MIT</a> permitted



<a name="on-exit-leak-free"></a>
### on-exit-leak-free v2.1.2
#### 

##### Paths
* /home/runner/work/giselle/giselle

<a href="http://opensource.org/licenses/mit-license">MIT</a> permitted



<a name="once"></a>
### once v1.4.0
#### 

##### Paths
* /home/runner/work/giselle/giselle

<a href="http://en.wikipedia.org/wiki/ISC_license">ISC</a> permitted



<a name="onetime"></a>
### onetime v6.0.0
#### 

##### Paths
* /home/runner/work/giselle/giselle

<a href="http://opensource.org/licenses/mit-license">MIT</a> permitted



<a name="openai"></a>
### openai v5.11.0
#### 

##### Paths
* /home/runner/work/giselle/giselle

<a href="http://www.apache.org/licenses/LICENSE-2.0.txt">Apache 2.0</a> permitted



<a name="opener"></a>
### opener v1.5.2
#### 

##### Paths
* /home/runner/work/giselle/giselle

(WTFPL OR MIT) permitted



<a name="orderedmap"></a>
### orderedmap v2.1.1
#### 

##### Paths
* /home/runner/work/giselle/giselle

<a href="http://opensource.org/licenses/mit-license">MIT</a> permitted



<a name="os-tmpdir"></a>
### os-tmpdir v1.0.2
#### 

##### Paths
* /home/runner/work/giselle/giselle

<a href="http://opensource.org/licenses/mit-license">MIT</a> permitted



<a name="outdent"></a>
### outdent v0.5.0
#### 

##### Paths
* /home/runner/work/giselle/giselle

<a href="http://opensource.org/licenses/mit-license">MIT</a> permitted



<a name="oxc-resolver"></a>
### oxc-resolver v11.5.2
#### 

##### Paths
* /home/runner/work/giselle/giselle

<a href="http://opensource.org/licenses/mit-license">MIT</a> permitted



<a name="p-filter"></a>
### p-filter v2.1.0
#### 

##### Paths
* /home/runner/work/giselle/giselle

<a href="http://opensource.org/licenses/mit-license">MIT</a> permitted



<a name="p-limit"></a>
### p-limit v2.3.0
#### 

##### Paths
* /home/runner/work/giselle/giselle

<a href="http://opensource.org/licenses/mit-license">MIT</a> permitted



<a name="p-locate"></a>
### p-locate v4.1.0
#### 

##### Paths
* /home/runner/work/giselle/giselle

<a href="http://opensource.org/licenses/mit-license">MIT</a> permitted



<a name="p-map"></a>
### p-map v2.1.0
#### 

##### Paths
* /home/runner/work/giselle/giselle

<a href="http://opensource.org/licenses/mit-license">MIT</a> permitted



<a name="p-try"></a>
### p-try v2.2.0
#### 

##### Paths
* /home/runner/work/giselle/giselle

<a href="http://opensource.org/licenses/mit-license">MIT</a> permitted



<a name="package-json-from-dist"></a>
### package-json-from-dist v1.0.1
#### 

##### Paths
* /home/runner/work/giselle/giselle

BlueOak-1.0.0 permitted



<a name="package-manager-detector"></a>
### package-manager-detector v0.2.9
#### 

##### Paths
* /home/runner/work/giselle/giselle

<a href="http://opensource.org/licenses/mit-license">MIT</a> permitted



<a name="parse-entities"></a>
### parse-entities v4.0.2
#### 

##### Paths
* /home/runner/work/giselle/giselle

<a href="http://opensource.org/licenses/mit-license">MIT</a> permitted



<a name="parse5"></a>
### parse5 v7.3.0
#### 

##### Paths
* /home/runner/work/giselle/giselle

<a href="http://opensource.org/licenses/mit-license">MIT</a> permitted



<a name="path-exists"></a>
### path-exists v4.0.0
#### 

##### Paths
* /home/runner/work/giselle/giselle

<a href="http://opensource.org/licenses/mit-license">MIT</a> permitted



<a name="path-key"></a>
### path-key v3.1.1
#### 

##### Paths
* /home/runner/work/giselle/giselle

<a href="http://opensource.org/licenses/mit-license">MIT</a> permitted



<a name="path-parse"></a>
### path-parse v1.0.7
#### 

##### Paths
* /home/runner/work/giselle/giselle

<a href="http://opensource.org/licenses/mit-license">MIT</a> permitted



<a name="path-scurry"></a>
### path-scurry v1.11.1
#### 

##### Paths
* /home/runner/work/giselle/giselle

BlueOak-1.0.0 permitted



<a name="path-type"></a>
### path-type v4.0.0
#### 

##### Paths
* /home/runner/work/giselle/giselle

<a href="http://opensource.org/licenses/mit-license">MIT</a> permitted



<a name="pathe"></a>
### pathe v2.0.3
#### 

##### Paths
* /home/runner/work/giselle/giselle

<a href="http://opensource.org/licenses/mit-license">MIT</a> permitted



<a name="pathval"></a>
### pathval v2.0.0
#### 

##### Paths
* /home/runner/work/giselle/giselle

<a href="http://opensource.org/licenses/mit-license">MIT</a> permitted



<a name="pg"></a>
### pg v8.14.1
#### 

##### Paths
* /home/runner/work/giselle/giselle

<a href="http://opensource.org/licenses/mit-license">MIT</a> permitted



<a name="pg-cloudflare"></a>
### pg-cloudflare v1.1.1
#### 

##### Paths
* /home/runner/work/giselle/giselle

<a href="http://opensource.org/licenses/mit-license">MIT</a> permitted



<a name="pg-connection-string"></a>
### pg-connection-string v2.7.0
#### 

##### Paths
* /home/runner/work/giselle/giselle

<a href="http://opensource.org/licenses/mit-license">MIT</a> permitted



<a name="pg-int8"></a>
### pg-int8 v1.0.1
#### 

##### Paths
* /home/runner/work/giselle/giselle

<a href="http://en.wikipedia.org/wiki/ISC_license">ISC</a> permitted



<a name="pg-numeric"></a>
### pg-numeric v1.0.2
#### 

##### Paths
* /home/runner/work/giselle/giselle

<a href="http://en.wikipedia.org/wiki/ISC_license">ISC</a> permitted



<a name="pg-pool"></a>
### pg-pool v3.8.0
#### 

##### Paths
* /home/runner/work/giselle/giselle

<a href="http://opensource.org/licenses/mit-license">MIT</a> permitted



<a name="pg-protocol"></a>
### pg-protocol v1.8.0
#### 

##### Paths
* /home/runner/work/giselle/giselle

<a href="http://opensource.org/licenses/mit-license">MIT</a> permitted



<a name="pg-types"></a>
### pg-types v2.2.0
#### 

##### Paths
* /home/runner/work/giselle/giselle

<a href="http://opensource.org/licenses/mit-license">MIT</a> permitted



<a name="pgpass"></a>
### pgpass v1.0.5
#### 

##### Paths
* /home/runner/work/giselle/giselle

<a href="http://opensource.org/licenses/mit-license">MIT</a> permitted



<a name="pgvector"></a>
### pgvector v0.2.1
#### 

##### Paths
* /home/runner/work/giselle/giselle

<a href="http://opensource.org/licenses/mit-license">MIT</a> permitted



<a name="picocolors"></a>
### picocolors v1.1.1
#### 

##### Paths
* /home/runner/work/giselle/giselle

<a href="http://en.wikipedia.org/wiki/ISC_license">ISC</a> permitted



<a name="picomatch"></a>
### picomatch v2.3.1
#### 

##### Paths
* /home/runner/work/giselle/giselle

<a href="http://opensource.org/licenses/mit-license">MIT</a> permitted



<a name="pify"></a>
### pify v4.0.1
#### 

##### Paths
* /home/runner/work/giselle/giselle

<a href="http://opensource.org/licenses/mit-license">MIT</a> permitted



<a name="pino"></a>
### pino v9.9.0
#### 

##### Paths
* /home/runner/work/giselle/giselle

<a href="http://opensource.org/licenses/mit-license">MIT</a> permitted



<a name="pino-abstract-transport"></a>
### pino-abstract-transport v2.0.0
#### 

##### Paths
* /home/runner/work/giselle/giselle

<a href="http://opensource.org/licenses/mit-license">MIT</a> permitted



<a name="pino-pretty"></a>
### pino-pretty v13.0.0
#### 

##### Paths
* /home/runner/work/giselle/giselle

<a href="http://opensource.org/licenses/mit-license">MIT</a> permitted



<a name="pino-std-serializers"></a>
### pino-std-serializers v7.0.0
#### 

##### Paths
* /home/runner/work/giselle/giselle

<a href="http://opensource.org/licenses/mit-license">MIT</a> permitted



<a name="pirates"></a>
### pirates v4.0.6
#### 

##### Paths
* /home/runner/work/giselle/giselle

<a href="http://opensource.org/licenses/mit-license">MIT</a> permitted



<a name="playwright"></a>
### playwright v1.53.0
#### 

##### Paths
* /home/runner/work/giselle/giselle

<a href="http://www.apache.org/licenses/LICENSE-2.0.txt">Apache 2.0</a> permitted



<a name="playwright-core"></a>
### playwright-core v1.53.0
#### 

##### Paths
* /home/runner/work/giselle/giselle

<a href="http://www.apache.org/licenses/LICENSE-2.0.txt">Apache 2.0</a> permitted



<a name="pluralize"></a>
### pluralize v8.0.0
#### 

##### Paths
* /home/runner/work/giselle/giselle

<a href="http://opensource.org/licenses/mit-license">MIT</a> permitted



<a name="pngjs"></a>
### pngjs v7.0.0
#### 

##### Paths
* /home/runner/work/giselle/giselle

<a href="http://opensource.org/licenses/mit-license">MIT</a> permitted



<a name="postcss"></a>
### postcss v8.4.31
#### 

##### Paths
* /home/runner/work/giselle/giselle

<a href="http://opensource.org/licenses/mit-license">MIT</a> permitted



<a name="postcss-load-config"></a>
### postcss-load-config v6.0.1
#### 

##### Paths
* /home/runner/work/giselle/giselle

<a href="http://opensource.org/licenses/mit-license">MIT</a> permitted



<a name="postcss-selector-parser"></a>
### postcss-selector-parser v6.0.10
#### 

##### Paths
* /home/runner/work/giselle/giselle

<a href="http://opensource.org/licenses/mit-license">MIT</a> permitted



<a name="postgres-array"></a>
### postgres-array v2.0.0
#### 

##### Paths
* /home/runner/work/giselle/giselle

<a href="http://opensource.org/licenses/mit-license">MIT</a> permitted



<a name="postgres-bytea"></a>
### postgres-bytea v1.0.0
#### 

##### Paths
* /home/runner/work/giselle/giselle

<a href="http://opensource.org/licenses/mit-license">MIT</a> permitted



<a name="postgres-date"></a>
### postgres-date v1.0.7
#### 

##### Paths
* /home/runner/work/giselle/giselle

<a href="http://opensource.org/licenses/mit-license">MIT</a> permitted



<a name="postgres-interval"></a>
### postgres-interval v1.2.0
#### 

##### Paths
* /home/runner/work/giselle/giselle

<a href="http://opensource.org/licenses/mit-license">MIT</a> permitted



<a name="postgres-range"></a>
### postgres-range v1.1.4
#### 

##### Paths
* /home/runner/work/giselle/giselle

<a href="http://opensource.org/licenses/mit-license">MIT</a> permitted



<a name="posthog-js"></a>
### posthog-js v1.194.2
#### 

##### Paths
* /home/runner/work/giselle/giselle

<a href="http://opensource.org/licenses/mit-license">MIT</a> permitted



<a name="preact"></a>
### preact v10.25.4
#### 

##### Paths
* /home/runner/work/giselle/giselle

<a href="http://opensource.org/licenses/mit-license">MIT</a> permitted



<a name="prettier"></a>
### prettier v2.8.8
#### 

##### Paths
* /home/runner/work/giselle/giselle

<a href="http://opensource.org/licenses/mit-license">MIT</a> permitted



<a name="process-warning"></a>
### process-warning v5.0.0
#### 

##### Paths
* /home/runner/work/giselle/giselle

<a href="http://opensource.org/licenses/mit-license">MIT</a> permitted



<a name="progress"></a>
### progress v2.0.3
#### 

##### Paths
* /home/runner/work/giselle/giselle

<a href="http://opensource.org/licenses/mit-license">MIT</a> permitted



<a name="prom-client"></a>
### prom-client v15.1.3
#### 

##### Paths
* /home/runner/work/giselle/giselle

<a href="http://www.apache.org/licenses/LICENSE-2.0.txt">Apache 2.0</a> permitted



<a name="property-information"></a>
### property-information v6.5.0
#### 

##### Paths
* /home/runner/work/giselle/giselle

<a href="http://opensource.org/licenses/mit-license">MIT</a> permitted



<a name="prosemirror-changeset"></a>
### prosemirror-changeset v2.2.1
#### 

##### Paths
* /home/runner/work/giselle/giselle

<a href="http://opensource.org/licenses/mit-license">MIT</a> permitted



<a name="prosemirror-collab"></a>
### prosemirror-collab v1.3.1
#### 

##### Paths
* /home/runner/work/giselle/giselle

<a href="http://opensource.org/licenses/mit-license">MIT</a> permitted



<a name="prosemirror-commands"></a>
### prosemirror-commands v1.6.2
#### 

##### Paths
* /home/runner/work/giselle/giselle

<a href="http://opensource.org/licenses/mit-license">MIT</a> permitted



<a name="prosemirror-dropcursor"></a>
### prosemirror-dropcursor v1.8.1
#### 

##### Paths
* /home/runner/work/giselle/giselle

<a href="http://opensource.org/licenses/mit-license">MIT</a> permitted



<a name="prosemirror-gapcursor"></a>
### prosemirror-gapcursor v1.3.2
#### 

##### Paths
* /home/runner/work/giselle/giselle

<a href="http://opensource.org/licenses/mit-license">MIT</a> permitted



<a name="prosemirror-history"></a>
### prosemirror-history v1.4.1
#### 

##### Paths
* /home/runner/work/giselle/giselle

<a href="http://opensource.org/licenses/mit-license">MIT</a> permitted



<a name="prosemirror-inputrules"></a>
### prosemirror-inputrules v1.4.0
#### 

##### Paths
* /home/runner/work/giselle/giselle

<a href="http://opensource.org/licenses/mit-license">MIT</a> permitted



<a name="prosemirror-keymap"></a>
### prosemirror-keymap v1.2.2
#### 

##### Paths
* /home/runner/work/giselle/giselle

<a href="http://opensource.org/licenses/mit-license">MIT</a> permitted



<a name="prosemirror-markdown"></a>
### prosemirror-markdown v1.13.1
#### 

##### Paths
* /home/runner/work/giselle/giselle

<a href="http://opensource.org/licenses/mit-license">MIT</a> permitted



<a name="prosemirror-menu"></a>
### prosemirror-menu v1.2.4
#### 

##### Paths
* /home/runner/work/giselle/giselle

<a href="http://opensource.org/licenses/mit-license">MIT</a> permitted



<a name="prosemirror-model"></a>
### prosemirror-model v1.24.1
#### 

##### Paths
* /home/runner/work/giselle/giselle

<a href="http://opensource.org/licenses/mit-license">MIT</a> permitted



<a name="prosemirror-schema-basic"></a>
### prosemirror-schema-basic v1.2.3
#### 

##### Paths
* /home/runner/work/giselle/giselle

<a href="http://opensource.org/licenses/mit-license">MIT</a> permitted



<a name="prosemirror-schema-list"></a>
### prosemirror-schema-list v1.5.0
#### 

##### Paths
* /home/runner/work/giselle/giselle

<a href="http://opensource.org/licenses/mit-license">MIT</a> permitted



<a name="prosemirror-state"></a>
### prosemirror-state v1.4.3
#### 

##### Paths
* /home/runner/work/giselle/giselle

<a href="http://opensource.org/licenses/mit-license">MIT</a> permitted



<a name="prosemirror-tables"></a>
### prosemirror-tables v1.6.4
#### 

##### Paths
* /home/runner/work/giselle/giselle

<a href="http://opensource.org/licenses/mit-license">MIT</a> permitted



<a name="prosemirror-trailing-node"></a>
### prosemirror-trailing-node v3.0.0
#### 

##### Paths
* /home/runner/work/giselle/giselle

<a href="http://opensource.org/licenses/mit-license">MIT</a> permitted



<a name="prosemirror-transform"></a>
### prosemirror-transform v1.10.2
#### 

##### Paths
* /home/runner/work/giselle/giselle

<a href="http://opensource.org/licenses/mit-license">MIT</a> permitted



<a name="prosemirror-view"></a>
### prosemirror-view v1.38.0
#### 

##### Paths
* /home/runner/work/giselle/giselle

<a href="http://opensource.org/licenses/mit-license">MIT</a> permitted



<a name="protobufjs"></a>
### protobufjs v7.4.0
#### 

##### Paths
* /home/runner/work/giselle/giselle

<a href="http://opensource.org/licenses/BSD-3-Clause">New BSD</a> permitted



<a name="proxy-from-env"></a>
### proxy-from-env v1.1.0
#### 

##### Paths
* /home/runner/work/giselle/giselle

<a href="http://opensource.org/licenses/mit-license">MIT</a> permitted



<a name="pump"></a>
### pump v3.0.2
#### 

##### Paths
* /home/runner/work/giselle/giselle

<a href="http://opensource.org/licenses/mit-license">MIT</a> permitted



<a name="punycode"></a>
### punycode v2.3.1
#### 

##### Paths
* /home/runner/work/giselle/giselle

<a href="http://opensource.org/licenses/mit-license">MIT</a> permitted



<a name="punycode.js"></a>
### punycode.js v2.3.1
#### 

##### Paths
* /home/runner/work/giselle/giselle

<a href="http://opensource.org/licenses/mit-license">MIT</a> permitted



<a name="qs"></a>
### qs v6.14.0
#### 

##### Paths
* /home/runner/work/giselle/giselle

<a href="http://opensource.org/licenses/BSD-3-Clause">New BSD</a> permitted



<a name="queue-microtask"></a>
### queue-microtask v1.2.3
#### 

##### Paths
* /home/runner/work/giselle/giselle

<a href="http://opensource.org/licenses/mit-license">MIT</a> permitted



<a name="quick-format-unescaped"></a>
### quick-format-unescaped v4.0.4
#### 

##### Paths
* /home/runner/work/giselle/giselle

<a href="http://opensource.org/licenses/mit-license">MIT</a> permitted



<a name="radix-ui"></a>
### radix-ui v1.1.2
#### 

##### Paths
* /home/runner/work/giselle/giselle

<a href="http://opensource.org/licenses/mit-license">MIT</a> permitted



<a name="radix3"></a>
### radix3 v1.1.2
#### 

##### Paths
* /home/runner/work/giselle/giselle

<a href="http://opensource.org/licenses/mit-license">MIT</a> permitted



<a name="randombytes"></a>
### randombytes v2.1.0
#### 

##### Paths
* /home/runner/work/giselle/giselle

<a href="http://opensource.org/licenses/mit-license">MIT</a> permitted



<a name="react"></a>
### react v19.1.1
#### 

##### Paths
* /home/runner/work/giselle/giselle

<a href="http://opensource.org/licenses/mit-license">MIT</a> permitted



<a name="react-dom"></a>
### react-dom v19.1.1
#### 

##### Paths
* /home/runner/work/giselle/giselle

<a href="http://opensource.org/licenses/mit-license">MIT</a> permitted



<a name="react-is"></a>
### react-is v16.13.1
#### 

##### Paths
* /home/runner/work/giselle/giselle

<a href="http://opensource.org/licenses/mit-license">MIT</a> permitted



<a name="react-markdown"></a>
### react-markdown v9.0.3
#### 

##### Paths
* /home/runner/work/giselle/giselle

<a href="http://opensource.org/licenses/mit-license">MIT</a> permitted



<a name="react-remove-scroll"></a>
### react-remove-scroll v2.6.0
#### 

##### Paths
* /home/runner/work/giselle/giselle

<a href="http://opensource.org/licenses/mit-license">MIT</a> permitted



<a name="react-remove-scroll-bar"></a>
### react-remove-scroll-bar v2.3.8
#### 

##### Paths
* /home/runner/work/giselle/giselle

<a href="http://opensource.org/licenses/mit-license">MIT</a> permitted



<a name="react-resizable-panels"></a>
### react-resizable-panels v2.1.7
#### 

##### Paths
* /home/runner/work/giselle/giselle

<a href="http://opensource.org/licenses/mit-license">MIT</a> permitted



<a name="react-style-singleton"></a>
### react-style-singleton v2.2.3
#### 

##### Paths
* /home/runner/work/giselle/giselle

<a href="http://opensource.org/licenses/mit-license">MIT</a> permitted



<a name="read-yaml-file"></a>
### read-yaml-file v1.1.0
#### 

##### Paths
* /home/runner/work/giselle/giselle

<a href="http://opensource.org/licenses/mit-license">MIT</a> permitted



<a name="readdirp"></a>
### readdirp v3.6.0
#### 

##### Paths
* /home/runner/work/giselle/giselle

<a href="http://opensource.org/licenses/mit-license">MIT</a> permitted



<a name="real-require"></a>
### real-require v0.2.0
#### 

##### Paths
* /home/runner/work/giselle/giselle

<a href="http://opensource.org/licenses/mit-license">MIT</a> permitted



<a name="regenerator-runtime"></a>
### regenerator-runtime v0.14.1
#### 

##### Paths
* /home/runner/work/giselle/giselle

<a href="http://opensource.org/licenses/mit-license">MIT</a> permitted



<a name="rehype-raw"></a>
### rehype-raw v7.0.0
#### 

##### Paths
* /home/runner/work/giselle/giselle

<a href="http://opensource.org/licenses/mit-license">MIT</a> permitted



<a name="remark-gfm"></a>
### remark-gfm v4.0.1
#### 

##### Paths
* /home/runner/work/giselle/giselle

<a href="http://opensource.org/licenses/mit-license">MIT</a> permitted



<a name="remark-parse"></a>
### remark-parse v11.0.0
#### 

##### Paths
* /home/runner/work/giselle/giselle

<a href="http://opensource.org/licenses/mit-license">MIT</a> permitted



<a name="remark-rehype"></a>
### remark-rehype v11.1.1
#### 

##### Paths
* /home/runner/work/giselle/giselle

<a href="http://opensource.org/licenses/mit-license">MIT</a> permitted



<a name="remark-stringify"></a>
### remark-stringify v11.0.0
#### 

##### Paths
* /home/runner/work/giselle/giselle

<a href="http://opensource.org/licenses/mit-license">MIT</a> permitted



<a name="require-directory"></a>
### require-directory v2.1.1
#### 

##### Paths
* /home/runner/work/giselle/giselle

<a href="http://opensource.org/licenses/mit-license">MIT</a> permitted



<a name="require-from-string"></a>
### require-from-string v2.0.2
#### 

##### Paths
* /home/runner/work/giselle/giselle

<a href="http://opensource.org/licenses/mit-license">MIT</a> permitted



<a name="require-in-the-middle"></a>
### require-in-the-middle v7.5.2
#### 

##### Paths
* /home/runner/work/giselle/giselle

<a href="http://opensource.org/licenses/mit-license">MIT</a> permitted



<a name="resolve"></a>
### resolve v1.22.8
#### 

##### Paths
* /home/runner/work/giselle/giselle

<a href="http://opensource.org/licenses/mit-license">MIT</a> permitted



<a name="resolve-from"></a>
### resolve-from v5.0.0
#### 

##### Paths
* /home/runner/work/giselle/giselle

<a href="http://opensource.org/licenses/mit-license">MIT</a> permitted



<a name="resolve-pkg-maps"></a>
### resolve-pkg-maps v1.0.0
#### 

##### Paths
* /home/runner/work/giselle/giselle

<a href="http://opensource.org/licenses/mit-license">MIT</a> permitted



<a name="retry"></a>
### retry v0.13.1
#### 

##### Paths
* /home/runner/work/giselle/giselle

<a href="http://opensource.org/licenses/mit-license">MIT</a> permitted



<a name="reusify"></a>
### reusify v1.0.4
#### 

##### Paths
* /home/runner/work/giselle/giselle

<a href="http://opensource.org/licenses/mit-license">MIT</a> permitted



<a name="rollup"></a>
### rollup v4.35.0
#### 

##### Paths
* /home/runner/work/giselle/giselle

<a href="http://opensource.org/licenses/mit-license">MIT</a> permitted



<a name="rope-sequence"></a>
### rope-sequence v1.3.4
#### 

##### Paths
* /home/runner/work/giselle/giselle

<a href="http://opensource.org/licenses/mit-license">MIT</a> permitted



<a name="rrweb-cssom"></a>
### rrweb-cssom v0.8.0
#### 

##### Paths
* /home/runner/work/giselle/giselle

<a href="http://opensource.org/licenses/mit-license">MIT</a> permitted



<a name="run-exclusive"></a>
### run-exclusive v2.2.19
#### 

##### Paths
* /home/runner/work/giselle/giselle

<a href="http://opensource.org/licenses/mit-license">MIT</a> permitted



<a name="run-parallel"></a>
### run-parallel v1.2.0
#### 

##### Paths
* /home/runner/work/giselle/giselle

<a href="http://opensource.org/licenses/mit-license">MIT</a> permitted



<a name="safe-buffer"></a>
### safe-buffer v5.2.1
#### 

##### Paths
* /home/runner/work/giselle/giselle

<a href="http://opensource.org/licenses/mit-license">MIT</a> permitted



<a name="safe-stable-stringify"></a>
### safe-stable-stringify v2.5.0
#### 

##### Paths
* /home/runner/work/giselle/giselle

<a href="http://opensource.org/licenses/mit-license">MIT</a> permitted



<a name="safer-buffer"></a>
### safer-buffer v2.1.2
#### 

##### Paths
* /home/runner/work/giselle/giselle

<a href="http://opensource.org/licenses/mit-license">MIT</a> permitted



<a name="saxes"></a>
### saxes v6.0.0
#### 

##### Paths
* /home/runner/work/giselle/giselle

<a href="http://en.wikipedia.org/wiki/ISC_license">ISC</a> permitted



<a name="scheduler"></a>
### scheduler v0.26.0
#### 

##### Paths
* /home/runner/work/giselle/giselle

<a href="http://opensource.org/licenses/mit-license">MIT</a> permitted



<a name="schema-utils"></a>
### schema-utils v3.3.0
#### 

##### Paths
* /home/runner/work/giselle/giselle

<a href="http://opensource.org/licenses/mit-license">MIT</a> permitted



<a name="secure-json-parse"></a>
### secure-json-parse v2.7.0
#### 

##### Paths
* /home/runner/work/giselle/giselle

<a href="http://opensource.org/licenses/BSD-3-Clause">New BSD</a> permitted



<a name="semver"></a>
### semver v6.3.1
#### 

##### Paths
* /home/runner/work/giselle/giselle

<a href="http://en.wikipedia.org/wiki/ISC_license">ISC</a> permitted



<a name="serialize-javascript"></a>
### serialize-javascript v6.0.2
#### 

##### Paths
* /home/runner/work/giselle/giselle

<a href="http://opensource.org/licenses/BSD-3-Clause">New BSD</a> permitted



<a name="sharp"></a>
### sharp v0.34.3
#### 

##### Paths
* /home/runner/work/giselle/giselle

<a href="http://www.apache.org/licenses/LICENSE-2.0.txt">Apache 2.0</a> permitted



<a name="shebang-command"></a>
### shebang-command v2.0.0
#### 

##### Paths
* /home/runner/work/giselle/giselle

<a href="http://opensource.org/licenses/mit-license">MIT</a> permitted



<a name="shebang-regex"></a>
### shebang-regex v3.0.0
#### 

##### Paths
* /home/runner/work/giselle/giselle

<a href="http://opensource.org/licenses/mit-license">MIT</a> permitted



<a name="shimmer"></a>
### shimmer v1.2.1
#### 

##### Paths
* /home/runner/work/giselle/giselle

<a href="http://opensource.org/licenses/bsd-license">Simplified BSD</a> permitted



<a name="side-channel"></a>
### side-channel v1.1.0
#### 

##### Paths
* /home/runner/work/giselle/giselle

<a href="http://opensource.org/licenses/mit-license">MIT</a> permitted



<a name="side-channel-list"></a>
### side-channel-list v1.0.0
#### 

##### Paths
* /home/runner/work/giselle/giselle

<a href="http://opensource.org/licenses/mit-license">MIT</a> permitted



<a name="side-channel-map"></a>
### side-channel-map v1.0.1
#### 

##### Paths
* /home/runner/work/giselle/giselle

<a href="http://opensource.org/licenses/mit-license">MIT</a> permitted



<a name="side-channel-weakmap"></a>
### side-channel-weakmap v1.0.2
#### 

##### Paths
* /home/runner/work/giselle/giselle

<a href="http://opensource.org/licenses/mit-license">MIT</a> permitted



<a name="siginfo"></a>
### siginfo v2.0.0
#### 

##### Paths
* /home/runner/work/giselle/giselle

<a href="http://en.wikipedia.org/wiki/ISC_license">ISC</a> permitted



<a name="signal-exit"></a>
### signal-exit v4.1.0
#### 

##### Paths
* /home/runner/work/giselle/giselle

<a href="http://en.wikipedia.org/wiki/ISC_license">ISC</a> permitted



<a name="simple-swizzle"></a>
### simple-swizzle v0.2.2
#### 

##### Paths
* /home/runner/work/giselle/giselle

<a href="http://opensource.org/licenses/mit-license">MIT</a> permitted



<a name="sirv"></a>
### sirv v2.0.4
#### 

##### Paths
* /home/runner/work/giselle/giselle

<a href="http://opensource.org/licenses/mit-license">MIT</a> permitted



<a name="slash"></a>
### slash v3.0.0
#### 

##### Paths
* /home/runner/work/giselle/giselle

<a href="http://opensource.org/licenses/mit-license">MIT</a> permitted



<a name="slug"></a>
### slug v6.1.0
#### 

##### Paths
* /home/runner/work/giselle/giselle

<a href="http://opensource.org/licenses/mit-license">MIT</a> permitted



<a name="smol-toml"></a>
### smol-toml v1.4.1
#### 

##### Paths
* /home/runner/work/giselle/giselle

<a href="http://opensource.org/licenses/BSD-3-Clause">New BSD</a> permitted



<a name="socket.io"></a>
### socket.io v4.7.4
#### 

##### Paths
* /home/runner/work/giselle/giselle

<a href="http://opensource.org/licenses/mit-license">MIT</a> permitted



<a name="socket.io-adapter"></a>
### socket.io-adapter v2.5.5
#### 

##### Paths
* /home/runner/work/giselle/giselle

<a href="http://opensource.org/licenses/mit-license">MIT</a> permitted



<a name="socket.io-client"></a>
### socket.io-client v4.7.5
#### 

##### Paths
* /home/runner/work/giselle/giselle

<a href="http://opensource.org/licenses/mit-license">MIT</a> permitted



<a name="socket.io-parser"></a>
### socket.io-parser v4.2.4
#### 

##### Paths
* /home/runner/work/giselle/giselle

<a href="http://opensource.org/licenses/mit-license">MIT</a> permitted



<a name="sonic-boom"></a>
### sonic-boom v4.2.0
#### 

##### Paths
* /home/runner/work/giselle/giselle

<a href="http://opensource.org/licenses/mit-license">MIT</a> permitted



<a name="source-map"></a>
### source-map v0.6.1
#### 

##### Paths
* /home/runner/work/giselle/giselle

<a href="http://opensource.org/licenses/BSD-3-Clause">New BSD</a> permitted



<a name="source-map-js"></a>
### source-map-js v1.2.1
#### 

##### Paths
* /home/runner/work/giselle/giselle

<a href="http://opensource.org/licenses/BSD-3-Clause">New BSD</a> permitted



<a name="source-map-support"></a>
### source-map-support v0.5.21
#### 

##### Paths
* /home/runner/work/giselle/giselle

<a href="http://opensource.org/licenses/mit-license">MIT</a> permitted



<a name="space-separated-tokens"></a>
### space-separated-tokens v2.0.2
#### 

##### Paths
* /home/runner/work/giselle/giselle

<a href="http://opensource.org/licenses/mit-license">MIT</a> permitted



<a name="spawndamnit"></a>
### spawndamnit v3.0.1
#### 

##### Paths
* /home/runner/work/giselle/giselle

Unknown manually approved

>See https://github.com/jamiebuilds/spawndamnit/pull/11

><cite> sakito 2025-03-10</cite>



<a name="split2"></a>
### split2 v4.2.0
#### 

##### Paths
* /home/runner/work/giselle/giselle

<a href="http://en.wikipedia.org/wiki/ISC_license">ISC</a> permitted



<a name="sprintf-js"></a>
### sprintf-js v1.0.3
#### 

##### Paths
* /home/runner/work/giselle/giselle

<a href="http://opensource.org/licenses/BSD-3-Clause">New BSD</a> permitted



<a name="stackback"></a>
### stackback v0.0.2
#### 

##### Paths
* /home/runner/work/giselle/giselle

<a href="http://opensource.org/licenses/mit-license">MIT</a> permitted



<a name="stacktrace-parser"></a>
### stacktrace-parser v0.1.10
#### 

##### Paths
* /home/runner/work/giselle/giselle

<a href="http://opensource.org/licenses/mit-license">MIT</a> permitted



<a name="std-env"></a>
### std-env v3.9.0
#### 

##### Paths
* /home/runner/work/giselle/giselle

<a href="http://opensource.org/licenses/mit-license">MIT</a> permitted



<a name="string-width"></a>
### string-width v4.2.3
#### 

##### Paths
* /home/runner/work/giselle/giselle

<a href="http://opensource.org/licenses/mit-license">MIT</a> permitted



<a name="stringify-entities"></a>
### stringify-entities v4.0.4
#### 

##### Paths
* /home/runner/work/giselle/giselle

<a href="http://opensource.org/licenses/mit-license">MIT</a> permitted



<a name="strip-ansi"></a>
### strip-ansi v6.0.1
#### 

##### Paths
* /home/runner/work/giselle/giselle

<a href="http://opensource.org/licenses/mit-license">MIT</a> permitted



<a name="strip-bom"></a>
### strip-bom v3.0.0
#### 

##### Paths
* /home/runner/work/giselle/giselle

<a href="http://opensource.org/licenses/mit-license">MIT</a> permitted



<a name="strip-final-newline"></a>
### strip-final-newline v3.0.0
#### 

##### Paths
* /home/runner/work/giselle/giselle

<a href="http://opensource.org/licenses/mit-license">MIT</a> permitted



<a name="strip-json-comments"></a>
### strip-json-comments v3.1.1
#### 

##### Paths
* /home/runner/work/giselle/giselle

<a href="http://opensource.org/licenses/mit-license">MIT</a> permitted



<a name="strip-literal"></a>
### strip-literal v3.0.0
#### 

##### Paths
* /home/runner/work/giselle/giselle

<a href="http://opensource.org/licenses/mit-license">MIT</a> permitted



<a name="stripe"></a>
### stripe v18.4.0
#### 

##### Paths
* /home/runner/work/giselle/giselle

<a href="http://opensource.org/licenses/mit-license">MIT</a> permitted



<a name="strnum"></a>
### strnum v1.1.2
#### 

##### Paths
* /home/runner/work/giselle/giselle

<a href="http://opensource.org/licenses/mit-license">MIT</a> permitted



<a name="style-to-object"></a>
### style-to-object v1.0.8
#### 

##### Paths
* /home/runner/work/giselle/giselle

<a href="http://opensource.org/licenses/mit-license">MIT</a> permitted



<a name="styled-jsx"></a>
### styled-jsx v5.1.6
#### 

##### Paths
* /home/runner/work/giselle/giselle

<a href="http://opensource.org/licenses/mit-license">MIT</a> permitted



<a name="sucrase"></a>
### sucrase v3.35.0
#### 

##### Paths
* /home/runner/work/giselle/giselle

<a href="http://opensource.org/licenses/mit-license">MIT</a> permitted



<a name="superjson"></a>
### superjson v2.2.2
#### 

##### Paths
* /home/runner/work/giselle/giselle

<a href="http://opensource.org/licenses/mit-license">MIT</a> permitted



<a name="supports-color"></a>
### supports-color v7.2.0
#### 

##### Paths
* /home/runner/work/giselle/giselle

<a href="http://opensource.org/licenses/mit-license">MIT</a> permitted



<a name="supports-preserve-symlinks-flag"></a>
### supports-preserve-symlinks-flag v1.0.0
#### 

##### Paths
* /home/runner/work/giselle/giselle

<a href="http://opensource.org/licenses/mit-license">MIT</a> permitted



<a name="swr"></a>
### swr v2.3.6
#### 

##### Paths
* /home/runner/work/giselle/giselle

<a href="http://opensource.org/licenses/mit-license">MIT</a> permitted



<a name="symbol-tree"></a>
### symbol-tree v3.2.4
#### 

##### Paths
* /home/runner/work/giselle/giselle

<a href="http://opensource.org/licenses/mit-license">MIT</a> permitted



<a name="tailwind-merge"></a>
### tailwind-merge v2.6.0
#### 

##### Paths
* /home/runner/work/giselle/giselle

<a href="http://opensource.org/licenses/mit-license">MIT</a> permitted



<a name="tailwindcss"></a>
### tailwindcss v4.1.10
#### 

##### Paths
* /home/runner/work/giselle/giselle

<a href="http://opensource.org/licenses/mit-license">MIT</a> permitted



<a name="tailwindcss-animate"></a>
### tailwindcss-animate v1.0.7
#### 

##### Paths
* /home/runner/work/giselle/giselle

<a href="http://opensource.org/licenses/mit-license">MIT</a> permitted



<a name="tapable"></a>
### tapable v2.2.3
#### 

##### Paths
* /home/runner/work/giselle/giselle

<a href="http://opensource.org/licenses/mit-license">MIT</a> permitted



<a name="tar"></a>
### tar v7.4.3
#### 

##### Paths
* /home/runner/work/giselle/giselle

<a href="http://en.wikipedia.org/wiki/ISC_license">ISC</a> permitted



<a name="tdigest"></a>
### tdigest v0.1.2
#### 

##### Paths
* /home/runner/work/giselle/giselle

<a href="http://opensource.org/licenses/mit-license">MIT</a> permitted



<a name="temml"></a>
### temml v0.11.7
#### 

##### Paths
* /home/runner/work/giselle/giselle

<a href="http://opensource.org/licenses/mit-license">MIT</a> permitted



<a name="term-size"></a>
### term-size v2.2.1
#### 

##### Paths
* /home/runner/work/giselle/giselle

<a href="http://opensource.org/licenses/mit-license">MIT</a> permitted



<a name="terser"></a>
### terser v5.44.0
#### 

##### Paths
* /home/runner/work/giselle/giselle

<a href="http://opensource.org/licenses/bsd-license">Simplified BSD</a> permitted



<a name="terser-webpack-plugin"></a>
### terser-webpack-plugin v5.3.14
#### 

##### Paths
* /home/runner/work/giselle/giselle

<a href="http://opensource.org/licenses/mit-license">MIT</a> permitted



<a name="thenify"></a>
### thenify v3.3.1
#### 

##### Paths
* /home/runner/work/giselle/giselle

<a href="http://opensource.org/licenses/mit-license">MIT</a> permitted



<a name="thenify-all"></a>
### thenify-all v1.6.0
#### 

##### Paths
* /home/runner/work/giselle/giselle

<a href="http://opensource.org/licenses/mit-license">MIT</a> permitted



<a name="third-party-capital"></a>
### third-party-capital v1.0.20
#### 

##### Paths
* /home/runner/work/giselle/giselle

<a href="http://en.wikipedia.org/wiki/ISC_license">ISC</a> permitted



<a name="thread-stream"></a>
### thread-stream v3.1.0
#### 

##### Paths
* /home/runner/work/giselle/giselle

<a href="http://opensource.org/licenses/mit-license">MIT</a> permitted



<a name="throttleit"></a>
### throttleit v2.1.0
#### 

##### Paths
* /home/runner/work/giselle/giselle

<a href="http://opensource.org/licenses/mit-license">MIT</a> permitted



<a name="tiny-invariant"></a>
### tiny-invariant v1.3.3
#### 

##### Paths
* /home/runner/work/giselle/giselle

<a href="http://opensource.org/licenses/mit-license">MIT</a> permitted



<a name="tinybench"></a>
### tinybench v2.9.0
#### 

##### Paths
* /home/runner/work/giselle/giselle

<a href="http://opensource.org/licenses/mit-license">MIT</a> permitted



<a name="tinyexec"></a>
### tinyexec v0.3.2
#### 

##### Paths
* /home/runner/work/giselle/giselle

<a href="http://opensource.org/licenses/mit-license">MIT</a> permitted



<a name="tinyglobby"></a>
### tinyglobby v0.2.14
#### 

##### Paths
* /home/runner/work/giselle/giselle

<a href="http://opensource.org/licenses/mit-license">MIT</a> permitted



<a name="tinypool"></a>
### tinypool v1.1.1
#### 

##### Paths
* /home/runner/work/giselle/giselle

<a href="http://opensource.org/licenses/mit-license">MIT</a> permitted



<a name="tinyrainbow"></a>
### tinyrainbow v2.0.0
#### 

##### Paths
* /home/runner/work/giselle/giselle

<a href="http://opensource.org/licenses/mit-license">MIT</a> permitted



<a name="tinyspy"></a>
### tinyspy v4.0.3
#### 

##### Paths
* /home/runner/work/giselle/giselle

<a href="http://opensource.org/licenses/mit-license">MIT</a> permitted



<a name="tippy.js"></a>
### tippy.js v6.3.7
#### 

##### Paths
* /home/runner/work/giselle/giselle

<a href="http://opensource.org/licenses/mit-license">MIT</a> permitted



<a name="tldts"></a>
### tldts v6.1.86
#### 

##### Paths
* /home/runner/work/giselle/giselle

<a href="http://opensource.org/licenses/mit-license">MIT</a> permitted



<a name="tldts-core"></a>
### tldts-core v6.1.86
#### 

##### Paths
* /home/runner/work/giselle/giselle

<a href="http://opensource.org/licenses/mit-license">MIT</a> permitted



<a name="tmp"></a>
### tmp v0.0.33
#### 

##### Paths
* /home/runner/work/giselle/giselle

<a href="http://opensource.org/licenses/mit-license">MIT</a> permitted



<a name="to-regex-range"></a>
### to-regex-range v5.0.1
#### 

##### Paths
* /home/runner/work/giselle/giselle

<a href="http://opensource.org/licenses/mit-license">MIT</a> permitted



<a name="toad-cache"></a>
### toad-cache v3.7.0
#### 

##### Paths
* /home/runner/work/giselle/giselle

<a href="http://opensource.org/licenses/mit-license">MIT</a> permitted



<a name="totalist"></a>
### totalist v3.0.1
#### 

##### Paths
* /home/runner/work/giselle/giselle

<a href="http://opensource.org/licenses/mit-license">MIT</a> permitted



<a name="tough-cookie"></a>
### tough-cookie v5.1.2
#### 

##### Paths
* /home/runner/work/giselle/giselle

<a href="http://opensource.org/licenses/BSD-3-Clause">New BSD</a> permitted



<a name="tr46"></a>
### tr46 v0.0.3
#### 

##### Paths
* /home/runner/work/giselle/giselle

<a href="http://opensource.org/licenses/mit-license">MIT</a> permitted



<a name="tree-kill"></a>
### tree-kill v1.2.2
#### 

##### Paths
* /home/runner/work/giselle/giselle

<a href="http://opensource.org/licenses/mit-license">MIT</a> permitted



<a name="trim-lines"></a>
### trim-lines v3.0.1
#### 

##### Paths
* /home/runner/work/giselle/giselle

<a href="http://opensource.org/licenses/mit-license">MIT</a> permitted



<a name="trough"></a>
### trough v2.2.0
#### 

##### Paths
* /home/runner/work/giselle/giselle

<a href="http://opensource.org/licenses/mit-license">MIT</a> permitted



<a name="ts-interface-checker"></a>
### ts-interface-checker v0.1.13
#### 

##### Paths
* /home/runner/work/giselle/giselle

<a href="http://www.apache.org/licenses/LICENSE-2.0.txt">Apache 2.0</a> permitted



<a name="tsafe"></a>
### tsafe v1.8.10
#### 

##### Paths
* /home/runner/work/giselle/giselle

<a href="http://opensource.org/licenses/mit-license">MIT</a> permitted



<a name="tsconfck"></a>
### tsconfck v3.1.4
#### 

##### Paths
* /home/runner/work/giselle/giselle

<a href="http://opensource.org/licenses/mit-license">MIT</a> permitted



<a name="tslib"></a>
### tslib v2.8.1
#### 

##### Paths
* /home/runner/work/giselle/giselle

<a href="https://opensource.org/licenses/0BSD">BSD Zero Clause License</a> permitted



<a name="tsup"></a>
### tsup v8.3.5
#### 

##### Paths
* /home/runner/work/giselle/giselle

<a href="http://opensource.org/licenses/mit-license">MIT</a> permitted



<a name="turbo"></a>
### turbo v2.4.2
#### 

##### Paths
* /home/runner/work/giselle/giselle

<a href="http://opensource.org/licenses/mit-license">MIT</a> permitted



<a name="turbo-linux-64"></a>
### turbo-linux-64 v2.4.2
#### 

##### Paths
* /home/runner/work/giselle/giselle

<a href="http://opensource.org/licenses/mit-license">MIT</a> permitted



<a name="turndown"></a>
### turndown v7.2.0
#### 

##### Paths
* /home/runner/work/giselle/giselle

<a href="http://opensource.org/licenses/mit-license">MIT</a> permitted



<a name="type-fest"></a>
### type-fest v0.7.1
#### 

##### Paths
* /home/runner/work/giselle/giselle

(MIT OR CC0-1.0) permitted



<a name="typescript"></a>
### typescript v5.7.3
#### 

##### Paths
* /home/runner/work/giselle/giselle

<a href="http://www.apache.org/licenses/LICENSE-2.0.txt">Apache 2.0</a> permitted



<a name="uc.micro"></a>
### uc.micro v2.1.0
#### 

##### Paths
* /home/runner/work/giselle/giselle

<a href="http://opensource.org/licenses/mit-license">MIT</a> permitted



<a name="ufo"></a>
### ufo v1.5.4
#### 

##### Paths
* /home/runner/work/giselle/giselle

<a href="http://opensource.org/licenses/mit-license">MIT</a> permitted



<a name="ulid"></a>
### ulid v2.4.0
#### 

##### Paths
* /home/runner/work/giselle/giselle

<a href="http://opensource.org/licenses/mit-license">MIT</a> permitted



<a name="uncrypto"></a>
### uncrypto v0.1.3
#### 

##### Paths
* /home/runner/work/giselle/giselle

<a href="http://opensource.org/licenses/mit-license">MIT</a> permitted



<a name="undici"></a>
### undici v5.28.5
#### 

##### Paths
* /home/runner/work/giselle/giselle

<a href="http://opensource.org/licenses/mit-license">MIT</a> permitted



<a name="undici-types"></a>
### undici-types v6.21.0
#### 

##### Paths
* /home/runner/work/giselle/giselle

<a href="http://opensource.org/licenses/mit-license">MIT</a> permitted



<a name="unified"></a>
### unified v11.0.5
#### 

##### Paths
* /home/runner/work/giselle/giselle

<a href="http://opensource.org/licenses/mit-license">MIT</a> permitted



<a name="unist-util-is"></a>
### unist-util-is v6.0.0
#### 

##### Paths
* /home/runner/work/giselle/giselle

<a href="http://opensource.org/licenses/mit-license">MIT</a> permitted



<a name="unist-util-position"></a>
### unist-util-position v5.0.0
#### 

##### Paths
* /home/runner/work/giselle/giselle

<a href="http://opensource.org/licenses/mit-license">MIT</a> permitted



<a name="unist-util-stringify-position"></a>
### unist-util-stringify-position v4.0.0
#### 

##### Paths
* /home/runner/work/giselle/giselle

<a href="http://opensource.org/licenses/mit-license">MIT</a> permitted



<a name="unist-util-visit"></a>
### unist-util-visit v5.0.0
#### 

##### Paths
* /home/runner/work/giselle/giselle

<a href="http://opensource.org/licenses/mit-license">MIT</a> permitted



<a name="unist-util-visit-parents"></a>
### unist-util-visit-parents v6.0.1
#### 

##### Paths
* /home/runner/work/giselle/giselle

<a href="http://opensource.org/licenses/mit-license">MIT</a> permitted



<a name="universal-github-app-jwt"></a>
### universal-github-app-jwt v2.2.0
#### 

##### Paths
* /home/runner/work/giselle/giselle

<a href="http://opensource.org/licenses/mit-license">MIT</a> permitted



<a name="universal-user-agent"></a>
### universal-user-agent v7.0.2
#### 

##### Paths
* /home/runner/work/giselle/giselle

<a href="http://en.wikipedia.org/wiki/ISC_license">ISC</a> permitted



<a name="universalify"></a>
### universalify v0.1.2
#### 

##### Paths
* /home/runner/work/giselle/giselle

<a href="http://opensource.org/licenses/mit-license">MIT</a> permitted



<a name="unplugin"></a>
### unplugin v1.0.1
#### 

##### Paths
* /home/runner/work/giselle/giselle

<a href="http://opensource.org/licenses/mit-license">MIT</a> permitted



<a name="unstorage"></a>
### unstorage v1.14.4
#### 

##### Paths
* /home/runner/work/giselle/giselle

<a href="http://opensource.org/licenses/mit-license">MIT</a> permitted



<a name="update-browserslist-db"></a>
### update-browserslist-db v1.1.2
#### 

##### Paths
* /home/runner/work/giselle/giselle

<a href="http://opensource.org/licenses/mit-license">MIT</a> permitted



<a name="uri-js"></a>
### uri-js v4.4.1
#### 

##### Paths
* /home/runner/work/giselle/giselle

<a href="http://opensource.org/licenses/bsd-license">Simplified BSD</a> permitted



<a name="url-template"></a>
### url-template v2.0.8
#### 

##### Paths
* /home/runner/work/giselle/giselle

<a href="https://directory.fsf.org/wiki/License:BSD-4-Clause">BSD</a> manually approved

>The BSD license is ambiguous. The license is now BSD 3-Clause from url-template v3.1.0. See https://github.com/bramstein/url-template/pull/47

><cite>  2024-11-22</cite>



<a name="urql"></a>
### urql v4.2.2
#### 

##### Paths
* /home/runner/work/giselle/giselle

<a href="http://opensource.org/licenses/mit-license">MIT</a> permitted



<a name="use-callback-ref"></a>
### use-callback-ref v1.3.3
#### 

##### Paths
* /home/runner/work/giselle/giselle

<a href="http://opensource.org/licenses/mit-license">MIT</a> permitted



<a name="use-sidecar"></a>
### use-sidecar v1.1.3
#### 

##### Paths
* /home/runner/work/giselle/giselle

<a href="http://opensource.org/licenses/mit-license">MIT</a> permitted



<a name="use-sync-external-store"></a>
### use-sync-external-store v1.4.0
#### 

##### Paths
* /home/runner/work/giselle/giselle

<a href="http://opensource.org/licenses/mit-license">MIT</a> permitted



<a name="utf-8-validate"></a>
### utf-8-validate v6.0.5
#### 

##### Paths
* /home/runner/work/giselle/giselle

<a href="http://opensource.org/licenses/mit-license">MIT</a> permitted



<a name="util-deprecate"></a>
### util-deprecate v1.0.2
#### 

##### Paths
* /home/runner/work/giselle/giselle

<a href="http://opensource.org/licenses/mit-license">MIT</a> permitted



<a name="uuid"></a>
### uuid v9.0.1
#### 

##### Paths
* /home/runner/work/giselle/giselle

<a href="http://opensource.org/licenses/mit-license">MIT</a> permitted



<a name="valibot"></a>
### valibot v0.37.0
#### 

##### Paths
* /home/runner/work/giselle/giselle

<a href="http://opensource.org/licenses/mit-license">MIT</a> permitted



<a name="vary"></a>
### vary v1.1.2
#### 

##### Paths
* /home/runner/work/giselle/giselle

<a href="http://opensource.org/licenses/mit-license">MIT</a> permitted



<a name="vfile"></a>
### vfile v6.0.3
#### 

##### Paths
* /home/runner/work/giselle/giselle

<a href="http://opensource.org/licenses/mit-license">MIT</a> permitted



<a name="vfile-location"></a>
### vfile-location v5.0.3
#### 

##### Paths
* /home/runner/work/giselle/giselle

<a href="http://opensource.org/licenses/mit-license">MIT</a> permitted



<a name="vfile-message"></a>
### vfile-message v4.0.2
#### 

##### Paths
* /home/runner/work/giselle/giselle

<a href="http://opensource.org/licenses/mit-license">MIT</a> permitted



<a name="vite"></a>
### vite v7.1.3
#### 

##### Paths
* /home/runner/work/giselle/giselle

<a href="http://opensource.org/licenses/mit-license">MIT</a> permitted



<a name="vite-node"></a>
### vite-node v3.2.4
#### 

##### Paths
* /home/runner/work/giselle/giselle

<a href="http://opensource.org/licenses/mit-license">MIT</a> permitted



<a name="vite-tsconfig-paths"></a>
### vite-tsconfig-paths v5.1.4
#### 

##### Paths
* /home/runner/work/giselle/giselle

<a href="http://opensource.org/licenses/mit-license">MIT</a> permitted



<a name="vitest"></a>
### vitest v3.2.4
#### 

##### Paths
* /home/runner/work/giselle/giselle

<a href="http://opensource.org/licenses/mit-license">MIT</a> permitted



<a name="w3c-keyname"></a>
### w3c-keyname v2.2.8
#### 

##### Paths
* /home/runner/work/giselle/giselle

<a href="http://opensource.org/licenses/mit-license">MIT</a> permitted



<a name="w3c-xmlserializer"></a>
### w3c-xmlserializer v5.0.0
#### 

##### Paths
* /home/runner/work/giselle/giselle

<a href="http://opensource.org/licenses/mit-license">MIT</a> permitted



<a name="walk-up-path"></a>
### walk-up-path v4.0.0
#### 

##### Paths
* /home/runner/work/giselle/giselle

<a href="http://en.wikipedia.org/wiki/ISC_license">ISC</a> permitted



<a name="watchpack"></a>
### watchpack v2.4.4
#### 

##### Paths
* /home/runner/work/giselle/giselle

<a href="http://opensource.org/licenses/mit-license">MIT</a> permitted



<a name="web-namespaces"></a>
### web-namespaces v2.0.1
#### 

##### Paths
* /home/runner/work/giselle/giselle

<a href="http://opensource.org/licenses/mit-license">MIT</a> permitted



<a name="web-vitals"></a>
### web-vitals v4.2.4
#### 

##### Paths
* /home/runner/work/giselle/giselle

<a href="http://www.apache.org/licenses/LICENSE-2.0.txt">Apache 2.0</a> permitted



<a name="webidl-conversions"></a>
### webidl-conversions v3.0.1
#### 

##### Paths
* /home/runner/work/giselle/giselle

<a href="http://opensource.org/licenses/bsd-license">Simplified BSD</a> permitted



<a name="webpack"></a>
### webpack v5.97.1
#### 

##### Paths
* /home/runner/work/giselle/giselle

<a href="http://opensource.org/licenses/mit-license">MIT</a> permitted



<a name="webpack-bundle-analyzer"></a>
### webpack-bundle-analyzer v4.10.1
#### 

##### Paths
* /home/runner/work/giselle/giselle

<a href="http://opensource.org/licenses/mit-license">MIT</a> permitted



<a name="webpack-sources"></a>
### webpack-sources v3.2.3
#### 

##### Paths
* /home/runner/work/giselle/giselle

<a href="http://opensource.org/licenses/mit-license">MIT</a> permitted



<a name="webpack-virtual-modules"></a>
### webpack-virtual-modules v0.5.0
#### 

##### Paths
* /home/runner/work/giselle/giselle

<a href="http://opensource.org/licenses/mit-license">MIT</a> permitted



<a name="whatwg-encoding"></a>
### whatwg-encoding v3.1.1
#### 

##### Paths
* /home/runner/work/giselle/giselle

<a href="http://opensource.org/licenses/mit-license">MIT</a> permitted



<a name="whatwg-mimetype"></a>
### whatwg-mimetype v3.0.0
#### 

##### Paths
* /home/runner/work/giselle/giselle

<a href="http://opensource.org/licenses/mit-license">MIT</a> permitted



<a name="whatwg-url"></a>
### whatwg-url v5.0.0
#### 

##### Paths
* /home/runner/work/giselle/giselle

<a href="http://opensource.org/licenses/mit-license">MIT</a> permitted



<a name="which"></a>
### which v2.0.2
#### 

##### Paths
* /home/runner/work/giselle/giselle

<a href="http://en.wikipedia.org/wiki/ISC_license">ISC</a> permitted



<a name="why-is-node-running"></a>
### why-is-node-running v2.3.0
#### 

##### Paths
* /home/runner/work/giselle/giselle

<a href="http://opensource.org/licenses/mit-license">MIT</a> permitted



<a name="wonka"></a>
### wonka v6.3.5
#### 

##### Paths
* /home/runner/work/giselle/giselle

<a href="http://opensource.org/licenses/mit-license">MIT</a> permitted



<a name="wrap-ansi"></a>
### wrap-ansi v7.0.0
#### 

##### Paths
* /home/runner/work/giselle/giselle

<a href="http://opensource.org/licenses/mit-license">MIT</a> permitted



<a name="wrappy"></a>
### wrappy v1.0.2
#### 

##### Paths
* /home/runner/work/giselle/giselle

<a href="http://en.wikipedia.org/wiki/ISC_license">ISC</a> permitted



<a name="ws"></a>
### ws v7.5.10
#### 

##### Paths
* /home/runner/work/giselle/giselle

<a href="http://opensource.org/licenses/mit-license">MIT</a> permitted



<a name="xml-name-validator"></a>
### xml-name-validator v5.0.0
#### 

##### Paths
* /home/runner/work/giselle/giselle

<a href="http://www.apache.org/licenses/LICENSE-2.0.txt">Apache 2.0</a> permitted



<a name="xmlchars"></a>
### xmlchars v2.2.0
#### 

##### Paths
* /home/runner/work/giselle/giselle

<a href="http://opensource.org/licenses/mit-license">MIT</a> permitted



<a name="xmlhttprequest-ssl"></a>
### xmlhttprequest-ssl v2.0.0
#### 

##### Paths
* /home/runner/work/giselle/giselle

<a href="http://opensource.org/licenses/mit-license">MIT</a> permitted



<a name="xtend"></a>
### xtend v4.0.2
#### 

##### Paths
* /home/runner/work/giselle/giselle

<a href="http://opensource.org/licenses/mit-license">MIT</a> permitted



<a name="y18n"></a>
### y18n v5.0.8
#### 

##### Paths
* /home/runner/work/giselle/giselle

<a href="http://en.wikipedia.org/wiki/ISC_license">ISC</a> permitted



<a name="yallist"></a>
### yallist v3.1.1
#### 

##### Paths
* /home/runner/work/giselle/giselle

<a href="http://en.wikipedia.org/wiki/ISC_license">ISC</a> permitted



<a name="yallist"></a>
### yallist v5.0.0
#### 

##### Paths
* /home/runner/work/giselle/giselle

BlueOak-1.0.0 permitted



<a name="yaml"></a>
### yaml v2.7.0
#### 

##### Paths
* /home/runner/work/giselle/giselle

<a href="http://en.wikipedia.org/wiki/ISC_license">ISC</a> permitted



<a name="yargs"></a>
### yargs v17.7.2
#### 

##### Paths
* /home/runner/work/giselle/giselle

<a href="http://opensource.org/licenses/mit-license">MIT</a> permitted



<a name="yargs-parser"></a>
### yargs-parser v21.1.1
#### 

##### Paths
* /home/runner/work/giselle/giselle

<a href="http://en.wikipedia.org/wiki/ISC_license">ISC</a> permitted



<a name="yocto-queue"></a>
### yocto-queue v0.1.0
#### 

##### Paths
* /home/runner/work/giselle/giselle

<a href="http://opensource.org/licenses/mit-license">MIT</a> permitted



<a name="zeed-dom"></a>
### zeed-dom v0.15.1
#### 

##### Paths
* /home/runner/work/giselle/giselle

<a href="http://opensource.org/licenses/mit-license">MIT</a> permitted



<a name="zod"></a>
### zod v3.25.28
#### 

##### Paths
* /home/runner/work/giselle/giselle

<a href="http://opensource.org/licenses/mit-license">MIT</a> permitted



<a name="zod-error"></a>
### zod-error v1.5.0
#### 

##### Paths
* /home/runner/work/giselle/giselle

<a href="http://opensource.org/licenses/mit-license">MIT</a> permitted



<a name="zod-validation-error"></a>
### zod-validation-error v1.5.0
#### 

##### Paths
* /home/runner/work/giselle/giselle

<a href="http://opensource.org/licenses/mit-license">MIT</a> permitted



<a name="zustand"></a>
### zustand v4.5.6
#### 

##### Paths
* /home/runner/work/giselle/giselle

<a href="http://opensource.org/licenses/mit-license">MIT</a> permitted



<a name="zwitch"></a>
### zwitch v2.0.4
#### 

##### Paths
* /home/runner/work/giselle/giselle

<a href="http://opensource.org/licenses/mit-license">MIT</a> permitted

<|MERGE_RESOLUTION|>--- conflicted
+++ resolved
@@ -2,20 +2,16 @@
 
 
 ## Summary
-<<<<<<< HEAD
 * 858 MIT
 * 189 Apache 2.0
-=======
-* 856 MIT
-* 188 Apache 2.0
->>>>>>> 924e1173
 * 46 ISC
 * 27 New BSD
 * 13 Simplified BSD
 * 5 BlueOak-1.0.0
-* 2 MIT OR Apache-2.0
+* 3 MIT OR Apache-2.0
+* 3 Mozilla Public License 2.0
 * 2 MIT-0
-* 2 Mozilla Public License 2.0
+* 2 LGPL-3.0-or-later
 * 1 BSD
 * 1 (MIT OR CC0-1.0)
 * 1 BSD Zero Clause License
@@ -25,7 +21,6 @@
 * 1 The Unlicense
 * 1 CC-BY-4.0
 * 1 Python-2.0
-* 1 LGPL-3.0-or-later
 
 
 
@@ -5504,11 +5499,7 @@
 
 
 <a name="baseline-browser-mapping"></a>
-<<<<<<< HEAD
-### baseline-browser-mapping v2.8.9
-=======
 ### baseline-browser-mapping v2.8.14
->>>>>>> 924e1173
 #### 
 
 ##### Paths
@@ -12705,5 +12696,4 @@
 ##### Paths
 * /home/runner/work/giselle/giselle
 
-<a href="http://opensource.org/licenses/mit-license">MIT</a> permitted
-
+<a href="http://opensource.org/licenses/mit-license">MIT</a> permitted