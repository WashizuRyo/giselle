--- conflicted
+++ resolved
@@ -2,11 +2,7 @@
 
 
 ## Summary
-<<<<<<< HEAD
-* 1041 MIT
-=======
 * 1020 MIT
->>>>>>> 1d10a7c0
 * 107 Apache 2.0
 * 58 ISC
 * 34 New BSD
