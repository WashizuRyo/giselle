# giselle


## Summary
<<<<<<< HEAD
* 817 MIT
* 182 Apache 2.0
=======
* 816 MIT
* 184 Apache 2.0
>>>>>>> 7fe89648
* 47 ISC
* 27 New BSD
* 13 Simplified BSD
* 5 BlueOak-1.0.0
* 3 MIT OR Apache-2.0
* 3 Mozilla Public License 2.0
* 2 MIT-0
* 2 LGPL-3.0-or-later
* 1 BSD
* 1 (MIT OR CC0-1.0)
* 1 BSD Zero Clause License
* 1 Unknown
* 1 (WTFPL OR MIT)
* 1 (AFL-2.1 OR BSD-3-Clause)
* 1 CC-BY-4.0
* 1 Python-2.0



## Items


<a name="@0no-co/graphql.web"></a>
### @0no-co/graphql.web v1.1.2
#### 

##### Paths
* /home/runner/work/giselle/giselle

<a href="http://opensource.org/licenses/mit-license">MIT</a> permitted



<a name="@0no-co/graphqlsp"></a>
### @0no-co/graphqlsp v1.12.16
#### 

##### Paths
* /home/runner/work/giselle/giselle

<a href="http://opensource.org/licenses/mit-license">MIT</a> permitted



<a name="@ai-sdk/anthropic"></a>
### @ai-sdk/anthropic v2.0.0
#### 

##### Paths
* /home/runner/work/giselle/giselle

<a href="http://www.apache.org/licenses/LICENSE-2.0.txt">Apache 2.0</a> permitted



<a name="@ai-sdk/fal"></a>
### @ai-sdk/fal v1.0.0
#### 

##### Paths
* /home/runner/work/giselle/giselle

<a href="http://www.apache.org/licenses/LICENSE-2.0.txt">Apache 2.0</a> permitted



<a name="@ai-sdk/gateway"></a>
### @ai-sdk/gateway v1.0.0
#### 

##### Paths
* /home/runner/work/giselle/giselle

<a href="http://www.apache.org/licenses/LICENSE-2.0.txt">Apache 2.0</a> permitted



<a name="@ai-sdk/google"></a>
### @ai-sdk/google v2.0.0
#### 

##### Paths
* /home/runner/work/giselle/giselle

<a href="http://www.apache.org/licenses/LICENSE-2.0.txt">Apache 2.0</a> permitted



<a name="@ai-sdk/openai"></a>
### @ai-sdk/openai v2.0.0
#### 

##### Paths
* /home/runner/work/giselle/giselle

<a href="http://www.apache.org/licenses/LICENSE-2.0.txt">Apache 2.0</a> permitted



<a name="@ai-sdk/perplexity"></a>
### @ai-sdk/perplexity v2.0.0
#### 

##### Paths
* /home/runner/work/giselle/giselle

<a href="http://www.apache.org/licenses/LICENSE-2.0.txt">Apache 2.0</a> permitted



<a name="@ai-sdk/provider"></a>
### @ai-sdk/provider v2.0.0
#### 

##### Paths
* /home/runner/work/giselle/giselle

<a href="http://www.apache.org/licenses/LICENSE-2.0.txt">Apache 2.0</a> permitted



<a name="@ai-sdk/provider-utils"></a>
### @ai-sdk/provider-utils v3.0.0
#### 

##### Paths
* /home/runner/work/giselle/giselle

<a href="http://www.apache.org/licenses/LICENSE-2.0.txt">Apache 2.0</a> permitted



<a name="@ai-sdk/react"></a>
### @ai-sdk/react v2.0.0
#### 

##### Paths
* /home/runner/work/giselle/giselle

<a href="http://www.apache.org/licenses/LICENSE-2.0.txt">Apache 2.0</a> permitted



<a name="@alloc/quick-lru"></a>
### @alloc/quick-lru v5.2.0
#### 

##### Paths
* /home/runner/work/giselle/giselle

<a href="http://opensource.org/licenses/mit-license">MIT</a> permitted



<a name="@ampproject/remapping"></a>
### @ampproject/remapping v2.3.0
#### 

##### Paths
* /home/runner/work/giselle/giselle

<a href="http://www.apache.org/licenses/LICENSE-2.0.txt">Apache 2.0</a> permitted



<a name="@asamuzakjp/css-color"></a>
### @asamuzakjp/css-color v3.1.5
#### 

##### Paths
* /home/runner/work/giselle/giselle

<a href="http://opensource.org/licenses/mit-license">MIT</a> permitted



<a name="@aws-crypto/crc32"></a>
### @aws-crypto/crc32 v5.2.0
#### 

##### Paths
* /home/runner/work/giselle/giselle

<a href="http://www.apache.org/licenses/LICENSE-2.0.txt">Apache 2.0</a> permitted



<a name="@aws-crypto/crc32c"></a>
### @aws-crypto/crc32c v5.2.0
#### 

##### Paths
* /home/runner/work/giselle/giselle

<a href="http://www.apache.org/licenses/LICENSE-2.0.txt">Apache 2.0</a> permitted



<a name="@aws-crypto/sha1-browser"></a>
### @aws-crypto/sha1-browser v5.2.0
#### 

##### Paths
* /home/runner/work/giselle/giselle

<a href="http://www.apache.org/licenses/LICENSE-2.0.txt">Apache 2.0</a> permitted



<a name="@aws-crypto/sha256-browser"></a>
### @aws-crypto/sha256-browser v5.2.0
#### 

##### Paths
* /home/runner/work/giselle/giselle

<a href="http://www.apache.org/licenses/LICENSE-2.0.txt">Apache 2.0</a> permitted



<a name="@aws-crypto/sha256-js"></a>
### @aws-crypto/sha256-js v5.2.0
#### 

##### Paths
* /home/runner/work/giselle/giselle

<a href="http://www.apache.org/licenses/LICENSE-2.0.txt">Apache 2.0</a> permitted



<a name="@aws-crypto/supports-web-crypto"></a>
### @aws-crypto/supports-web-crypto v5.2.0
#### 

##### Paths
* /home/runner/work/giselle/giselle

<a href="http://www.apache.org/licenses/LICENSE-2.0.txt">Apache 2.0</a> permitted



<a name="@aws-crypto/util"></a>
### @aws-crypto/util v5.2.0
#### 

##### Paths
* /home/runner/work/giselle/giselle

<a href="http://www.apache.org/licenses/LICENSE-2.0.txt">Apache 2.0</a> permitted



<a name="@aws-sdk/client-s3"></a>
### @aws-sdk/client-s3 v3.842.0
#### 

##### Paths
* /home/runner/work/giselle/giselle

<a href="http://www.apache.org/licenses/LICENSE-2.0.txt">Apache 2.0</a> permitted



<a name="@aws-sdk/client-sso"></a>
### @aws-sdk/client-sso v3.840.0
#### 

##### Paths
* /home/runner/work/giselle/giselle

<a href="http://www.apache.org/licenses/LICENSE-2.0.txt">Apache 2.0</a> permitted



<a name="@aws-sdk/core"></a>
### @aws-sdk/core v3.840.0
#### 

##### Paths
* /home/runner/work/giselle/giselle

<a href="http://www.apache.org/licenses/LICENSE-2.0.txt">Apache 2.0</a> permitted



<a name="@aws-sdk/credential-provider-env"></a>
### @aws-sdk/credential-provider-env v3.840.0
#### 

##### Paths
* /home/runner/work/giselle/giselle

<a href="http://www.apache.org/licenses/LICENSE-2.0.txt">Apache 2.0</a> permitted



<a name="@aws-sdk/credential-provider-http"></a>
### @aws-sdk/credential-provider-http v3.840.0
#### 

##### Paths
* /home/runner/work/giselle/giselle

<a href="http://www.apache.org/licenses/LICENSE-2.0.txt">Apache 2.0</a> permitted



<a name="@aws-sdk/credential-provider-ini"></a>
### @aws-sdk/credential-provider-ini v3.840.0
#### 

##### Paths
* /home/runner/work/giselle/giselle

<a href="http://www.apache.org/licenses/LICENSE-2.0.txt">Apache 2.0</a> permitted



<a name="@aws-sdk/credential-provider-node"></a>
### @aws-sdk/credential-provider-node v3.840.0
#### 

##### Paths
* /home/runner/work/giselle/giselle

<a href="http://www.apache.org/licenses/LICENSE-2.0.txt">Apache 2.0</a> permitted



<a name="@aws-sdk/credential-provider-process"></a>
### @aws-sdk/credential-provider-process v3.840.0
#### 

##### Paths
* /home/runner/work/giselle/giselle

<a href="http://www.apache.org/licenses/LICENSE-2.0.txt">Apache 2.0</a> permitted



<a name="@aws-sdk/credential-provider-sso"></a>
### @aws-sdk/credential-provider-sso v3.840.0
#### 

##### Paths
* /home/runner/work/giselle/giselle

<a href="http://www.apache.org/licenses/LICENSE-2.0.txt">Apache 2.0</a> permitted



<a name="@aws-sdk/credential-provider-web-identity"></a>
### @aws-sdk/credential-provider-web-identity v3.840.0
#### 

##### Paths
* /home/runner/work/giselle/giselle

<a href="http://www.apache.org/licenses/LICENSE-2.0.txt">Apache 2.0</a> permitted



<a name="@aws-sdk/middleware-bucket-endpoint"></a>
### @aws-sdk/middleware-bucket-endpoint v3.840.0
#### 

##### Paths
* /home/runner/work/giselle/giselle

<a href="http://www.apache.org/licenses/LICENSE-2.0.txt">Apache 2.0</a> permitted



<a name="@aws-sdk/middleware-expect-continue"></a>
### @aws-sdk/middleware-expect-continue v3.840.0
#### 

##### Paths
* /home/runner/work/giselle/giselle

<a href="http://www.apache.org/licenses/LICENSE-2.0.txt">Apache 2.0</a> permitted



<a name="@aws-sdk/middleware-flexible-checksums"></a>
### @aws-sdk/middleware-flexible-checksums v3.840.0
#### 

##### Paths
* /home/runner/work/giselle/giselle

<a href="http://www.apache.org/licenses/LICENSE-2.0.txt">Apache 2.0</a> permitted



<a name="@aws-sdk/middleware-host-header"></a>
### @aws-sdk/middleware-host-header v3.840.0
#### 

##### Paths
* /home/runner/work/giselle/giselle

<a href="http://www.apache.org/licenses/LICENSE-2.0.txt">Apache 2.0</a> permitted



<a name="@aws-sdk/middleware-location-constraint"></a>
### @aws-sdk/middleware-location-constraint v3.840.0
#### 

##### Paths
* /home/runner/work/giselle/giselle

<a href="http://www.apache.org/licenses/LICENSE-2.0.txt">Apache 2.0</a> permitted



<a name="@aws-sdk/middleware-logger"></a>
### @aws-sdk/middleware-logger v3.840.0
#### 

##### Paths
* /home/runner/work/giselle/giselle

<a href="http://www.apache.org/licenses/LICENSE-2.0.txt">Apache 2.0</a> permitted



<a name="@aws-sdk/middleware-recursion-detection"></a>
### @aws-sdk/middleware-recursion-detection v3.840.0
#### 

##### Paths
* /home/runner/work/giselle/giselle

<a href="http://www.apache.org/licenses/LICENSE-2.0.txt">Apache 2.0</a> permitted



<a name="@aws-sdk/middleware-sdk-s3"></a>
### @aws-sdk/middleware-sdk-s3 v3.840.0
#### 

##### Paths
* /home/runner/work/giselle/giselle

<a href="http://www.apache.org/licenses/LICENSE-2.0.txt">Apache 2.0</a> permitted



<a name="@aws-sdk/middleware-ssec"></a>
### @aws-sdk/middleware-ssec v3.840.0
#### 

##### Paths
* /home/runner/work/giselle/giselle

<a href="http://www.apache.org/licenses/LICENSE-2.0.txt">Apache 2.0</a> permitted



<a name="@aws-sdk/middleware-user-agent"></a>
### @aws-sdk/middleware-user-agent v3.840.0
#### 

##### Paths
* /home/runner/work/giselle/giselle

<a href="http://www.apache.org/licenses/LICENSE-2.0.txt">Apache 2.0</a> permitted



<a name="@aws-sdk/nested-clients"></a>
### @aws-sdk/nested-clients v3.840.0
#### 

##### Paths
* /home/runner/work/giselle/giselle

<a href="http://www.apache.org/licenses/LICENSE-2.0.txt">Apache 2.0</a> permitted



<a name="@aws-sdk/region-config-resolver"></a>
### @aws-sdk/region-config-resolver v3.840.0
#### 

##### Paths
* /home/runner/work/giselle/giselle

<a href="http://www.apache.org/licenses/LICENSE-2.0.txt">Apache 2.0</a> permitted



<a name="@aws-sdk/signature-v4-multi-region"></a>
### @aws-sdk/signature-v4-multi-region v3.840.0
#### 

##### Paths
* /home/runner/work/giselle/giselle

<a href="http://www.apache.org/licenses/LICENSE-2.0.txt">Apache 2.0</a> permitted



<a name="@aws-sdk/token-providers"></a>
### @aws-sdk/token-providers v3.840.0
#### 

##### Paths
* /home/runner/work/giselle/giselle

<a href="http://www.apache.org/licenses/LICENSE-2.0.txt">Apache 2.0</a> permitted



<a name="@aws-sdk/types"></a>
### @aws-sdk/types v3.840.0
#### 

##### Paths
* /home/runner/work/giselle/giselle

<a href="http://www.apache.org/licenses/LICENSE-2.0.txt">Apache 2.0</a> permitted



<a name="@aws-sdk/util-arn-parser"></a>
### @aws-sdk/util-arn-parser v3.804.0
#### 

##### Paths
* /home/runner/work/giselle/giselle

<a href="http://www.apache.org/licenses/LICENSE-2.0.txt">Apache 2.0</a> permitted



<a name="@aws-sdk/util-endpoints"></a>
### @aws-sdk/util-endpoints v3.840.0
#### 

##### Paths
* /home/runner/work/giselle/giselle

<a href="http://www.apache.org/licenses/LICENSE-2.0.txt">Apache 2.0</a> permitted



<a name="@aws-sdk/util-locate-window"></a>
### @aws-sdk/util-locate-window v3.804.0
#### 

##### Paths
* /home/runner/work/giselle/giselle

<a href="http://www.apache.org/licenses/LICENSE-2.0.txt">Apache 2.0</a> permitted



<a name="@aws-sdk/util-user-agent-browser"></a>
### @aws-sdk/util-user-agent-browser v3.840.0
#### 

##### Paths
* /home/runner/work/giselle/giselle

<a href="http://www.apache.org/licenses/LICENSE-2.0.txt">Apache 2.0</a> permitted



<a name="@aws-sdk/util-user-agent-node"></a>
### @aws-sdk/util-user-agent-node v3.840.0
#### 

##### Paths
* /home/runner/work/giselle/giselle

<a href="http://www.apache.org/licenses/LICENSE-2.0.txt">Apache 2.0</a> permitted



<a name="@aws-sdk/xml-builder"></a>
### @aws-sdk/xml-builder v3.821.0
#### 

##### Paths
* /home/runner/work/giselle/giselle

<a href="http://www.apache.org/licenses/LICENSE-2.0.txt">Apache 2.0</a> permitted



<a name="@babel/code-frame"></a>
### @babel/code-frame v7.26.2
#### 

##### Paths
* /home/runner/work/giselle/giselle

<a href="http://opensource.org/licenses/mit-license">MIT</a> permitted



<a name="@babel/compat-data"></a>
### @babel/compat-data v7.26.5
#### 

##### Paths
* /home/runner/work/giselle/giselle

<a href="http://opensource.org/licenses/mit-license">MIT</a> permitted



<a name="@babel/core"></a>
### @babel/core v7.26.7
#### 

##### Paths
* /home/runner/work/giselle/giselle

<a href="http://opensource.org/licenses/mit-license">MIT</a> permitted



<a name="@babel/generator"></a>
### @babel/generator v7.26.5
#### 

##### Paths
* /home/runner/work/giselle/giselle

<a href="http://opensource.org/licenses/mit-license">MIT</a> permitted



<a name="@babel/helper-compilation-targets"></a>
### @babel/helper-compilation-targets v7.26.5
#### 

##### Paths
* /home/runner/work/giselle/giselle

<a href="http://opensource.org/licenses/mit-license">MIT</a> permitted



<a name="@babel/helper-module-imports"></a>
### @babel/helper-module-imports v7.25.9
#### 

##### Paths
* /home/runner/work/giselle/giselle

<a href="http://opensource.org/licenses/mit-license">MIT</a> permitted



<a name="@babel/helper-module-transforms"></a>
### @babel/helper-module-transforms v7.26.0
#### 

##### Paths
* /home/runner/work/giselle/giselle

<a href="http://opensource.org/licenses/mit-license">MIT</a> permitted



<a name="@babel/helper-string-parser"></a>
### @babel/helper-string-parser v7.25.9
#### 

##### Paths
* /home/runner/work/giselle/giselle

<a href="http://opensource.org/licenses/mit-license">MIT</a> permitted



<a name="@babel/helper-validator-identifier"></a>
### @babel/helper-validator-identifier v7.25.9
#### 

##### Paths
* /home/runner/work/giselle/giselle

<a href="http://opensource.org/licenses/mit-license">MIT</a> permitted



<a name="@babel/helper-validator-option"></a>
### @babel/helper-validator-option v7.25.9
#### 

##### Paths
* /home/runner/work/giselle/giselle

<a href="http://opensource.org/licenses/mit-license">MIT</a> permitted



<a name="@babel/helpers"></a>
### @babel/helpers v7.26.7
#### 

##### Paths
* /home/runner/work/giselle/giselle

<a href="http://opensource.org/licenses/mit-license">MIT</a> permitted



<a name="@babel/parser"></a>
### @babel/parser v7.26.7
#### 

##### Paths
* /home/runner/work/giselle/giselle

<a href="http://opensource.org/licenses/mit-license">MIT</a> permitted



<a name="@babel/runtime"></a>
### @babel/runtime v7.26.9
#### 

##### Paths
* /home/runner/work/giselle/giselle

<a href="http://opensource.org/licenses/mit-license">MIT</a> permitted



<a name="@babel/template"></a>
### @babel/template v7.25.9
#### 

##### Paths
* /home/runner/work/giselle/giselle

<a href="http://opensource.org/licenses/mit-license">MIT</a> permitted



<a name="@babel/traverse"></a>
### @babel/traverse v7.26.7
#### 

##### Paths
* /home/runner/work/giselle/giselle

<a href="http://opensource.org/licenses/mit-license">MIT</a> permitted



<a name="@babel/types"></a>
### @babel/types v7.26.7
#### 

##### Paths
* /home/runner/work/giselle/giselle

<a href="http://opensource.org/licenses/mit-license">MIT</a> permitted



<a name="@biomejs/biome"></a>
### @biomejs/biome v2.0.6
#### 

##### Paths
* /home/runner/work/giselle/giselle

MIT OR Apache-2.0 permitted



<a name="@biomejs/cli-linux-x64"></a>
### @biomejs/cli-linux-x64 v2.0.6
#### 

##### Paths
* /home/runner/work/giselle/giselle

MIT OR Apache-2.0 permitted



<a name="@biomejs/cli-linux-x64-musl"></a>
### @biomejs/cli-linux-x64-musl v2.0.6
#### 

##### Paths
* /home/runner/work/giselle/giselle

MIT OR Apache-2.0 permitted



<a name="@changesets/apply-release-plan"></a>
### @changesets/apply-release-plan v7.0.10
#### 

##### Paths
* /home/runner/work/giselle/giselle

<a href="http://opensource.org/licenses/mit-license">MIT</a> permitted



<a name="@changesets/assemble-release-plan"></a>
### @changesets/assemble-release-plan v6.0.6
#### 

##### Paths
* /home/runner/work/giselle/giselle

<a href="http://opensource.org/licenses/mit-license">MIT</a> permitted



<a name="@changesets/changelog-git"></a>
### @changesets/changelog-git v0.2.1
#### 

##### Paths
* /home/runner/work/giselle/giselle

<a href="http://opensource.org/licenses/mit-license">MIT</a> permitted



<a name="@changesets/cli"></a>
### @changesets/cli v2.28.1
#### 

##### Paths
* /home/runner/work/giselle/giselle

<a href="http://opensource.org/licenses/mit-license">MIT</a> permitted



<a name="@changesets/config"></a>
### @changesets/config v3.1.1
#### 

##### Paths
* /home/runner/work/giselle/giselle

<a href="http://opensource.org/licenses/mit-license">MIT</a> permitted



<a name="@changesets/errors"></a>
### @changesets/errors v0.2.0
#### 

##### Paths
* /home/runner/work/giselle/giselle

<a href="http://opensource.org/licenses/mit-license">MIT</a> permitted



<a name="@changesets/get-dependents-graph"></a>
### @changesets/get-dependents-graph v2.1.3
#### 

##### Paths
* /home/runner/work/giselle/giselle

<a href="http://opensource.org/licenses/mit-license">MIT</a> permitted



<a name="@changesets/get-release-plan"></a>
### @changesets/get-release-plan v4.0.8
#### 

##### Paths
* /home/runner/work/giselle/giselle

<a href="http://opensource.org/licenses/mit-license">MIT</a> permitted



<a name="@changesets/get-version-range-type"></a>
### @changesets/get-version-range-type v0.4.0
#### 

##### Paths
* /home/runner/work/giselle/giselle

<a href="http://opensource.org/licenses/mit-license">MIT</a> permitted



<a name="@changesets/git"></a>
### @changesets/git v3.0.2
#### 

##### Paths
* /home/runner/work/giselle/giselle

<a href="http://opensource.org/licenses/mit-license">MIT</a> permitted



<a name="@changesets/logger"></a>
### @changesets/logger v0.1.1
#### 

##### Paths
* /home/runner/work/giselle/giselle

<a href="http://opensource.org/licenses/mit-license">MIT</a> permitted



<a name="@changesets/parse"></a>
### @changesets/parse v0.4.1
#### 

##### Paths
* /home/runner/work/giselle/giselle

<a href="http://opensource.org/licenses/mit-license">MIT</a> permitted



<a name="@changesets/pre"></a>
### @changesets/pre v2.0.2
#### 

##### Paths
* /home/runner/work/giselle/giselle

<a href="http://opensource.org/licenses/mit-license">MIT</a> permitted



<a name="@changesets/read"></a>
### @changesets/read v0.6.3
#### 

##### Paths
* /home/runner/work/giselle/giselle

<a href="http://opensource.org/licenses/mit-license">MIT</a> permitted



<a name="@changesets/should-skip-package"></a>
### @changesets/should-skip-package v0.1.2
#### 

##### Paths
* /home/runner/work/giselle/giselle

<a href="http://opensource.org/licenses/mit-license">MIT</a> permitted



<a name="@changesets/types"></a>
### @changesets/types v4.1.0
#### 

##### Paths
* /home/runner/work/giselle/giselle

<a href="http://opensource.org/licenses/mit-license">MIT</a> permitted



<a name="@changesets/write"></a>
### @changesets/write v0.4.0
#### 

##### Paths
* /home/runner/work/giselle/giselle

<a href="http://opensource.org/licenses/mit-license">MIT</a> permitted



<a name="@csstools/color-helpers"></a>
### @csstools/color-helpers v5.0.2
#### 

##### Paths
* /home/runner/work/giselle/giselle

MIT-0 permitted



<a name="@csstools/css-calc"></a>
### @csstools/css-calc v2.1.3
#### 

##### Paths
* /home/runner/work/giselle/giselle

<a href="http://opensource.org/licenses/mit-license">MIT</a> permitted



<a name="@csstools/css-color-parser"></a>
### @csstools/css-color-parser v3.0.9
#### 

##### Paths
* /home/runner/work/giselle/giselle

<a href="http://opensource.org/licenses/mit-license">MIT</a> permitted



<a name="@csstools/css-parser-algorithms"></a>
### @csstools/css-parser-algorithms v3.0.4
#### 

##### Paths
* /home/runner/work/giselle/giselle

<a href="http://opensource.org/licenses/mit-license">MIT</a> permitted



<a name="@csstools/css-tokenizer"></a>
### @csstools/css-tokenizer v3.0.3
#### 

##### Paths
* /home/runner/work/giselle/giselle

<a href="http://opensource.org/licenses/mit-license">MIT</a> permitted



<a name="@discoveryjs/json-ext"></a>
### @discoveryjs/json-ext v0.5.7
#### 

##### Paths
* /home/runner/work/giselle/giselle

<a href="http://opensource.org/licenses/mit-license">MIT</a> permitted



<a name="@drizzle-team/brocli"></a>
### @drizzle-team/brocli v0.10.2
#### 

##### Paths
* /home/runner/work/giselle/giselle

<a href="http://www.apache.org/licenses/LICENSE-2.0.txt">Apache 2.0</a> permitted



<a name="@edge-runtime/cookies"></a>
### @edge-runtime/cookies v5.0.2
#### 

##### Paths
* /home/runner/work/giselle/giselle

<a href="http://opensource.org/licenses/mit-license">MIT</a> permitted



<a name="@esbuild-kit/core-utils"></a>
### @esbuild-kit/core-utils v3.3.2
#### 

##### Paths
* /home/runner/work/giselle/giselle

<a href="http://opensource.org/licenses/mit-license">MIT</a> permitted



<a name="@esbuild-kit/esm-loader"></a>
### @esbuild-kit/esm-loader v2.6.5
#### 

##### Paths
* /home/runner/work/giselle/giselle

<a href="http://opensource.org/licenses/mit-license">MIT</a> permitted



<a name="@esbuild/linux-x64"></a>
### @esbuild/linux-x64 v0.18.20
#### 

##### Paths
* /home/runner/work/giselle/giselle

<a href="http://opensource.org/licenses/mit-license">MIT</a> permitted



<a name="@fastify/busboy"></a>
### @fastify/busboy v2.1.1
#### 

##### Paths
* /home/runner/work/giselle/giselle

<a href="http://opensource.org/licenses/mit-license">MIT</a> permitted



<a name="@floating-ui/core"></a>
### @floating-ui/core v1.6.9
#### 

##### Paths
* /home/runner/work/giselle/giselle

<a href="http://opensource.org/licenses/mit-license">MIT</a> permitted



<a name="@floating-ui/dom"></a>
### @floating-ui/dom v1.6.13
#### 

##### Paths
* /home/runner/work/giselle/giselle

<a href="http://opensource.org/licenses/mit-license">MIT</a> permitted



<a name="@floating-ui/react-dom"></a>
### @floating-ui/react-dom v2.1.2
#### 

##### Paths
* /home/runner/work/giselle/giselle

<a href="http://opensource.org/licenses/mit-license">MIT</a> permitted



<a name="@floating-ui/utils"></a>
### @floating-ui/utils v0.2.9
#### 

##### Paths
* /home/runner/work/giselle/giselle

<a href="http://opensource.org/licenses/mit-license">MIT</a> permitted



<a name="@gql.tada/cli-utils"></a>
### @gql.tada/cli-utils v1.6.3
#### 

##### Paths
* /home/runner/work/giselle/giselle

<a href="http://opensource.org/licenses/mit-license">MIT</a> permitted



<a name="@gql.tada/internal"></a>
### @gql.tada/internal v1.0.8
#### 

##### Paths
* /home/runner/work/giselle/giselle

<a href="http://opensource.org/licenses/mit-license">MIT</a> permitted



<a name="@grpc/grpc-js"></a>
### @grpc/grpc-js v1.12.5
#### 

##### Paths
* /home/runner/work/giselle/giselle

<a href="http://www.apache.org/licenses/LICENSE-2.0.txt">Apache 2.0</a> permitted



<a name="@grpc/proto-loader"></a>
### @grpc/proto-loader v0.7.13
#### 

##### Paths
* /home/runner/work/giselle/giselle

<a href="http://www.apache.org/licenses/LICENSE-2.0.txt">Apache 2.0</a> permitted



<a name="@icons-pack/react-simple-icons"></a>
### @icons-pack/react-simple-icons v10.0.0
#### 

##### Paths
* /home/runner/work/giselle/giselle

<a href="http://opensource.org/licenses/mit-license">MIT</a> permitted



<a name="@img/sharp-libvips-linux-x64"></a>
### @img/sharp-libvips-linux-x64 v1.1.0
#### 

##### Paths
* /home/runner/work/giselle/giselle

LGPL-3.0-or-later permitted



<a name="@img/sharp-libvips-linuxmusl-x64"></a>
### @img/sharp-libvips-linuxmusl-x64 v1.1.0
#### 

##### Paths
* /home/runner/work/giselle/giselle

LGPL-3.0-or-later permitted



<a name="@img/sharp-linux-x64"></a>
### @img/sharp-linux-x64 v0.34.1
#### 

##### Paths
* /home/runner/work/giselle/giselle

<a href="http://www.apache.org/licenses/LICENSE-2.0.txt">Apache 2.0</a> permitted



<a name="@img/sharp-linuxmusl-x64"></a>
### @img/sharp-linuxmusl-x64 v0.34.1
#### 

##### Paths
* /home/runner/work/giselle/giselle

<a href="http://www.apache.org/licenses/LICENSE-2.0.txt">Apache 2.0</a> permitted



<a name="@isaacs/cliui"></a>
### @isaacs/cliui v8.0.2
#### 

##### Paths
* /home/runner/work/giselle/giselle

<a href="http://en.wikipedia.org/wiki/ISC_license">ISC</a> permitted



<a name="@isaacs/fs-minipass"></a>
### @isaacs/fs-minipass v4.0.1
#### 

##### Paths
* /home/runner/work/giselle/giselle

<a href="http://en.wikipedia.org/wiki/ISC_license">ISC</a> permitted



<a name="@jridgewell/gen-mapping"></a>
### @jridgewell/gen-mapping v0.3.8
#### 

##### Paths
* /home/runner/work/giselle/giselle

<a href="http://opensource.org/licenses/mit-license">MIT</a> permitted



<a name="@jridgewell/resolve-uri"></a>
### @jridgewell/resolve-uri v3.1.2
#### 

##### Paths
* /home/runner/work/giselle/giselle

<a href="http://opensource.org/licenses/mit-license">MIT</a> permitted



<a name="@jridgewell/set-array"></a>
### @jridgewell/set-array v1.2.1
#### 

##### Paths
* /home/runner/work/giselle/giselle

<a href="http://opensource.org/licenses/mit-license">MIT</a> permitted



<a name="@jridgewell/source-map"></a>
### @jridgewell/source-map v0.3.10
#### 

##### Paths
* /home/runner/work/giselle/giselle

<a href="http://opensource.org/licenses/mit-license">MIT</a> permitted



<a name="@jridgewell/sourcemap-codec"></a>
### @jridgewell/sourcemap-codec v1.5.0
#### 

##### Paths
* /home/runner/work/giselle/giselle

<a href="http://opensource.org/licenses/mit-license">MIT</a> permitted



<a name="@jridgewell/trace-mapping"></a>
### @jridgewell/trace-mapping v0.3.25
#### 

##### Paths
* /home/runner/work/giselle/giselle

<a href="http://opensource.org/licenses/mit-license">MIT</a> permitted



<a name="@js-sdsl/ordered-map"></a>
### @js-sdsl/ordered-map v4.4.2
#### 

##### Paths
* /home/runner/work/giselle/giselle

<a href="http://opensource.org/licenses/mit-license">MIT</a> permitted



<a name="@manypkg/find-root"></a>
### @manypkg/find-root v1.1.0
#### 

##### Paths
* /home/runner/work/giselle/giselle

<a href="http://opensource.org/licenses/mit-license">MIT</a> permitted



<a name="@manypkg/get-packages"></a>
### @manypkg/get-packages v1.1.3
#### 

##### Paths
* /home/runner/work/giselle/giselle

<a href="http://opensource.org/licenses/mit-license">MIT</a> permitted



<a name="@mixmark-io/domino"></a>
### @mixmark-io/domino v2.2.0
#### 

##### Paths
* /home/runner/work/giselle/giselle

<a href="http://opensource.org/licenses/bsd-license">Simplified BSD</a> permitted



<a name="@neondatabase/serverless"></a>
### @neondatabase/serverless v0.9.5
#### 

##### Paths
* /home/runner/work/giselle/giselle

<a href="http://opensource.org/licenses/mit-license">MIT</a> permitted



<a name="@next/bundle-analyzer"></a>
### @next/bundle-analyzer v15.3.4
#### 

##### Paths
* /home/runner/work/giselle/giselle

<a href="http://opensource.org/licenses/mit-license">MIT</a> permitted



<a name="@next/env"></a>
### @next/env v15.3.4
#### 

##### Paths
* /home/runner/work/giselle/giselle

<a href="http://opensource.org/licenses/mit-license">MIT</a> permitted



<a name="@next/swc-linux-x64-gnu"></a>
### @next/swc-linux-x64-gnu v15.3.4
#### 

##### Paths
* /home/runner/work/giselle/giselle

<a href="http://opensource.org/licenses/mit-license">MIT</a> permitted



<a name="@next/swc-linux-x64-musl"></a>
### @next/swc-linux-x64-musl v15.3.4
#### 

##### Paths
* /home/runner/work/giselle/giselle

<a href="http://opensource.org/licenses/mit-license">MIT</a> permitted



<a name="@next/third-parties"></a>
### @next/third-parties v15.3.4
#### 

##### Paths
* /home/runner/work/giselle/giselle

<a href="http://opensource.org/licenses/mit-license">MIT</a> permitted



<a name="@noble/hashes"></a>
### @noble/hashes v1.7.1
#### 

##### Paths
* /home/runner/work/giselle/giselle

<a href="http://opensource.org/licenses/mit-license">MIT</a> permitted



<a name="@nodelib/fs.scandir"></a>
### @nodelib/fs.scandir v2.1.5
#### 

##### Paths
* /home/runner/work/giselle/giselle

<a href="http://opensource.org/licenses/mit-license">MIT</a> permitted



<a name="@nodelib/fs.stat"></a>
### @nodelib/fs.stat v2.0.5
#### 

##### Paths
* /home/runner/work/giselle/giselle

<a href="http://opensource.org/licenses/mit-license">MIT</a> permitted



<a name="@nodelib/fs.walk"></a>
### @nodelib/fs.walk v1.2.8
#### 

##### Paths
* /home/runner/work/giselle/giselle

<a href="http://opensource.org/licenses/mit-license">MIT</a> permitted



<a name="@octokit/auth-app"></a>
### @octokit/auth-app v8.0.1
#### 

##### Paths
* /home/runner/work/giselle/giselle

<a href="http://opensource.org/licenses/mit-license">MIT</a> permitted



<a name="@octokit/auth-oauth-app"></a>
### @octokit/auth-oauth-app v9.0.1
#### 

##### Paths
* /home/runner/work/giselle/giselle

<a href="http://opensource.org/licenses/mit-license">MIT</a> permitted



<a name="@octokit/auth-oauth-device"></a>
### @octokit/auth-oauth-device v8.0.1
#### 

##### Paths
* /home/runner/work/giselle/giselle

<a href="http://opensource.org/licenses/mit-license">MIT</a> permitted



<a name="@octokit/auth-oauth-user"></a>
### @octokit/auth-oauth-user v6.0.0
#### 

##### Paths
* /home/runner/work/giselle/giselle

<a href="http://opensource.org/licenses/mit-license">MIT</a> permitted



<a name="@octokit/auth-token"></a>
### @octokit/auth-token v6.0.0
#### 

##### Paths
* /home/runner/work/giselle/giselle

<a href="http://opensource.org/licenses/mit-license">MIT</a> permitted



<a name="@octokit/core"></a>
### @octokit/core v7.0.2
#### 

##### Paths
* /home/runner/work/giselle/giselle

<a href="http://opensource.org/licenses/mit-license">MIT</a> permitted



<a name="@octokit/endpoint"></a>
### @octokit/endpoint v11.0.0
#### 

##### Paths
* /home/runner/work/giselle/giselle

<a href="http://opensource.org/licenses/mit-license">MIT</a> permitted



<a name="@octokit/graphql"></a>
### @octokit/graphql v9.0.1
#### 

##### Paths
* /home/runner/work/giselle/giselle

<a href="http://opensource.org/licenses/mit-license">MIT</a> permitted



<a name="@octokit/oauth-authorization-url"></a>
### @octokit/oauth-authorization-url v8.0.0
#### 

##### Paths
* /home/runner/work/giselle/giselle

<a href="http://opensource.org/licenses/mit-license">MIT</a> permitted



<a name="@octokit/oauth-methods"></a>
### @octokit/oauth-methods v6.0.0
#### 

##### Paths
* /home/runner/work/giselle/giselle

<a href="http://opensource.org/licenses/mit-license">MIT</a> permitted



<a name="@octokit/openapi-types"></a>
### @octokit/openapi-types v25.1.0
#### 

##### Paths
* /home/runner/work/giselle/giselle

<a href="http://opensource.org/licenses/mit-license">MIT</a> permitted



<a name="@octokit/openapi-webhooks-types"></a>
### @octokit/openapi-webhooks-types v12.0.3
#### 

##### Paths
* /home/runner/work/giselle/giselle

<a href="http://opensource.org/licenses/mit-license">MIT</a> permitted



<a name="@octokit/request"></a>
### @octokit/request v10.0.2
#### 

##### Paths
* /home/runner/work/giselle/giselle

<a href="http://opensource.org/licenses/mit-license">MIT</a> permitted



<a name="@octokit/request-error"></a>
### @octokit/request-error v7.0.0
#### 

##### Paths
* /home/runner/work/giselle/giselle

<a href="http://opensource.org/licenses/mit-license">MIT</a> permitted



<a name="@octokit/types"></a>
### @octokit/types v14.1.0
#### 

##### Paths
* /home/runner/work/giselle/giselle

<a href="http://opensource.org/licenses/mit-license">MIT</a> permitted



<a name="@octokit/webhooks"></a>
### @octokit/webhooks v14.0.2
#### 

##### Paths
* /home/runner/work/giselle/giselle

<a href="http://opensource.org/licenses/mit-license">MIT</a> permitted



<a name="@octokit/webhooks-methods"></a>
### @octokit/webhooks-methods v6.0.0
#### 

##### Paths
* /home/runner/work/giselle/giselle

<a href="http://opensource.org/licenses/mit-license">MIT</a> permitted



<a name="@opentelemetry/api"></a>
### @opentelemetry/api v1.9.0
#### 

##### Paths
* /home/runner/work/giselle/giselle

<a href="http://www.apache.org/licenses/LICENSE-2.0.txt">Apache 2.0</a> permitted



<a name="@opentelemetry/api-logs"></a>
### @opentelemetry/api-logs v0.51.1
#### 

##### Paths
* /home/runner/work/giselle/giselle

<a href="http://www.apache.org/licenses/LICENSE-2.0.txt">Apache 2.0</a> permitted



<a name="@opentelemetry/context-async-hooks"></a>
### @opentelemetry/context-async-hooks v1.24.1
#### 

##### Paths
* /home/runner/work/giselle/giselle

<a href="http://www.apache.org/licenses/LICENSE-2.0.txt">Apache 2.0</a> permitted



<a name="@opentelemetry/core"></a>
### @opentelemetry/core v1.24.1
#### 

##### Paths
* /home/runner/work/giselle/giselle

<a href="http://www.apache.org/licenses/LICENSE-2.0.txt">Apache 2.0</a> permitted



<a name="@opentelemetry/exporter-trace-otlp-grpc"></a>
### @opentelemetry/exporter-trace-otlp-grpc v0.51.1
#### 

##### Paths
* /home/runner/work/giselle/giselle

<a href="http://www.apache.org/licenses/LICENSE-2.0.txt">Apache 2.0</a> permitted



<a name="@opentelemetry/exporter-trace-otlp-http"></a>
### @opentelemetry/exporter-trace-otlp-http v0.51.1
#### 

##### Paths
* /home/runner/work/giselle/giselle

<a href="http://www.apache.org/licenses/LICENSE-2.0.txt">Apache 2.0</a> permitted



<a name="@opentelemetry/exporter-trace-otlp-proto"></a>
### @opentelemetry/exporter-trace-otlp-proto v0.51.1
#### 

##### Paths
* /home/runner/work/giselle/giselle

<a href="http://www.apache.org/licenses/LICENSE-2.0.txt">Apache 2.0</a> permitted



<a name="@opentelemetry/exporter-zipkin"></a>
### @opentelemetry/exporter-zipkin v1.24.1
#### 

##### Paths
* /home/runner/work/giselle/giselle

<a href="http://www.apache.org/licenses/LICENSE-2.0.txt">Apache 2.0</a> permitted



<a name="@opentelemetry/instrumentation"></a>
### @opentelemetry/instrumentation v0.51.1
#### 

##### Paths
* /home/runner/work/giselle/giselle

<a href="http://www.apache.org/licenses/LICENSE-2.0.txt">Apache 2.0</a> permitted



<a name="@opentelemetry/instrumentation-amqplib"></a>
### @opentelemetry/instrumentation-amqplib v0.46.1
#### 

##### Paths
* /home/runner/work/giselle/giselle

<a href="http://www.apache.org/licenses/LICENSE-2.0.txt">Apache 2.0</a> permitted



<a name="@opentelemetry/instrumentation-connect"></a>
### @opentelemetry/instrumentation-connect v0.43.1
#### 

##### Paths
* /home/runner/work/giselle/giselle

<a href="http://www.apache.org/licenses/LICENSE-2.0.txt">Apache 2.0</a> permitted



<a name="@opentelemetry/instrumentation-dataloader"></a>
### @opentelemetry/instrumentation-dataloader v0.16.1
#### 

##### Paths
* /home/runner/work/giselle/giselle

<a href="http://www.apache.org/licenses/LICENSE-2.0.txt">Apache 2.0</a> permitted



<a name="@opentelemetry/instrumentation-express"></a>
### @opentelemetry/instrumentation-express v0.47.1
#### 

##### Paths
* /home/runner/work/giselle/giselle

<a href="http://www.apache.org/licenses/LICENSE-2.0.txt">Apache 2.0</a> permitted



<a name="@opentelemetry/instrumentation-fs"></a>
### @opentelemetry/instrumentation-fs v0.19.1
#### 

##### Paths
* /home/runner/work/giselle/giselle

<a href="http://www.apache.org/licenses/LICENSE-2.0.txt">Apache 2.0</a> permitted



<a name="@opentelemetry/instrumentation-generic-pool"></a>
### @opentelemetry/instrumentation-generic-pool v0.43.1
#### 

##### Paths
* /home/runner/work/giselle/giselle

<a href="http://www.apache.org/licenses/LICENSE-2.0.txt">Apache 2.0</a> permitted



<a name="@opentelemetry/instrumentation-graphql"></a>
### @opentelemetry/instrumentation-graphql v0.47.1
#### 

##### Paths
* /home/runner/work/giselle/giselle

<a href="http://www.apache.org/licenses/LICENSE-2.0.txt">Apache 2.0</a> permitted



<a name="@opentelemetry/instrumentation-hapi"></a>
### @opentelemetry/instrumentation-hapi v0.45.2
#### 

##### Paths
* /home/runner/work/giselle/giselle

<a href="http://www.apache.org/licenses/LICENSE-2.0.txt">Apache 2.0</a> permitted



<a name="@opentelemetry/instrumentation-http"></a>
### @opentelemetry/instrumentation-http v0.57.2
#### 

##### Paths
* /home/runner/work/giselle/giselle

<a href="http://www.apache.org/licenses/LICENSE-2.0.txt">Apache 2.0</a> permitted



<a name="@opentelemetry/instrumentation-ioredis"></a>
### @opentelemetry/instrumentation-ioredis v0.47.1
#### 

##### Paths
* /home/runner/work/giselle/giselle

<a href="http://www.apache.org/licenses/LICENSE-2.0.txt">Apache 2.0</a> permitted



<a name="@opentelemetry/instrumentation-kafkajs"></a>
### @opentelemetry/instrumentation-kafkajs v0.7.1
#### 

##### Paths
* /home/runner/work/giselle/giselle

<a href="http://www.apache.org/licenses/LICENSE-2.0.txt">Apache 2.0</a> permitted



<a name="@opentelemetry/instrumentation-knex"></a>
### @opentelemetry/instrumentation-knex v0.44.1
#### 

##### Paths
* /home/runner/work/giselle/giselle

<a href="http://www.apache.org/licenses/LICENSE-2.0.txt">Apache 2.0</a> permitted



<a name="@opentelemetry/instrumentation-koa"></a>
### @opentelemetry/instrumentation-koa v0.47.1
#### 

##### Paths
* /home/runner/work/giselle/giselle

<a href="http://www.apache.org/licenses/LICENSE-2.0.txt">Apache 2.0</a> permitted



<a name="@opentelemetry/instrumentation-lru-memoizer"></a>
### @opentelemetry/instrumentation-lru-memoizer v0.44.1
#### 

##### Paths
* /home/runner/work/giselle/giselle

<a href="http://www.apache.org/licenses/LICENSE-2.0.txt">Apache 2.0</a> permitted



<a name="@opentelemetry/instrumentation-mongodb"></a>
### @opentelemetry/instrumentation-mongodb v0.52.0
#### 

##### Paths
* /home/runner/work/giselle/giselle

<a href="http://www.apache.org/licenses/LICENSE-2.0.txt">Apache 2.0</a> permitted



<a name="@opentelemetry/instrumentation-mongoose"></a>
### @opentelemetry/instrumentation-mongoose v0.46.1
#### 

##### Paths
* /home/runner/work/giselle/giselle

<a href="http://www.apache.org/licenses/LICENSE-2.0.txt">Apache 2.0</a> permitted



<a name="@opentelemetry/instrumentation-mysql"></a>
### @opentelemetry/instrumentation-mysql v0.45.1
#### 

##### Paths
* /home/runner/work/giselle/giselle

<a href="http://www.apache.org/licenses/LICENSE-2.0.txt">Apache 2.0</a> permitted



<a name="@opentelemetry/instrumentation-mysql2"></a>
### @opentelemetry/instrumentation-mysql2 v0.45.2
#### 

##### Paths
* /home/runner/work/giselle/giselle

<a href="http://www.apache.org/licenses/LICENSE-2.0.txt">Apache 2.0</a> permitted



<a name="@opentelemetry/instrumentation-pg"></a>
### @opentelemetry/instrumentation-pg v0.51.1
#### 

##### Paths
* /home/runner/work/giselle/giselle

<a href="http://www.apache.org/licenses/LICENSE-2.0.txt">Apache 2.0</a> permitted



<a name="@opentelemetry/instrumentation-redis-4"></a>
### @opentelemetry/instrumentation-redis-4 v0.46.1
#### 

##### Paths
* /home/runner/work/giselle/giselle

<a href="http://www.apache.org/licenses/LICENSE-2.0.txt">Apache 2.0</a> permitted



<a name="@opentelemetry/instrumentation-tedious"></a>
### @opentelemetry/instrumentation-tedious v0.18.1
#### 

##### Paths
* /home/runner/work/giselle/giselle

<a href="http://www.apache.org/licenses/LICENSE-2.0.txt">Apache 2.0</a> permitted



<a name="@opentelemetry/instrumentation-undici"></a>
### @opentelemetry/instrumentation-undici v0.10.1
#### 

##### Paths
* /home/runner/work/giselle/giselle

<a href="http://www.apache.org/licenses/LICENSE-2.0.txt">Apache 2.0</a> permitted



<a name="@opentelemetry/otlp-exporter-base"></a>
### @opentelemetry/otlp-exporter-base v0.51.1
#### 

##### Paths
* /home/runner/work/giselle/giselle

<a href="http://www.apache.org/licenses/LICENSE-2.0.txt">Apache 2.0</a> permitted



<a name="@opentelemetry/otlp-grpc-exporter-base"></a>
### @opentelemetry/otlp-grpc-exporter-base v0.51.1
#### 

##### Paths
* /home/runner/work/giselle/giselle

<a href="http://www.apache.org/licenses/LICENSE-2.0.txt">Apache 2.0</a> permitted



<a name="@opentelemetry/otlp-proto-exporter-base"></a>
### @opentelemetry/otlp-proto-exporter-base v0.51.1
#### 

##### Paths
* /home/runner/work/giselle/giselle

<a href="http://www.apache.org/licenses/LICENSE-2.0.txt">Apache 2.0</a> permitted



<a name="@opentelemetry/otlp-transformer"></a>
### @opentelemetry/otlp-transformer v0.51.1
#### 

##### Paths
* /home/runner/work/giselle/giselle

<a href="http://www.apache.org/licenses/LICENSE-2.0.txt">Apache 2.0</a> permitted



<a name="@opentelemetry/propagator-b3"></a>
### @opentelemetry/propagator-b3 v1.24.1
#### 

##### Paths
* /home/runner/work/giselle/giselle

<a href="http://www.apache.org/licenses/LICENSE-2.0.txt">Apache 2.0</a> permitted



<a name="@opentelemetry/propagator-jaeger"></a>
### @opentelemetry/propagator-jaeger v1.24.1
#### 

##### Paths
* /home/runner/work/giselle/giselle

<a href="http://www.apache.org/licenses/LICENSE-2.0.txt">Apache 2.0</a> permitted



<a name="@opentelemetry/redis-common"></a>
### @opentelemetry/redis-common v0.36.2
#### 

##### Paths
* /home/runner/work/giselle/giselle

<a href="http://www.apache.org/licenses/LICENSE-2.0.txt">Apache 2.0</a> permitted



<a name="@opentelemetry/resources"></a>
### @opentelemetry/resources v1.24.1
#### 

##### Paths
* /home/runner/work/giselle/giselle

<a href="http://www.apache.org/licenses/LICENSE-2.0.txt">Apache 2.0</a> permitted



<a name="@opentelemetry/sdk-logs"></a>
### @opentelemetry/sdk-logs v0.51.1
#### 

##### Paths
* /home/runner/work/giselle/giselle

<a href="http://www.apache.org/licenses/LICENSE-2.0.txt">Apache 2.0</a> permitted



<a name="@opentelemetry/sdk-metrics"></a>
### @opentelemetry/sdk-metrics v1.24.1
#### 

##### Paths
* /home/runner/work/giselle/giselle

<a href="http://www.apache.org/licenses/LICENSE-2.0.txt">Apache 2.0</a> permitted



<a name="@opentelemetry/sdk-node"></a>
### @opentelemetry/sdk-node v0.51.1
#### 

##### Paths
* /home/runner/work/giselle/giselle

<a href="http://www.apache.org/licenses/LICENSE-2.0.txt">Apache 2.0</a> permitted



<a name="@opentelemetry/sdk-trace-base"></a>
### @opentelemetry/sdk-trace-base v1.24.1
#### 

##### Paths
* /home/runner/work/giselle/giselle

<a href="http://www.apache.org/licenses/LICENSE-2.0.txt">Apache 2.0</a> permitted



<a name="@opentelemetry/sdk-trace-node"></a>
### @opentelemetry/sdk-trace-node v1.24.1
#### 

##### Paths
* /home/runner/work/giselle/giselle

<a href="http://www.apache.org/licenses/LICENSE-2.0.txt">Apache 2.0</a> permitted



<a name="@opentelemetry/semantic-conventions"></a>
### @opentelemetry/semantic-conventions v1.24.1
#### 

##### Paths
* /home/runner/work/giselle/giselle

<a href="http://www.apache.org/licenses/LICENSE-2.0.txt">Apache 2.0</a> permitted



<a name="@opentelemetry/sql-common"></a>
### @opentelemetry/sql-common v0.40.1
#### 

##### Paths
* /home/runner/work/giselle/giselle

<a href="http://www.apache.org/licenses/LICENSE-2.0.txt">Apache 2.0</a> permitted



<a name="@oxc-resolver/binding-linux-x64-gnu"></a>
### @oxc-resolver/binding-linux-x64-gnu v11.5.2
#### 

##### Paths
* /home/runner/work/giselle/giselle

<a href="http://opensource.org/licenses/mit-license">MIT</a> permitted



<a name="@oxc-resolver/binding-linux-x64-musl"></a>
### @oxc-resolver/binding-linux-x64-musl v11.5.2
#### 

##### Paths
* /home/runner/work/giselle/giselle

<a href="http://opensource.org/licenses/mit-license">MIT</a> permitted



<a name="@paralleldrive/cuid2"></a>
### @paralleldrive/cuid2 v2.2.2
#### 

##### Paths
* /home/runner/work/giselle/giselle

<a href="http://opensource.org/licenses/mit-license">MIT</a> permitted



<a name="@pkgjs/parseargs"></a>
### @pkgjs/parseargs v0.11.0
#### 

##### Paths
* /home/runner/work/giselle/giselle

<a href="http://opensource.org/licenses/mit-license">MIT</a> permitted



<a name="@playwright/test"></a>
### @playwright/test v1.53.0
#### 

##### Paths
* /home/runner/work/giselle/giselle

<a href="http://www.apache.org/licenses/LICENSE-2.0.txt">Apache 2.0</a> permitted



<a name="@polka/url"></a>
### @polka/url v1.0.0-next.29
#### 

##### Paths
* /home/runner/work/giselle/giselle

<a href="http://opensource.org/licenses/mit-license">MIT</a> permitted



<a name="@popperjs/core"></a>
### @popperjs/core v2.11.8
#### 

##### Paths
* /home/runner/work/giselle/giselle

<a href="http://opensource.org/licenses/mit-license">MIT</a> permitted



<a name="@prisma/instrumentation"></a>
### @prisma/instrumentation v6.8.2
#### 

##### Paths
* /home/runner/work/giselle/giselle

<a href="http://www.apache.org/licenses/LICENSE-2.0.txt">Apache 2.0</a> permitted



<a name="@protobufjs/aspromise"></a>
### @protobufjs/aspromise v1.1.2
#### 

##### Paths
* /home/runner/work/giselle/giselle

<a href="http://opensource.org/licenses/BSD-3-Clause">New BSD</a> permitted



<a name="@protobufjs/base64"></a>
### @protobufjs/base64 v1.1.2
#### 

##### Paths
* /home/runner/work/giselle/giselle

<a href="http://opensource.org/licenses/BSD-3-Clause">New BSD</a> permitted



<a name="@protobufjs/codegen"></a>
### @protobufjs/codegen v2.0.4
#### 

##### Paths
* /home/runner/work/giselle/giselle

<a href="http://opensource.org/licenses/BSD-3-Clause">New BSD</a> permitted



<a name="@protobufjs/eventemitter"></a>
### @protobufjs/eventemitter v1.1.0
#### 

##### Paths
* /home/runner/work/giselle/giselle

<a href="http://opensource.org/licenses/BSD-3-Clause">New BSD</a> permitted



<a name="@protobufjs/fetch"></a>
### @protobufjs/fetch v1.1.0
#### 

##### Paths
* /home/runner/work/giselle/giselle

<a href="http://opensource.org/licenses/BSD-3-Clause">New BSD</a> permitted



<a name="@protobufjs/float"></a>
### @protobufjs/float v1.0.2
#### 

##### Paths
* /home/runner/work/giselle/giselle

<a href="http://opensource.org/licenses/BSD-3-Clause">New BSD</a> permitted



<a name="@protobufjs/inquire"></a>
### @protobufjs/inquire v1.1.0
#### 

##### Paths
* /home/runner/work/giselle/giselle

<a href="http://opensource.org/licenses/BSD-3-Clause">New BSD</a> permitted



<a name="@protobufjs/path"></a>
### @protobufjs/path v1.1.2
#### 

##### Paths
* /home/runner/work/giselle/giselle

<a href="http://opensource.org/licenses/BSD-3-Clause">New BSD</a> permitted



<a name="@protobufjs/pool"></a>
### @protobufjs/pool v1.1.0
#### 

##### Paths
* /home/runner/work/giselle/giselle

<a href="http://opensource.org/licenses/BSD-3-Clause">New BSD</a> permitted



<a name="@protobufjs/utf8"></a>
### @protobufjs/utf8 v1.1.0
#### 

##### Paths
* /home/runner/work/giselle/giselle

<a href="http://opensource.org/licenses/BSD-3-Clause">New BSD</a> permitted



<a name="@radix-ui/number"></a>
### @radix-ui/number v1.1.0
#### 

##### Paths
* /home/runner/work/giselle/giselle

<a href="http://opensource.org/licenses/mit-license">MIT</a> permitted



<a name="@radix-ui/primitive"></a>
### @radix-ui/primitive v1.1.0
#### 

##### Paths
* /home/runner/work/giselle/giselle

<a href="http://opensource.org/licenses/mit-license">MIT</a> permitted



<a name="@radix-ui/react-accessible-icon"></a>
### @radix-ui/react-accessible-icon v1.1.1
#### 

##### Paths
* /home/runner/work/giselle/giselle

<a href="http://opensource.org/licenses/mit-license">MIT</a> permitted



<a name="@radix-ui/react-accordion"></a>
### @radix-ui/react-accordion v1.2.2
#### 

##### Paths
* /home/runner/work/giselle/giselle

<a href="http://opensource.org/licenses/mit-license">MIT</a> permitted



<a name="@radix-ui/react-alert-dialog"></a>
### @radix-ui/react-alert-dialog v1.1.2
#### 

##### Paths
* /home/runner/work/giselle/giselle

<a href="http://opensource.org/licenses/mit-license">MIT</a> permitted



<a name="@radix-ui/react-arrow"></a>
### @radix-ui/react-arrow v1.1.0
#### 

##### Paths
* /home/runner/work/giselle/giselle

<a href="http://opensource.org/licenses/mit-license">MIT</a> permitted



<a name="@radix-ui/react-aspect-ratio"></a>
### @radix-ui/react-aspect-ratio v1.1.1
#### 

##### Paths
* /home/runner/work/giselle/giselle

<a href="http://opensource.org/licenses/mit-license">MIT</a> permitted



<a name="@radix-ui/react-avatar"></a>
### @radix-ui/react-avatar v1.1.2
#### 

##### Paths
* /home/runner/work/giselle/giselle

<a href="http://opensource.org/licenses/mit-license">MIT</a> permitted



<a name="@radix-ui/react-checkbox"></a>
### @radix-ui/react-checkbox v1.1.3
#### 

##### Paths
* /home/runner/work/giselle/giselle

<a href="http://opensource.org/licenses/mit-license">MIT</a> permitted



<a name="@radix-ui/react-collapsible"></a>
### @radix-ui/react-collapsible v1.1.2
#### 

##### Paths
* /home/runner/work/giselle/giselle

<a href="http://opensource.org/licenses/mit-license">MIT</a> permitted



<a name="@radix-ui/react-collection"></a>
### @radix-ui/react-collection v1.1.0
#### 

##### Paths
* /home/runner/work/giselle/giselle

<a href="http://opensource.org/licenses/mit-license">MIT</a> permitted



<a name="@radix-ui/react-compose-refs"></a>
### @radix-ui/react-compose-refs v1.1.0
#### 

##### Paths
* /home/runner/work/giselle/giselle

<a href="http://opensource.org/licenses/mit-license">MIT</a> permitted



<a name="@radix-ui/react-context"></a>
### @radix-ui/react-context v1.1.0
#### 

##### Paths
* /home/runner/work/giselle/giselle

<a href="http://opensource.org/licenses/mit-license">MIT</a> permitted



<a name="@radix-ui/react-context-menu"></a>
### @radix-ui/react-context-menu v2.2.5
#### 

##### Paths
* /home/runner/work/giselle/giselle

<a href="http://opensource.org/licenses/mit-license">MIT</a> permitted



<a name="@radix-ui/react-dialog"></a>
### @radix-ui/react-dialog v1.1.2
#### 

##### Paths
* /home/runner/work/giselle/giselle

<a href="http://opensource.org/licenses/mit-license">MIT</a> permitted



<a name="@radix-ui/react-direction"></a>
### @radix-ui/react-direction v1.1.0
#### 

##### Paths
* /home/runner/work/giselle/giselle

<a href="http://opensource.org/licenses/mit-license">MIT</a> permitted



<a name="@radix-ui/react-dismissable-layer"></a>
### @radix-ui/react-dismissable-layer v1.1.1
#### 

##### Paths
* /home/runner/work/giselle/giselle

<a href="http://opensource.org/licenses/mit-license">MIT</a> permitted



<a name="@radix-ui/react-dropdown-menu"></a>
### @radix-ui/react-dropdown-menu v2.1.4
#### 

##### Paths
* /home/runner/work/giselle/giselle

<a href="http://opensource.org/licenses/mit-license">MIT</a> permitted



<a name="@radix-ui/react-focus-guards"></a>
### @radix-ui/react-focus-guards v1.1.1
#### 

##### Paths
* /home/runner/work/giselle/giselle

<a href="http://opensource.org/licenses/mit-license">MIT</a> permitted



<a name="@radix-ui/react-focus-scope"></a>
### @radix-ui/react-focus-scope v1.1.0
#### 

##### Paths
* /home/runner/work/giselle/giselle

<a href="http://opensource.org/licenses/mit-license">MIT</a> permitted



<a name="@radix-ui/react-form"></a>
### @radix-ui/react-form v0.1.1
#### 

##### Paths
* /home/runner/work/giselle/giselle

<a href="http://opensource.org/licenses/mit-license">MIT</a> permitted



<a name="@radix-ui/react-hover-card"></a>
### @radix-ui/react-hover-card v1.1.5
#### 

##### Paths
* /home/runner/work/giselle/giselle

<a href="http://opensource.org/licenses/mit-license">MIT</a> permitted



<a name="@radix-ui/react-icons"></a>
### @radix-ui/react-icons v1.3.2
#### 

##### Paths
* /home/runner/work/giselle/giselle

<a href="http://opensource.org/licenses/mit-license">MIT</a> permitted



<a name="@radix-ui/react-id"></a>
### @radix-ui/react-id v1.1.0
#### 

##### Paths
* /home/runner/work/giselle/giselle

<a href="http://opensource.org/licenses/mit-license">MIT</a> permitted



<a name="@radix-ui/react-label"></a>
### @radix-ui/react-label v2.1.1
#### 

##### Paths
* /home/runner/work/giselle/giselle

<a href="http://opensource.org/licenses/mit-license">MIT</a> permitted



<a name="@radix-ui/react-menu"></a>
### @radix-ui/react-menu v2.1.4
#### 

##### Paths
* /home/runner/work/giselle/giselle

<a href="http://opensource.org/licenses/mit-license">MIT</a> permitted



<a name="@radix-ui/react-menubar"></a>
### @radix-ui/react-menubar v1.1.5
#### 

##### Paths
* /home/runner/work/giselle/giselle

<a href="http://opensource.org/licenses/mit-license">MIT</a> permitted



<a name="@radix-ui/react-navigation-menu"></a>
### @radix-ui/react-navigation-menu v1.2.4
#### 

##### Paths
* /home/runner/work/giselle/giselle

<a href="http://opensource.org/licenses/mit-license">MIT</a> permitted



<a name="@radix-ui/react-popover"></a>
### @radix-ui/react-popover v1.1.5
#### 

##### Paths
* /home/runner/work/giselle/giselle

<a href="http://opensource.org/licenses/mit-license">MIT</a> permitted



<a name="@radix-ui/react-popper"></a>
### @radix-ui/react-popper v1.2.0
#### 

##### Paths
* /home/runner/work/giselle/giselle

<a href="http://opensource.org/licenses/mit-license">MIT</a> permitted



<a name="@radix-ui/react-portal"></a>
### @radix-ui/react-portal v1.1.2
#### 

##### Paths
* /home/runner/work/giselle/giselle

<a href="http://opensource.org/licenses/mit-license">MIT</a> permitted



<a name="@radix-ui/react-presence"></a>
### @radix-ui/react-presence v1.1.1
#### 

##### Paths
* /home/runner/work/giselle/giselle

<a href="http://opensource.org/licenses/mit-license">MIT</a> permitted



<a name="@radix-ui/react-primitive"></a>
### @radix-ui/react-primitive v2.0.0
#### 

##### Paths
* /home/runner/work/giselle/giselle

<a href="http://opensource.org/licenses/mit-license">MIT</a> permitted



<a name="@radix-ui/react-progress"></a>
### @radix-ui/react-progress v1.1.1
#### 

##### Paths
* /home/runner/work/giselle/giselle

<a href="http://opensource.org/licenses/mit-license">MIT</a> permitted



<a name="@radix-ui/react-radio-group"></a>
### @radix-ui/react-radio-group v1.2.2
#### 

##### Paths
* /home/runner/work/giselle/giselle

<a href="http://opensource.org/licenses/mit-license">MIT</a> permitted



<a name="@radix-ui/react-roving-focus"></a>
### @radix-ui/react-roving-focus v1.1.1
#### 

##### Paths
* /home/runner/work/giselle/giselle

<a href="http://opensource.org/licenses/mit-license">MIT</a> permitted



<a name="@radix-ui/react-scroll-area"></a>
### @radix-ui/react-scroll-area v1.2.2
#### 

##### Paths
* /home/runner/work/giselle/giselle

<a href="http://opensource.org/licenses/mit-license">MIT</a> permitted



<a name="@radix-ui/react-select"></a>
### @radix-ui/react-select v2.1.4
#### 

##### Paths
* /home/runner/work/giselle/giselle

<a href="http://opensource.org/licenses/mit-license">MIT</a> permitted



<a name="@radix-ui/react-separator"></a>
### @radix-ui/react-separator v1.1.1
#### 

##### Paths
* /home/runner/work/giselle/giselle

<a href="http://opensource.org/licenses/mit-license">MIT</a> permitted



<a name="@radix-ui/react-slider"></a>
### @radix-ui/react-slider v1.2.2
#### 

##### Paths
* /home/runner/work/giselle/giselle

<a href="http://opensource.org/licenses/mit-license">MIT</a> permitted



<a name="@radix-ui/react-slot"></a>
### @radix-ui/react-slot v1.1.0
#### 

##### Paths
* /home/runner/work/giselle/giselle

<a href="http://opensource.org/licenses/mit-license">MIT</a> permitted



<a name="@radix-ui/react-switch"></a>
### @radix-ui/react-switch v1.1.2
#### 

##### Paths
* /home/runner/work/giselle/giselle

<a href="http://opensource.org/licenses/mit-license">MIT</a> permitted



<a name="@radix-ui/react-tabs"></a>
### @radix-ui/react-tabs v1.1.2
#### 

##### Paths
* /home/runner/work/giselle/giselle

<a href="http://opensource.org/licenses/mit-license">MIT</a> permitted



<a name="@radix-ui/react-toast"></a>
### @radix-ui/react-toast v1.2.2
#### 

##### Paths
* /home/runner/work/giselle/giselle

<a href="http://opensource.org/licenses/mit-license">MIT</a> permitted



<a name="@radix-ui/react-toggle"></a>
### @radix-ui/react-toggle v1.1.1
#### 

##### Paths
* /home/runner/work/giselle/giselle

<a href="http://opensource.org/licenses/mit-license">MIT</a> permitted



<a name="@radix-ui/react-toggle-group"></a>
### @radix-ui/react-toggle-group v1.1.1
#### 

##### Paths
* /home/runner/work/giselle/giselle

<a href="http://opensource.org/licenses/mit-license">MIT</a> permitted



<a name="@radix-ui/react-toolbar"></a>
### @radix-ui/react-toolbar v1.1.1
#### 

##### Paths
* /home/runner/work/giselle/giselle

<a href="http://opensource.org/licenses/mit-license">MIT</a> permitted



<a name="@radix-ui/react-tooltip"></a>
### @radix-ui/react-tooltip v1.1.4
#### 

##### Paths
* /home/runner/work/giselle/giselle

<a href="http://opensource.org/licenses/mit-license">MIT</a> permitted



<a name="@radix-ui/react-use-callback-ref"></a>
### @radix-ui/react-use-callback-ref v1.1.0
#### 

##### Paths
* /home/runner/work/giselle/giselle

<a href="http://opensource.org/licenses/mit-license">MIT</a> permitted



<a name="@radix-ui/react-use-controllable-state"></a>
### @radix-ui/react-use-controllable-state v1.1.0
#### 

##### Paths
* /home/runner/work/giselle/giselle

<a href="http://opensource.org/licenses/mit-license">MIT</a> permitted



<a name="@radix-ui/react-use-effect-event"></a>
### @radix-ui/react-use-effect-event v0.0.2
#### 

##### Paths
* /home/runner/work/giselle/giselle

<a href="http://opensource.org/licenses/mit-license">MIT</a> permitted



<a name="@radix-ui/react-use-escape-keydown"></a>
### @radix-ui/react-use-escape-keydown v1.1.0
#### 

##### Paths
* /home/runner/work/giselle/giselle

<a href="http://opensource.org/licenses/mit-license">MIT</a> permitted



<a name="@radix-ui/react-use-layout-effect"></a>
### @radix-ui/react-use-layout-effect v1.1.0
#### 

##### Paths
* /home/runner/work/giselle/giselle

<a href="http://opensource.org/licenses/mit-license">MIT</a> permitted



<a name="@radix-ui/react-use-previous"></a>
### @radix-ui/react-use-previous v1.1.0
#### 

##### Paths
* /home/runner/work/giselle/giselle

<a href="http://opensource.org/licenses/mit-license">MIT</a> permitted



<a name="@radix-ui/react-use-rect"></a>
### @radix-ui/react-use-rect v1.1.0
#### 

##### Paths
* /home/runner/work/giselle/giselle

<a href="http://opensource.org/licenses/mit-license">MIT</a> permitted



<a name="@radix-ui/react-use-size"></a>
### @radix-ui/react-use-size v1.1.0
#### 

##### Paths
* /home/runner/work/giselle/giselle

<a href="http://opensource.org/licenses/mit-license">MIT</a> permitted



<a name="@radix-ui/react-visually-hidden"></a>
### @radix-ui/react-visually-hidden v1.1.0
#### 

##### Paths
* /home/runner/work/giselle/giselle

<a href="http://opensource.org/licenses/mit-license">MIT</a> permitted



<a name="@radix-ui/rect"></a>
### @radix-ui/rect v1.1.0
#### 

##### Paths
* /home/runner/work/giselle/giselle

<a href="http://opensource.org/licenses/mit-license">MIT</a> permitted



<a name="@remirror/core-constants"></a>
### @remirror/core-constants v3.0.0
#### 

##### Paths
* /home/runner/work/giselle/giselle

<a href="http://opensource.org/licenses/mit-license">MIT</a> permitted



<a name="@rollup/plugin-commonjs"></a>
### @rollup/plugin-commonjs v28.0.1
#### 

##### Paths
* /home/runner/work/giselle/giselle

<a href="http://opensource.org/licenses/mit-license">MIT</a> permitted



<a name="@rollup/pluginutils"></a>
### @rollup/pluginutils v5.1.4
#### 

##### Paths
* /home/runner/work/giselle/giselle

<a href="http://opensource.org/licenses/mit-license">MIT</a> permitted



<a name="@rollup/rollup-linux-x64-gnu"></a>
### @rollup/rollup-linux-x64-gnu v4.35.0
#### 

##### Paths
* /home/runner/work/giselle/giselle

<a href="http://opensource.org/licenses/mit-license">MIT</a> permitted



<a name="@rollup/rollup-linux-x64-musl"></a>
### @rollup/rollup-linux-x64-musl v4.35.0
#### 

##### Paths
* /home/runner/work/giselle/giselle

<a href="http://opensource.org/licenses/mit-license">MIT</a> permitted



<a name="@sentry-internal/browser-utils"></a>
### @sentry-internal/browser-utils v9.30.0
#### 

##### Paths
* /home/runner/work/giselle/giselle

<a href="http://opensource.org/licenses/mit-license">MIT</a> permitted



<a name="@sentry-internal/feedback"></a>
### @sentry-internal/feedback v9.30.0
#### 

##### Paths
* /home/runner/work/giselle/giselle

<a href="http://opensource.org/licenses/mit-license">MIT</a> permitted



<a name="@sentry-internal/replay"></a>
### @sentry-internal/replay v9.30.0
#### 

##### Paths
* /home/runner/work/giselle/giselle

<a href="http://opensource.org/licenses/mit-license">MIT</a> permitted



<a name="@sentry-internal/replay-canvas"></a>
### @sentry-internal/replay-canvas v9.30.0
#### 

##### Paths
* /home/runner/work/giselle/giselle

<a href="http://opensource.org/licenses/mit-license">MIT</a> permitted



<a name="@sentry/babel-plugin-component-annotate"></a>
### @sentry/babel-plugin-component-annotate v3.5.0
#### 

##### Paths
* /home/runner/work/giselle/giselle

<a href="http://opensource.org/licenses/mit-license">MIT</a> permitted



<a name="@sentry/browser"></a>
### @sentry/browser v9.30.0
#### 

##### Paths
* /home/runner/work/giselle/giselle

<a href="http://opensource.org/licenses/mit-license">MIT</a> permitted



<a name="@sentry/bundler-plugin-core"></a>
### @sentry/bundler-plugin-core v3.5.0
#### 

##### Paths
* /home/runner/work/giselle/giselle

<a href="http://opensource.org/licenses/mit-license">MIT</a> permitted



<a name="@sentry/cli"></a>
### @sentry/cli v2.42.2
#### 

##### Paths
* /home/runner/work/giselle/giselle

<a href="http://opensource.org/licenses/BSD-3-Clause">New BSD</a> permitted



<a name="@sentry/cli-linux-x64"></a>
### @sentry/cli-linux-x64 v2.42.2
#### 

##### Paths
* /home/runner/work/giselle/giselle

<a href="http://opensource.org/licenses/BSD-3-Clause">New BSD</a> permitted



<a name="@sentry/core"></a>
### @sentry/core v9.30.0
#### 

##### Paths
* /home/runner/work/giselle/giselle

<a href="http://opensource.org/licenses/mit-license">MIT</a> permitted



<a name="@sentry/nextjs"></a>
### @sentry/nextjs v9.30.0
#### 

##### Paths
* /home/runner/work/giselle/giselle

<a href="http://opensource.org/licenses/mit-license">MIT</a> permitted



<a name="@sentry/node"></a>
### @sentry/node v9.30.0
#### 

##### Paths
* /home/runner/work/giselle/giselle

<a href="http://opensource.org/licenses/mit-license">MIT</a> permitted



<a name="@sentry/opentelemetry"></a>
### @sentry/opentelemetry v9.30.0
#### 

##### Paths
* /home/runner/work/giselle/giselle

<a href="http://opensource.org/licenses/mit-license">MIT</a> permitted



<a name="@sentry/react"></a>
### @sentry/react v9.30.0
#### 

##### Paths
* /home/runner/work/giselle/giselle

<a href="http://opensource.org/licenses/mit-license">MIT</a> permitted



<a name="@sentry/vercel-edge"></a>
### @sentry/vercel-edge v9.30.0
#### 

##### Paths
* /home/runner/work/giselle/giselle

<a href="http://opensource.org/licenses/mit-license">MIT</a> permitted



<a name="@sentry/webpack-plugin"></a>
### @sentry/webpack-plugin v3.5.0
#### 

##### Paths
* /home/runner/work/giselle/giselle

<a href="http://opensource.org/licenses/mit-license">MIT</a> permitted



<a name="@smithy/abort-controller"></a>
### @smithy/abort-controller v4.0.4
#### 

##### Paths
* /home/runner/work/giselle/giselle

<a href="http://www.apache.org/licenses/LICENSE-2.0.txt">Apache 2.0</a> permitted



<a name="@smithy/chunked-blob-reader"></a>
### @smithy/chunked-blob-reader v5.0.0
#### 

##### Paths
* /home/runner/work/giselle/giselle

<a href="http://www.apache.org/licenses/LICENSE-2.0.txt">Apache 2.0</a> permitted



<a name="@smithy/chunked-blob-reader-native"></a>
### @smithy/chunked-blob-reader-native v4.0.0
#### 

##### Paths
* /home/runner/work/giselle/giselle

<a href="http://www.apache.org/licenses/LICENSE-2.0.txt">Apache 2.0</a> permitted



<a name="@smithy/config-resolver"></a>
### @smithy/config-resolver v4.1.4
#### 

##### Paths
* /home/runner/work/giselle/giselle

<a href="http://www.apache.org/licenses/LICENSE-2.0.txt">Apache 2.0</a> permitted



<a name="@smithy/core"></a>
### @smithy/core v3.6.0
#### 

##### Paths
* /home/runner/work/giselle/giselle

<a href="http://www.apache.org/licenses/LICENSE-2.0.txt">Apache 2.0</a> permitted



<a name="@smithy/credential-provider-imds"></a>
### @smithy/credential-provider-imds v4.0.6
#### 

##### Paths
* /home/runner/work/giselle/giselle

<a href="http://www.apache.org/licenses/LICENSE-2.0.txt">Apache 2.0</a> permitted



<a name="@smithy/eventstream-codec"></a>
### @smithy/eventstream-codec v4.0.4
#### 

##### Paths
* /home/runner/work/giselle/giselle

<a href="http://www.apache.org/licenses/LICENSE-2.0.txt">Apache 2.0</a> permitted



<a name="@smithy/eventstream-serde-browser"></a>
### @smithy/eventstream-serde-browser v4.0.4
#### 

##### Paths
* /home/runner/work/giselle/giselle

<a href="http://www.apache.org/licenses/LICENSE-2.0.txt">Apache 2.0</a> permitted



<a name="@smithy/eventstream-serde-config-resolver"></a>
### @smithy/eventstream-serde-config-resolver v4.1.2
#### 

##### Paths
* /home/runner/work/giselle/giselle

<a href="http://www.apache.org/licenses/LICENSE-2.0.txt">Apache 2.0</a> permitted



<a name="@smithy/eventstream-serde-node"></a>
### @smithy/eventstream-serde-node v4.0.4
#### 

##### Paths
* /home/runner/work/giselle/giselle

<a href="http://www.apache.org/licenses/LICENSE-2.0.txt">Apache 2.0</a> permitted



<a name="@smithy/eventstream-serde-universal"></a>
### @smithy/eventstream-serde-universal v4.0.4
#### 

##### Paths
* /home/runner/work/giselle/giselle

<a href="http://www.apache.org/licenses/LICENSE-2.0.txt">Apache 2.0</a> permitted



<a name="@smithy/fetch-http-handler"></a>
### @smithy/fetch-http-handler v5.0.4
#### 

##### Paths
* /home/runner/work/giselle/giselle

<a href="http://www.apache.org/licenses/LICENSE-2.0.txt">Apache 2.0</a> permitted



<a name="@smithy/hash-blob-browser"></a>
### @smithy/hash-blob-browser v4.0.4
#### 

##### Paths
* /home/runner/work/giselle/giselle

<a href="http://www.apache.org/licenses/LICENSE-2.0.txt">Apache 2.0</a> permitted



<a name="@smithy/hash-node"></a>
### @smithy/hash-node v4.0.4
#### 

##### Paths
* /home/runner/work/giselle/giselle

<a href="http://www.apache.org/licenses/LICENSE-2.0.txt">Apache 2.0</a> permitted



<a name="@smithy/hash-stream-node"></a>
### @smithy/hash-stream-node v4.0.4
#### 

##### Paths
* /home/runner/work/giselle/giselle

<a href="http://www.apache.org/licenses/LICENSE-2.0.txt">Apache 2.0</a> permitted



<a name="@smithy/invalid-dependency"></a>
### @smithy/invalid-dependency v4.0.4
#### 

##### Paths
* /home/runner/work/giselle/giselle

<a href="http://www.apache.org/licenses/LICENSE-2.0.txt">Apache 2.0</a> permitted



<a name="@smithy/is-array-buffer"></a>
### @smithy/is-array-buffer v2.2.0
#### 

##### Paths
* /home/runner/work/giselle/giselle

<a href="http://www.apache.org/licenses/LICENSE-2.0.txt">Apache 2.0</a> permitted



<a name="@smithy/md5-js"></a>
### @smithy/md5-js v4.0.4
#### 

##### Paths
* /home/runner/work/giselle/giselle

<a href="http://www.apache.org/licenses/LICENSE-2.0.txt">Apache 2.0</a> permitted



<a name="@smithy/middleware-content-length"></a>
### @smithy/middleware-content-length v4.0.4
#### 

##### Paths
* /home/runner/work/giselle/giselle

<a href="http://www.apache.org/licenses/LICENSE-2.0.txt">Apache 2.0</a> permitted



<a name="@smithy/middleware-endpoint"></a>
### @smithy/middleware-endpoint v4.1.13
#### 

##### Paths
* /home/runner/work/giselle/giselle

<a href="http://www.apache.org/licenses/LICENSE-2.0.txt">Apache 2.0</a> permitted



<a name="@smithy/middleware-retry"></a>
### @smithy/middleware-retry v4.1.14
#### 

##### Paths
* /home/runner/work/giselle/giselle

<a href="http://www.apache.org/licenses/LICENSE-2.0.txt">Apache 2.0</a> permitted



<a name="@smithy/middleware-serde"></a>
### @smithy/middleware-serde v4.0.8
#### 

##### Paths
* /home/runner/work/giselle/giselle

<a href="http://www.apache.org/licenses/LICENSE-2.0.txt">Apache 2.0</a> permitted



<a name="@smithy/middleware-stack"></a>
### @smithy/middleware-stack v4.0.4
#### 

##### Paths
* /home/runner/work/giselle/giselle

<a href="http://www.apache.org/licenses/LICENSE-2.0.txt">Apache 2.0</a> permitted



<a name="@smithy/node-config-provider"></a>
### @smithy/node-config-provider v4.1.3
#### 

##### Paths
* /home/runner/work/giselle/giselle

<a href="http://www.apache.org/licenses/LICENSE-2.0.txt">Apache 2.0</a> permitted



<a name="@smithy/node-http-handler"></a>
### @smithy/node-http-handler v4.0.6
#### 

##### Paths
* /home/runner/work/giselle/giselle

<a href="http://www.apache.org/licenses/LICENSE-2.0.txt">Apache 2.0</a> permitted



<a name="@smithy/property-provider"></a>
### @smithy/property-provider v4.0.4
#### 

##### Paths
* /home/runner/work/giselle/giselle

<a href="http://www.apache.org/licenses/LICENSE-2.0.txt">Apache 2.0</a> permitted



<a name="@smithy/protocol-http"></a>
### @smithy/protocol-http v5.1.2
#### 

##### Paths
* /home/runner/work/giselle/giselle

<a href="http://www.apache.org/licenses/LICENSE-2.0.txt">Apache 2.0</a> permitted



<a name="@smithy/querystring-builder"></a>
### @smithy/querystring-builder v4.0.4
#### 

##### Paths
* /home/runner/work/giselle/giselle

<a href="http://www.apache.org/licenses/LICENSE-2.0.txt">Apache 2.0</a> permitted



<a name="@smithy/querystring-parser"></a>
### @smithy/querystring-parser v4.0.4
#### 

##### Paths
* /home/runner/work/giselle/giselle

<a href="http://www.apache.org/licenses/LICENSE-2.0.txt">Apache 2.0</a> permitted



<a name="@smithy/service-error-classification"></a>
### @smithy/service-error-classification v4.0.6
#### 

##### Paths
* /home/runner/work/giselle/giselle

<a href="http://www.apache.org/licenses/LICENSE-2.0.txt">Apache 2.0</a> permitted



<a name="@smithy/shared-ini-file-loader"></a>
### @smithy/shared-ini-file-loader v4.0.4
#### 

##### Paths
* /home/runner/work/giselle/giselle

<a href="http://www.apache.org/licenses/LICENSE-2.0.txt">Apache 2.0</a> permitted



<a name="@smithy/signature-v4"></a>
### @smithy/signature-v4 v5.1.2
#### 

##### Paths
* /home/runner/work/giselle/giselle

<a href="http://www.apache.org/licenses/LICENSE-2.0.txt">Apache 2.0</a> permitted



<a name="@smithy/smithy-client"></a>
### @smithy/smithy-client v4.4.5
#### 

##### Paths
* /home/runner/work/giselle/giselle

<a href="http://www.apache.org/licenses/LICENSE-2.0.txt">Apache 2.0</a> permitted



<a name="@smithy/types"></a>
### @smithy/types v4.3.1
#### 

##### Paths
* /home/runner/work/giselle/giselle

<a href="http://www.apache.org/licenses/LICENSE-2.0.txt">Apache 2.0</a> permitted



<a name="@smithy/url-parser"></a>
### @smithy/url-parser v4.0.4
#### 

##### Paths
* /home/runner/work/giselle/giselle

<a href="http://www.apache.org/licenses/LICENSE-2.0.txt">Apache 2.0</a> permitted



<a name="@smithy/util-base64"></a>
### @smithy/util-base64 v4.0.0
#### 

##### Paths
* /home/runner/work/giselle/giselle

<a href="http://www.apache.org/licenses/LICENSE-2.0.txt">Apache 2.0</a> permitted



<a name="@smithy/util-body-length-browser"></a>
### @smithy/util-body-length-browser v4.0.0
#### 

##### Paths
* /home/runner/work/giselle/giselle

<a href="http://www.apache.org/licenses/LICENSE-2.0.txt">Apache 2.0</a> permitted



<a name="@smithy/util-body-length-node"></a>
### @smithy/util-body-length-node v4.0.0
#### 

##### Paths
* /home/runner/work/giselle/giselle

<a href="http://www.apache.org/licenses/LICENSE-2.0.txt">Apache 2.0</a> permitted



<a name="@smithy/util-buffer-from"></a>
### @smithy/util-buffer-from v2.2.0
#### 

##### Paths
* /home/runner/work/giselle/giselle

<a href="http://www.apache.org/licenses/LICENSE-2.0.txt">Apache 2.0</a> permitted



<a name="@smithy/util-config-provider"></a>
### @smithy/util-config-provider v4.0.0
#### 

##### Paths
* /home/runner/work/giselle/giselle

<a href="http://www.apache.org/licenses/LICENSE-2.0.txt">Apache 2.0</a> permitted



<a name="@smithy/util-defaults-mode-browser"></a>
### @smithy/util-defaults-mode-browser v4.0.21
#### 

##### Paths
* /home/runner/work/giselle/giselle

<a href="http://www.apache.org/licenses/LICENSE-2.0.txt">Apache 2.0</a> permitted



<a name="@smithy/util-defaults-mode-node"></a>
### @smithy/util-defaults-mode-node v4.0.21
#### 

##### Paths
* /home/runner/work/giselle/giselle

<a href="http://www.apache.org/licenses/LICENSE-2.0.txt">Apache 2.0</a> permitted



<a name="@smithy/util-endpoints"></a>
### @smithy/util-endpoints v3.0.6
#### 

##### Paths
* /home/runner/work/giselle/giselle

<a href="http://www.apache.org/licenses/LICENSE-2.0.txt">Apache 2.0</a> permitted



<a name="@smithy/util-hex-encoding"></a>
### @smithy/util-hex-encoding v4.0.0
#### 

##### Paths
* /home/runner/work/giselle/giselle

<a href="http://www.apache.org/licenses/LICENSE-2.0.txt">Apache 2.0</a> permitted



<a name="@smithy/util-middleware"></a>
### @smithy/util-middleware v4.0.4
#### 

##### Paths
* /home/runner/work/giselle/giselle

<a href="http://www.apache.org/licenses/LICENSE-2.0.txt">Apache 2.0</a> permitted



<a name="@smithy/util-retry"></a>
### @smithy/util-retry v4.0.6
#### 

##### Paths
* /home/runner/work/giselle/giselle

<a href="http://www.apache.org/licenses/LICENSE-2.0.txt">Apache 2.0</a> permitted



<a name="@smithy/util-stream"></a>
### @smithy/util-stream v4.2.2
#### 

##### Paths
* /home/runner/work/giselle/giselle

<a href="http://www.apache.org/licenses/LICENSE-2.0.txt">Apache 2.0</a> permitted



<a name="@smithy/util-uri-escape"></a>
### @smithy/util-uri-escape v4.0.0
#### 

##### Paths
* /home/runner/work/giselle/giselle

<a href="http://www.apache.org/licenses/LICENSE-2.0.txt">Apache 2.0</a> permitted



<a name="@smithy/util-utf8"></a>
### @smithy/util-utf8 v2.3.0
#### 

##### Paths
* /home/runner/work/giselle/giselle

<a href="http://www.apache.org/licenses/LICENSE-2.0.txt">Apache 2.0</a> permitted



<a name="@smithy/util-waiter"></a>
### @smithy/util-waiter v4.0.6
#### 

##### Paths
* /home/runner/work/giselle/giselle

<a href="http://www.apache.org/licenses/LICENSE-2.0.txt">Apache 2.0</a> permitted



<a name="@standard-schema/spec"></a>
### @standard-schema/spec v1.0.0
#### 

##### Paths
* /home/runner/work/giselle/giselle

<a href="http://opensource.org/licenses/mit-license">MIT</a> permitted



<a name="@supabase/auth-js"></a>
### @supabase/auth-js v2.70.0
#### 

##### Paths
* /home/runner/work/giselle/giselle

<a href="http://opensource.org/licenses/mit-license">MIT</a> permitted



<a name="@supabase/functions-js"></a>
### @supabase/functions-js v2.4.5
#### 

##### Paths
* /home/runner/work/giselle/giselle

<a href="http://opensource.org/licenses/mit-license">MIT</a> permitted



<a name="@supabase/node-fetch"></a>
### @supabase/node-fetch v2.6.15
#### 

##### Paths
* /home/runner/work/giselle/giselle

<a href="http://opensource.org/licenses/mit-license">MIT</a> permitted



<a name="@supabase/postgrest-js"></a>
### @supabase/postgrest-js v1.19.4
#### 

##### Paths
* /home/runner/work/giselle/giselle

<a href="http://opensource.org/licenses/mit-license">MIT</a> permitted



<a name="@supabase/realtime-js"></a>
### @supabase/realtime-js v2.11.15
#### 

##### Paths
* /home/runner/work/giselle/giselle

<a href="http://opensource.org/licenses/mit-license">MIT</a> permitted



<a name="@supabase/ssr"></a>
### @supabase/ssr v0.6.1
#### 

##### Paths
* /home/runner/work/giselle/giselle

<a href="http://opensource.org/licenses/mit-license">MIT</a> permitted



<a name="@supabase/storage-js"></a>
### @supabase/storage-js v2.7.1
#### 

##### Paths
* /home/runner/work/giselle/giselle

<a href="http://opensource.org/licenses/mit-license">MIT</a> permitted



<a name="@supabase/supabase-js"></a>
### @supabase/supabase-js v2.50.5
#### 

##### Paths
* /home/runner/work/giselle/giselle

<a href="http://opensource.org/licenses/mit-license">MIT</a> permitted



<a name="@swc/counter"></a>
### @swc/counter v0.1.3
#### 

##### Paths
* /home/runner/work/giselle/giselle

<a href="http://www.apache.org/licenses/LICENSE-2.0.txt">Apache 2.0</a> permitted



<a name="@swc/helpers"></a>
### @swc/helpers v0.5.15
#### 

##### Paths
* /home/runner/work/giselle/giselle

<a href="http://www.apache.org/licenses/LICENSE-2.0.txt">Apache 2.0</a> permitted



<a name="@tailwindcss/node"></a>
### @tailwindcss/node v4.1.10
#### 

##### Paths
* /home/runner/work/giselle/giselle

<a href="http://opensource.org/licenses/mit-license">MIT</a> permitted



<a name="@tailwindcss/oxide"></a>
### @tailwindcss/oxide v4.1.10
#### 

##### Paths
* /home/runner/work/giselle/giselle

<a href="http://opensource.org/licenses/mit-license">MIT</a> permitted



<a name="@tailwindcss/oxide-linux-x64-gnu"></a>
### @tailwindcss/oxide-linux-x64-gnu v4.1.10
#### 

##### Paths
* /home/runner/work/giselle/giselle

<a href="http://opensource.org/licenses/mit-license">MIT</a> permitted



<a name="@tailwindcss/oxide-linux-x64-musl"></a>
### @tailwindcss/oxide-linux-x64-musl v4.1.10
#### 

##### Paths
* /home/runner/work/giselle/giselle

<a href="http://opensource.org/licenses/mit-license">MIT</a> permitted



<a name="@tailwindcss/postcss"></a>
### @tailwindcss/postcss v4.1.10
#### 

##### Paths
* /home/runner/work/giselle/giselle

<a href="http://opensource.org/licenses/mit-license">MIT</a> permitted



<a name="@tailwindcss/typography"></a>
### @tailwindcss/typography v0.5.15
#### 

##### Paths
* /home/runner/work/giselle/giselle

<a href="http://opensource.org/licenses/mit-license">MIT</a> permitted



<a name="@tiptap/core"></a>
### @tiptap/core v2.11.5
#### 

##### Paths
* /home/runner/work/giselle/giselle

<a href="http://opensource.org/licenses/mit-license">MIT</a> permitted



<a name="@tiptap/extension-blockquote"></a>
### @tiptap/extension-blockquote v2.12.0
#### 

##### Paths
* /home/runner/work/giselle/giselle

<a href="http://opensource.org/licenses/mit-license">MIT</a> permitted



<a name="@tiptap/extension-bold"></a>
### @tiptap/extension-bold v2.11.5
#### 

##### Paths
* /home/runner/work/giselle/giselle

<a href="http://opensource.org/licenses/mit-license">MIT</a> permitted



<a name="@tiptap/extension-bubble-menu"></a>
### @tiptap/extension-bubble-menu v2.11.5
#### 

##### Paths
* /home/runner/work/giselle/giselle

<a href="http://opensource.org/licenses/mit-license">MIT</a> permitted



<a name="@tiptap/extension-bullet-list"></a>
### @tiptap/extension-bullet-list v2.11.5
#### 

##### Paths
* /home/runner/work/giselle/giselle

<a href="http://opensource.org/licenses/mit-license">MIT</a> permitted



<a name="@tiptap/extension-code"></a>
### @tiptap/extension-code v2.11.5
#### 

##### Paths
* /home/runner/work/giselle/giselle

<a href="http://opensource.org/licenses/mit-license">MIT</a> permitted



<a name="@tiptap/extension-code-block"></a>
### @tiptap/extension-code-block v2.11.5
#### 

##### Paths
* /home/runner/work/giselle/giselle

<a href="http://opensource.org/licenses/mit-license">MIT</a> permitted



<a name="@tiptap/extension-code-block-lowlight"></a>
### @tiptap/extension-code-block-lowlight v2.11.5
#### 

##### Paths
* /home/runner/work/giselle/giselle

<a href="http://opensource.org/licenses/mit-license">MIT</a> permitted



<a name="@tiptap/extension-document"></a>
### @tiptap/extension-document v2.11.5
#### 

##### Paths
* /home/runner/work/giselle/giselle

<a href="http://opensource.org/licenses/mit-license">MIT</a> permitted



<a name="@tiptap/extension-dropcursor"></a>
### @tiptap/extension-dropcursor v2.12.0
#### 

##### Paths
* /home/runner/work/giselle/giselle

<a href="http://opensource.org/licenses/mit-license">MIT</a> permitted



<a name="@tiptap/extension-floating-menu"></a>
### @tiptap/extension-floating-menu v2.11.5
#### 

##### Paths
* /home/runner/work/giselle/giselle

<a href="http://opensource.org/licenses/mit-license">MIT</a> permitted



<a name="@tiptap/extension-gapcursor"></a>
### @tiptap/extension-gapcursor v2.12.0
#### 

##### Paths
* /home/runner/work/giselle/giselle

<a href="http://opensource.org/licenses/mit-license">MIT</a> permitted



<a name="@tiptap/extension-hard-break"></a>
### @tiptap/extension-hard-break v2.12.0
#### 

##### Paths
* /home/runner/work/giselle/giselle

<a href="http://opensource.org/licenses/mit-license">MIT</a> permitted



<a name="@tiptap/extension-heading"></a>
### @tiptap/extension-heading v2.12.0
#### 

##### Paths
* /home/runner/work/giselle/giselle

<a href="http://opensource.org/licenses/mit-license">MIT</a> permitted



<a name="@tiptap/extension-history"></a>
### @tiptap/extension-history v2.11.5
#### 

##### Paths
* /home/runner/work/giselle/giselle

<a href="http://opensource.org/licenses/mit-license">MIT</a> permitted



<a name="@tiptap/extension-horizontal-rule"></a>
### @tiptap/extension-horizontal-rule v2.12.0
#### 

##### Paths
* /home/runner/work/giselle/giselle

<a href="http://opensource.org/licenses/mit-license">MIT</a> permitted



<a name="@tiptap/extension-italic"></a>
### @tiptap/extension-italic v2.11.5
#### 

##### Paths
* /home/runner/work/giselle/giselle

<a href="http://opensource.org/licenses/mit-license">MIT</a> permitted



<a name="@tiptap/extension-list-item"></a>
### @tiptap/extension-list-item v2.11.5
#### 

##### Paths
* /home/runner/work/giselle/giselle

<a href="http://opensource.org/licenses/mit-license">MIT</a> permitted



<a name="@tiptap/extension-ordered-list"></a>
### @tiptap/extension-ordered-list v2.11.5
#### 

##### Paths
* /home/runner/work/giselle/giselle

<a href="http://opensource.org/licenses/mit-license">MIT</a> permitted



<a name="@tiptap/extension-paragraph"></a>
### @tiptap/extension-paragraph v2.11.5
#### 

##### Paths
* /home/runner/work/giselle/giselle

<a href="http://opensource.org/licenses/mit-license">MIT</a> permitted



<a name="@tiptap/extension-placeholder"></a>
### @tiptap/extension-placeholder v2.11.5
#### 

##### Paths
* /home/runner/work/giselle/giselle

<a href="http://opensource.org/licenses/mit-license">MIT</a> permitted



<a name="@tiptap/extension-strike"></a>
### @tiptap/extension-strike v2.11.5
#### 

##### Paths
* /home/runner/work/giselle/giselle

<a href="http://opensource.org/licenses/mit-license">MIT</a> permitted



<a name="@tiptap/extension-text"></a>
### @tiptap/extension-text v2.11.5
#### 

##### Paths
* /home/runner/work/giselle/giselle

<a href="http://opensource.org/licenses/mit-license">MIT</a> permitted



<a name="@tiptap/extension-text-style"></a>
### @tiptap/extension-text-style v2.12.0
#### 

##### Paths
* /home/runner/work/giselle/giselle

<a href="http://opensource.org/licenses/mit-license">MIT</a> permitted



<a name="@tiptap/html"></a>
### @tiptap/html v2.11.5
#### 

##### Paths
* /home/runner/work/giselle/giselle

<a href="http://opensource.org/licenses/mit-license">MIT</a> permitted



<a name="@tiptap/pm"></a>
### @tiptap/pm v2.11.5
#### 

##### Paths
* /home/runner/work/giselle/giselle

<a href="http://opensource.org/licenses/mit-license">MIT</a> permitted



<a name="@tiptap/react"></a>
### @tiptap/react v2.11.5
#### 

##### Paths
* /home/runner/work/giselle/giselle

<a href="http://opensource.org/licenses/mit-license">MIT</a> permitted



<a name="@tiptap/starter-kit"></a>
### @tiptap/starter-kit v2.11.5
#### 

##### Paths
* /home/runner/work/giselle/giselle

<a href="http://opensource.org/licenses/mit-license">MIT</a> permitted



<a name="@types/chai"></a>
### @types/chai v5.2.2
#### 

##### Paths
* /home/runner/work/giselle/giselle

<a href="http://opensource.org/licenses/mit-license">MIT</a> permitted



<a name="@types/connect"></a>
### @types/connect v3.4.38
#### 

##### Paths
* /home/runner/work/giselle/giselle

<a href="http://opensource.org/licenses/mit-license">MIT</a> permitted



<a name="@types/d3-color"></a>
### @types/d3-color v3.1.3
#### 

##### Paths
* /home/runner/work/giselle/giselle

<a href="http://opensource.org/licenses/mit-license">MIT</a> permitted



<a name="@types/d3-drag"></a>
### @types/d3-drag v3.0.7
#### 

##### Paths
* /home/runner/work/giselle/giselle

<a href="http://opensource.org/licenses/mit-license">MIT</a> permitted



<a name="@types/d3-interpolate"></a>
### @types/d3-interpolate v3.0.4
#### 

##### Paths
* /home/runner/work/giselle/giselle

<a href="http://opensource.org/licenses/mit-license">MIT</a> permitted



<a name="@types/d3-selection"></a>
### @types/d3-selection v3.0.11
#### 

##### Paths
* /home/runner/work/giselle/giselle

<a href="http://opensource.org/licenses/mit-license">MIT</a> permitted



<a name="@types/d3-transition"></a>
### @types/d3-transition v3.0.9
#### 

##### Paths
* /home/runner/work/giselle/giselle

<a href="http://opensource.org/licenses/mit-license">MIT</a> permitted



<a name="@types/d3-zoom"></a>
### @types/d3-zoom v3.0.8
#### 

##### Paths
* /home/runner/work/giselle/giselle

<a href="http://opensource.org/licenses/mit-license">MIT</a> permitted



<a name="@types/debug"></a>
### @types/debug v4.1.12
#### 

##### Paths
* /home/runner/work/giselle/giselle

<a href="http://opensource.org/licenses/mit-license">MIT</a> permitted



<a name="@types/deep-eql"></a>
### @types/deep-eql v4.0.2
#### 

##### Paths
* /home/runner/work/giselle/giselle

<a href="http://opensource.org/licenses/mit-license">MIT</a> permitted



<a name="@types/eslint"></a>
### @types/eslint v9.6.1
#### 

##### Paths
* /home/runner/work/giselle/giselle

<a href="http://opensource.org/licenses/mit-license">MIT</a> permitted



<a name="@types/eslint-scope"></a>
### @types/eslint-scope v3.7.7
#### 

##### Paths
* /home/runner/work/giselle/giselle

<a href="http://opensource.org/licenses/mit-license">MIT</a> permitted



<a name="@types/estree"></a>
### @types/estree v1.0.6
#### 

##### Paths
* /home/runner/work/giselle/giselle

<a href="http://opensource.org/licenses/mit-license">MIT</a> permitted



<a name="@types/estree-jsx"></a>
### @types/estree-jsx v1.0.5
#### 

##### Paths
* /home/runner/work/giselle/giselle

<a href="http://opensource.org/licenses/mit-license">MIT</a> permitted



<a name="@types/fast-levenshtein"></a>
### @types/fast-levenshtein v0.0.4
#### 

##### Paths
* /home/runner/work/giselle/giselle

<a href="http://opensource.org/licenses/mit-license">MIT</a> permitted



<a name="@types/hast"></a>
### @types/hast v3.0.4
#### 

##### Paths
* /home/runner/work/giselle/giselle

<a href="http://opensource.org/licenses/mit-license">MIT</a> permitted



<a name="@types/json-schema"></a>
### @types/json-schema v7.0.15
#### 

##### Paths
* /home/runner/work/giselle/giselle

<a href="http://opensource.org/licenses/mit-license">MIT</a> permitted



<a name="@types/linkify-it"></a>
### @types/linkify-it v5.0.0
#### 

##### Paths
* /home/runner/work/giselle/giselle

<a href="http://opensource.org/licenses/mit-license">MIT</a> permitted



<a name="@types/markdown-it"></a>
### @types/markdown-it v14.1.2
#### 

##### Paths
* /home/runner/work/giselle/giselle

<a href="http://opensource.org/licenses/mit-license">MIT</a> permitted



<a name="@types/mdast"></a>
### @types/mdast v4.0.4
#### 

##### Paths
* /home/runner/work/giselle/giselle

<a href="http://opensource.org/licenses/mit-license">MIT</a> permitted



<a name="@types/mdurl"></a>
### @types/mdurl v2.0.0
#### 

##### Paths
* /home/runner/work/giselle/giselle

<a href="http://opensource.org/licenses/mit-license">MIT</a> permitted



<a name="@types/ms"></a>
### @types/ms v2.1.0
#### 

##### Paths
* /home/runner/work/giselle/giselle

<a href="http://opensource.org/licenses/mit-license">MIT</a> permitted



<a name="@types/mysql"></a>
### @types/mysql v2.15.26
#### 

##### Paths
* /home/runner/work/giselle/giselle

<a href="http://opensource.org/licenses/mit-license">MIT</a> permitted



<a name="@types/node"></a>
### @types/node v12.20.55
#### 

##### Paths
* /home/runner/work/giselle/giselle

<a href="http://opensource.org/licenses/mit-license">MIT</a> permitted



<a name="@types/nodemailer"></a>
### @types/nodemailer v6.4.17
#### 

##### Paths
* /home/runner/work/giselle/giselle

<a href="http://opensource.org/licenses/mit-license">MIT</a> permitted



<a name="@types/pg"></a>
### @types/pg v8.6.1
#### 

##### Paths
* /home/runner/work/giselle/giselle

<a href="http://opensource.org/licenses/mit-license">MIT</a> permitted



<a name="@types/pg-pool"></a>
### @types/pg-pool v2.0.6
#### 

##### Paths
* /home/runner/work/giselle/giselle

<a href="http://opensource.org/licenses/mit-license">MIT</a> permitted



<a name="@types/phoenix"></a>
### @types/phoenix v1.6.6
#### 

##### Paths
* /home/runner/work/giselle/giselle

<a href="http://opensource.org/licenses/mit-license">MIT</a> permitted



<a name="@types/pluralize"></a>
### @types/pluralize v0.0.33
#### 

##### Paths
* /home/runner/work/giselle/giselle

<a href="http://opensource.org/licenses/mit-license">MIT</a> permitted



<a name="@types/react"></a>
### @types/react v19.1.0
#### 

##### Paths
* /home/runner/work/giselle/giselle

<a href="http://opensource.org/licenses/mit-license">MIT</a> permitted



<a name="@types/react-dom"></a>
### @types/react-dom v19.1.2
#### 

##### Paths
* /home/runner/work/giselle/giselle

<a href="http://opensource.org/licenses/mit-license">MIT</a> permitted



<a name="@types/shimmer"></a>
### @types/shimmer v1.2.0
#### 

##### Paths
* /home/runner/work/giselle/giselle

<a href="http://opensource.org/licenses/mit-license">MIT</a> permitted



<a name="@types/tedious"></a>
### @types/tedious v4.0.14
#### 

##### Paths
* /home/runner/work/giselle/giselle

<a href="http://opensource.org/licenses/mit-license">MIT</a> permitted



<a name="@types/turndown"></a>
### @types/turndown v5.0.5
#### 

##### Paths
* /home/runner/work/giselle/giselle

<a href="http://opensource.org/licenses/mit-license">MIT</a> permitted



<a name="@types/unist"></a>
### @types/unist v2.0.11
#### 

##### Paths
* /home/runner/work/giselle/giselle

<a href="http://opensource.org/licenses/mit-license">MIT</a> permitted



<a name="@types/use-sync-external-store"></a>
### @types/use-sync-external-store v0.0.6
#### 

##### Paths
* /home/runner/work/giselle/giselle

<a href="http://opensource.org/licenses/mit-license">MIT</a> permitted



<a name="@types/uuid"></a>
### @types/uuid v9.0.8
#### 

##### Paths
* /home/runner/work/giselle/giselle

<a href="http://opensource.org/licenses/mit-license">MIT</a> permitted



<a name="@types/ws"></a>
### @types/ws v8.18.1
#### 

##### Paths
* /home/runner/work/giselle/giselle

<a href="http://opensource.org/licenses/mit-license">MIT</a> permitted



<a name="@ungap/structured-clone"></a>
### @ungap/structured-clone v1.2.1
#### 

##### Paths
* /home/runner/work/giselle/giselle

<a href="http://en.wikipedia.org/wiki/ISC_license">ISC</a> permitted



<a name="@urql/core"></a>
### @urql/core v5.1.1
#### 

##### Paths
* /home/runner/work/giselle/giselle

<a href="http://opensource.org/licenses/mit-license">MIT</a> permitted



<a name="@vercel/blob"></a>
### @vercel/blob v0.27.3
#### 

##### Paths
* /home/runner/work/giselle/giselle

<a href="http://www.apache.org/licenses/LICENSE-2.0.txt">Apache 2.0</a> permitted



<a name="@vercel/edge-config"></a>
### @vercel/edge-config v1.4.0
#### 

##### Paths
* /home/runner/work/giselle/giselle

<a href="http://www.apache.org/licenses/LICENSE-2.0.txt">Apache 2.0</a> permitted



<a name="@vercel/edge-config-fs"></a>
### @vercel/edge-config-fs v0.1.0
#### 

##### Paths
* /home/runner/work/giselle/giselle

<a href="http://www.apache.org/licenses/LICENSE-2.0.txt">Apache 2.0</a> permitted



<a name="@vercel/functions"></a>
### @vercel/functions v2.2.11
#### 

##### Paths
* /home/runner/work/giselle/giselle

<a href="http://www.apache.org/licenses/LICENSE-2.0.txt">Apache 2.0</a> permitted



<a name="@vercel/oidc"></a>
### @vercel/oidc v2.0.0
#### 

##### Paths
* /home/runner/work/giselle/giselle

<a href="http://www.apache.org/licenses/LICENSE-2.0.txt">Apache 2.0</a> permitted



<a name="@vercel/otel"></a>
### @vercel/otel v1.10.0
#### 

##### Paths
* /home/runner/work/giselle/giselle

<a href="http://opensource.org/licenses/mit-license">MIT</a> permitted



<a name="@vercel/postgres"></a>
### @vercel/postgres v0.9.0
#### 

##### Paths
* /home/runner/work/giselle/giselle

<a href="http://www.apache.org/licenses/LICENSE-2.0.txt">Apache 2.0</a> permitted



<a name="@vercel/speed-insights"></a>
### @vercel/speed-insights v1.0.12
#### 

##### Paths
* /home/runner/work/giselle/giselle

<a href="http://www.apache.org/licenses/LICENSE-2.0.txt">Apache 2.0</a> permitted



<a name="@vitest/expect"></a>
### @vitest/expect v3.2.4
#### 

##### Paths
* /home/runner/work/giselle/giselle

<a href="http://opensource.org/licenses/mit-license">MIT</a> permitted



<a name="@vitest/mocker"></a>
### @vitest/mocker v3.2.4
#### 

##### Paths
* /home/runner/work/giselle/giselle

<a href="http://opensource.org/licenses/mit-license">MIT</a> permitted



<a name="@vitest/pretty-format"></a>
### @vitest/pretty-format v3.2.4
#### 

##### Paths
* /home/runner/work/giselle/giselle

<a href="http://opensource.org/licenses/mit-license">MIT</a> permitted



<a name="@vitest/runner"></a>
### @vitest/runner v3.2.4
#### 

##### Paths
* /home/runner/work/giselle/giselle

<a href="http://opensource.org/licenses/mit-license">MIT</a> permitted



<a name="@vitest/snapshot"></a>
### @vitest/snapshot v3.2.4
#### 

##### Paths
* /home/runner/work/giselle/giselle

<a href="http://opensource.org/licenses/mit-license">MIT</a> permitted



<a name="@vitest/spy"></a>
### @vitest/spy v3.2.4
#### 

##### Paths
* /home/runner/work/giselle/giselle

<a href="http://opensource.org/licenses/mit-license">MIT</a> permitted



<a name="@vitest/utils"></a>
### @vitest/utils v3.2.4
#### 

##### Paths
* /home/runner/work/giselle/giselle

<a href="http://opensource.org/licenses/mit-license">MIT</a> permitted



<a name="@webassemblyjs/ast"></a>
### @webassemblyjs/ast v1.14.1
#### 

##### Paths
* /home/runner/work/giselle/giselle

<a href="http://opensource.org/licenses/mit-license">MIT</a> permitted



<a name="@webassemblyjs/floating-point-hex-parser"></a>
### @webassemblyjs/floating-point-hex-parser v1.13.2
#### 

##### Paths
* /home/runner/work/giselle/giselle

<a href="http://opensource.org/licenses/mit-license">MIT</a> permitted



<a name="@webassemblyjs/helper-api-error"></a>
### @webassemblyjs/helper-api-error v1.13.2
#### 

##### Paths
* /home/runner/work/giselle/giselle

<a href="http://opensource.org/licenses/mit-license">MIT</a> permitted



<a name="@webassemblyjs/helper-buffer"></a>
### @webassemblyjs/helper-buffer v1.14.1
#### 

##### Paths
* /home/runner/work/giselle/giselle

<a href="http://opensource.org/licenses/mit-license">MIT</a> permitted



<a name="@webassemblyjs/helper-numbers"></a>
### @webassemblyjs/helper-numbers v1.13.2
#### 

##### Paths
* /home/runner/work/giselle/giselle

<a href="http://opensource.org/licenses/mit-license">MIT</a> permitted



<a name="@webassemblyjs/helper-wasm-bytecode"></a>
### @webassemblyjs/helper-wasm-bytecode v1.13.2
#### 

##### Paths
* /home/runner/work/giselle/giselle

<a href="http://opensource.org/licenses/mit-license">MIT</a> permitted



<a name="@webassemblyjs/helper-wasm-section"></a>
### @webassemblyjs/helper-wasm-section v1.14.1
#### 

##### Paths
* /home/runner/work/giselle/giselle

<a href="http://opensource.org/licenses/mit-license">MIT</a> permitted



<a name="@webassemblyjs/ieee754"></a>
### @webassemblyjs/ieee754 v1.13.2
#### 

##### Paths
* /home/runner/work/giselle/giselle

<a href="http://opensource.org/licenses/mit-license">MIT</a> permitted



<a name="@webassemblyjs/leb128"></a>
### @webassemblyjs/leb128 v1.13.2
#### 

##### Paths
* /home/runner/work/giselle/giselle

<a href="http://www.apache.org/licenses/LICENSE-2.0.txt">Apache 2.0</a> permitted



<a name="@webassemblyjs/utf8"></a>
### @webassemblyjs/utf8 v1.13.2
#### 

##### Paths
* /home/runner/work/giselle/giselle

<a href="http://opensource.org/licenses/mit-license">MIT</a> permitted



<a name="@webassemblyjs/wasm-edit"></a>
### @webassemblyjs/wasm-edit v1.14.1
#### 

##### Paths
* /home/runner/work/giselle/giselle

<a href="http://opensource.org/licenses/mit-license">MIT</a> permitted



<a name="@webassemblyjs/wasm-gen"></a>
### @webassemblyjs/wasm-gen v1.14.1
#### 

##### Paths
* /home/runner/work/giselle/giselle

<a href="http://opensource.org/licenses/mit-license">MIT</a> permitted



<a name="@webassemblyjs/wasm-opt"></a>
### @webassemblyjs/wasm-opt v1.14.1
#### 

##### Paths
* /home/runner/work/giselle/giselle

<a href="http://opensource.org/licenses/mit-license">MIT</a> permitted



<a name="@webassemblyjs/wasm-parser"></a>
### @webassemblyjs/wasm-parser v1.14.1
#### 

##### Paths
* /home/runner/work/giselle/giselle

<a href="http://opensource.org/licenses/mit-license">MIT</a> permitted



<a name="@webassemblyjs/wast-printer"></a>
### @webassemblyjs/wast-printer v1.14.1
#### 

##### Paths
* /home/runner/work/giselle/giselle

<a href="http://opensource.org/licenses/mit-license">MIT</a> permitted



<a name="@xmldom/xmldom"></a>
### @xmldom/xmldom v0.8.10
#### 

##### Paths
* /home/runner/work/giselle/giselle

<a href="http://opensource.org/licenses/mit-license">MIT</a> permitted



<a name="@xtuc/ieee754"></a>
### @xtuc/ieee754 v1.2.0
#### 

##### Paths
* /home/runner/work/giselle/giselle

<a href="http://opensource.org/licenses/BSD-3-Clause">New BSD</a> permitted



<a name="@xtuc/long"></a>
### @xtuc/long v4.2.2
#### 

##### Paths
* /home/runner/work/giselle/giselle

<a href="http://www.apache.org/licenses/LICENSE-2.0.txt">Apache 2.0</a> permitted



<a name="@xyflow/react"></a>
### @xyflow/react v12.4.1
#### 

##### Paths
* /home/runner/work/giselle/giselle

<a href="http://opensource.org/licenses/mit-license">MIT</a> permitted



<a name="@xyflow/system"></a>
### @xyflow/system v0.0.49
#### 

##### Paths
* /home/runner/work/giselle/giselle

<a href="http://opensource.org/licenses/mit-license">MIT</a> permitted



<a name="@zod/core"></a>
### @zod/core v0.11.6
#### 

##### Paths
* /home/runner/work/giselle/giselle

<a href="http://opensource.org/licenses/mit-license">MIT</a> permitted



<a name="acorn"></a>
### acorn v8.14.0
#### 

##### Paths
* /home/runner/work/giselle/giselle

<a href="http://opensource.org/licenses/mit-license">MIT</a> permitted



<a name="acorn-import-attributes"></a>
### acorn-import-attributes v1.9.5
#### 

##### Paths
* /home/runner/work/giselle/giselle

<a href="http://opensource.org/licenses/mit-license">MIT</a> permitted



<a name="acorn-walk"></a>
### acorn-walk v8.3.4
#### 

##### Paths
* /home/runner/work/giselle/giselle

<a href="http://opensource.org/licenses/mit-license">MIT</a> permitted



<a name="agent-base"></a>
### agent-base v6.0.2
#### 

##### Paths
* /home/runner/work/giselle/giselle

<a href="http://opensource.org/licenses/mit-license">MIT</a> permitted



<a name="ai"></a>
### ai v5.0.0
#### 

##### Paths
* /home/runner/work/giselle/giselle

<a href="http://www.apache.org/licenses/LICENSE-2.0.txt">Apache 2.0</a> permitted



<a name="ajv"></a>
### ajv v6.12.6
#### 

##### Paths
* /home/runner/work/giselle/giselle

<a href="http://opensource.org/licenses/mit-license">MIT</a> permitted



<a name="ajv-formats"></a>
### ajv-formats v2.1.1
#### 

##### Paths
* /home/runner/work/giselle/giselle

<a href="http://opensource.org/licenses/mit-license">MIT</a> permitted



<a name="ajv-keywords"></a>
### ajv-keywords v3.5.2
#### 

##### Paths
* /home/runner/work/giselle/giselle

<a href="http://opensource.org/licenses/mit-license">MIT</a> permitted



<a name="ansi-colors"></a>
### ansi-colors v4.1.3
#### 

##### Paths
* /home/runner/work/giselle/giselle

<a href="http://opensource.org/licenses/mit-license">MIT</a> permitted



<a name="ansi-regex"></a>
### ansi-regex v5.0.1
#### 

##### Paths
* /home/runner/work/giselle/giselle

<a href="http://opensource.org/licenses/mit-license">MIT</a> permitted



<a name="ansi-styles"></a>
### ansi-styles v4.3.0
#### 

##### Paths
* /home/runner/work/giselle/giselle

<a href="http://opensource.org/licenses/mit-license">MIT</a> permitted



<a name="any-promise"></a>
### any-promise v1.3.0
#### 

##### Paths
* /home/runner/work/giselle/giselle

<a href="http://opensource.org/licenses/mit-license">MIT</a> permitted



<a name="anymatch"></a>
### anymatch v3.1.3
#### 

##### Paths
* /home/runner/work/giselle/giselle

<a href="http://en.wikipedia.org/wiki/ISC_license">ISC</a> permitted



<a name="argparse"></a>
### argparse v1.0.10
#### 

##### Paths
* /home/runner/work/giselle/giselle

<a href="http://opensource.org/licenses/mit-license">MIT</a> permitted



<a name="argparse"></a>
### argparse v2.0.1
#### 

##### Paths
* /home/runner/work/giselle/giselle

Python-2.0 manually approved

>Python 2.0 license is compatible with Apache-2.0. But License Finder does not support the name "Python-2.0". See https://github.com/pivotal/LicenseFinder/pull/1053

><cite> OSPO @masutaka 2025-02-17</cite>



<a name="aria-hidden"></a>
### aria-hidden v1.2.4
#### 

##### Paths
* /home/runner/work/giselle/giselle

<a href="http://opensource.org/licenses/mit-license">MIT</a> permitted



<a name="array-union"></a>
### array-union v2.1.0
#### 

##### Paths
* /home/runner/work/giselle/giselle

<a href="http://opensource.org/licenses/mit-license">MIT</a> permitted



<a name="assertion-error"></a>
### assertion-error v2.0.1
#### 

##### Paths
* /home/runner/work/giselle/giselle

<a href="http://opensource.org/licenses/mit-license">MIT</a> permitted



<a name="async-retry"></a>
### async-retry v1.3.3
#### 

##### Paths
* /home/runner/work/giselle/giselle

<a href="http://opensource.org/licenses/mit-license">MIT</a> permitted



<a name="atomic-sleep"></a>
### atomic-sleep v1.0.0
#### 

##### Paths
* /home/runner/work/giselle/giselle

<a href="http://opensource.org/licenses/mit-license">MIT</a> permitted



<a name="aws4fetch"></a>
### aws4fetch v1.0.20
#### 

##### Paths
* /home/runner/work/giselle/giselle

<a href="http://opensource.org/licenses/mit-license">MIT</a> permitted



<a name="bail"></a>
### bail v2.0.2
#### 

##### Paths
* /home/runner/work/giselle/giselle

<a href="http://opensource.org/licenses/mit-license">MIT</a> permitted



<a name="balanced-match"></a>
### balanced-match v1.0.2
#### 

##### Paths
* /home/runner/work/giselle/giselle

<a href="http://opensource.org/licenses/mit-license">MIT</a> permitted



<a name="base64-js"></a>
### base64-js v1.5.1
#### 

##### Paths
* /home/runner/work/giselle/giselle

<a href="http://opensource.org/licenses/mit-license">MIT</a> permitted



<a name="before-after-hook"></a>
### before-after-hook v4.0.0
#### 

##### Paths
* /home/runner/work/giselle/giselle

<a href="http://www.apache.org/licenses/LICENSE-2.0.txt">Apache 2.0</a> permitted



<a name="better-path-resolve"></a>
### better-path-resolve v1.0.0
#### 

##### Paths
* /home/runner/work/giselle/giselle

<a href="http://opensource.org/licenses/mit-license">MIT</a> permitted



<a name="bignumber.js"></a>
### bignumber.js v9.1.2
#### 

##### Paths
* /home/runner/work/giselle/giselle

<a href="http://opensource.org/licenses/mit-license">MIT</a> permitted



<a name="binary-extensions"></a>
### binary-extensions v2.3.0
#### 

##### Paths
* /home/runner/work/giselle/giselle

<a href="http://opensource.org/licenses/mit-license">MIT</a> permitted



<a name="boring-avatars"></a>
### boring-avatars v1.11.1
#### 

##### Paths
* /home/runner/work/giselle/giselle

<a href="http://opensource.org/licenses/mit-license">MIT</a> permitted



<a name="bowser"></a>
### bowser v2.11.0
#### 

##### Paths
* /home/runner/work/giselle/giselle

<a href="http://opensource.org/licenses/mit-license">MIT</a> permitted



<a name="brace-expansion"></a>
### brace-expansion v2.0.1
#### 

##### Paths
* /home/runner/work/giselle/giselle

<a href="http://opensource.org/licenses/mit-license">MIT</a> permitted



<a name="braces"></a>
### braces v3.0.3
#### 

##### Paths
* /home/runner/work/giselle/giselle

<a href="http://opensource.org/licenses/mit-license">MIT</a> permitted



<a name="browserslist"></a>
### browserslist v4.24.4
#### 

##### Paths
* /home/runner/work/giselle/giselle

<a href="http://opensource.org/licenses/mit-license">MIT</a> permitted



<a name="buffer-equal-constant-time"></a>
### buffer-equal-constant-time v1.0.1
#### 

##### Paths
* /home/runner/work/giselle/giselle

<a href="http://opensource.org/licenses/BSD-3-Clause">New BSD</a> permitted



<a name="buffer-from"></a>
### buffer-from v1.1.2
#### 

##### Paths
* /home/runner/work/giselle/giselle

<a href="http://opensource.org/licenses/mit-license">MIT</a> permitted



<a name="bufferutil"></a>
### bufferutil v4.0.9
#### 

##### Paths
* /home/runner/work/giselle/giselle

<a href="http://opensource.org/licenses/mit-license">MIT</a> permitted



<a name="bundle-require"></a>
### bundle-require v5.1.0
#### 

##### Paths
* /home/runner/work/giselle/giselle

<a href="http://opensource.org/licenses/mit-license">MIT</a> permitted



<a name="busboy"></a>
### busboy v1.6.0
#### 

##### Paths
* /home/runner/work/giselle/giselle

<a href="http://opensource.org/licenses/mit-license">MIT</a> permitted



<a name="cac"></a>
### cac v6.7.14
#### 

##### Paths
* /home/runner/work/giselle/giselle

<a href="http://opensource.org/licenses/mit-license">MIT</a> permitted



<a name="call-bind-apply-helpers"></a>
### call-bind-apply-helpers v1.0.1
#### 

##### Paths
* /home/runner/work/giselle/giselle

<a href="http://opensource.org/licenses/mit-license">MIT</a> permitted



<a name="call-bound"></a>
### call-bound v1.0.3
#### 

##### Paths
* /home/runner/work/giselle/giselle

<a href="http://opensource.org/licenses/mit-license">MIT</a> permitted



<a name="caniuse-lite"></a>
### caniuse-lite v1.0.30001695
#### 

##### Paths
* /home/runner/work/giselle/giselle

CC-BY-4.0 permitted



<a name="ccount"></a>
### ccount v2.0.1
#### 

##### Paths
* /home/runner/work/giselle/giselle

<a href="http://opensource.org/licenses/mit-license">MIT</a> permitted



<a name="chai"></a>
### chai v5.2.0
#### 

##### Paths
* /home/runner/work/giselle/giselle

<a href="http://opensource.org/licenses/mit-license">MIT</a> permitted



<a name="chalk"></a>
### chalk v3.0.0
#### 

##### Paths
* /home/runner/work/giselle/giselle

<a href="http://opensource.org/licenses/mit-license">MIT</a> permitted



<a name="character-entities"></a>
### character-entities v2.0.2
#### 

##### Paths
* /home/runner/work/giselle/giselle

<a href="http://opensource.org/licenses/mit-license">MIT</a> permitted



<a name="character-entities-html4"></a>
### character-entities-html4 v2.1.0
#### 

##### Paths
* /home/runner/work/giselle/giselle

<a href="http://opensource.org/licenses/mit-license">MIT</a> permitted



<a name="character-entities-legacy"></a>
### character-entities-legacy v3.0.0
#### 

##### Paths
* /home/runner/work/giselle/giselle

<a href="http://opensource.org/licenses/mit-license">MIT</a> permitted



<a name="character-reference-invalid"></a>
### character-reference-invalid v2.0.1
#### 

##### Paths
* /home/runner/work/giselle/giselle

<a href="http://opensource.org/licenses/mit-license">MIT</a> permitted



<a name="chardet"></a>
### chardet v0.7.0
#### 

##### Paths
* /home/runner/work/giselle/giselle

<a href="http://opensource.org/licenses/mit-license">MIT</a> permitted



<a name="check-error"></a>
### check-error v2.1.1
#### 

##### Paths
* /home/runner/work/giselle/giselle

<a href="http://opensource.org/licenses/mit-license">MIT</a> permitted



<a name="chokidar"></a>
### chokidar v3.6.0
#### 

##### Paths
* /home/runner/work/giselle/giselle

<a href="http://opensource.org/licenses/mit-license">MIT</a> permitted



<a name="chownr"></a>
### chownr v3.0.0
#### 

##### Paths
* /home/runner/work/giselle/giselle

BlueOak-1.0.0 permitted



<a name="chrome-trace-event"></a>
### chrome-trace-event v1.0.4
#### 

##### Paths
* /home/runner/work/giselle/giselle

<a href="http://opensource.org/licenses/mit-license">MIT</a> permitted



<a name="ci-info"></a>
### ci-info v3.9.0
#### 

##### Paths
* /home/runner/work/giselle/giselle

<a href="http://opensource.org/licenses/mit-license">MIT</a> permitted



<a name="cjs-module-lexer"></a>
### cjs-module-lexer v1.4.3
#### 

##### Paths
* /home/runner/work/giselle/giselle

<a href="http://opensource.org/licenses/mit-license">MIT</a> permitted



<a name="class-variance-authority"></a>
### class-variance-authority v0.7.1
#### 

##### Paths
* /home/runner/work/giselle/giselle

<a href="http://www.apache.org/licenses/LICENSE-2.0.txt">Apache 2.0</a> permitted



<a name="classcat"></a>
### classcat v5.0.5
#### 

##### Paths
* /home/runner/work/giselle/giselle

<a href="http://opensource.org/licenses/mit-license">MIT</a> permitted



<a name="client-only"></a>
### client-only v0.0.1
#### 

##### Paths
* /home/runner/work/giselle/giselle

<a href="http://opensource.org/licenses/mit-license">MIT</a> permitted



<a name="cliui"></a>
### cliui v8.0.1
#### 

##### Paths
* /home/runner/work/giselle/giselle

<a href="http://en.wikipedia.org/wiki/ISC_license">ISC</a> permitted



<a name="clsx"></a>
### clsx v2.1.1
#### 

##### Paths
* /home/runner/work/giselle/giselle

<a href="http://opensource.org/licenses/mit-license">MIT</a> permitted



<a name="color"></a>
### color v4.2.3
#### 

##### Paths
* /home/runner/work/giselle/giselle

<a href="http://opensource.org/licenses/mit-license">MIT</a> permitted



<a name="color-convert"></a>
### color-convert v2.0.1
#### 

##### Paths
* /home/runner/work/giselle/giselle

<a href="http://opensource.org/licenses/mit-license">MIT</a> permitted



<a name="color-name"></a>
### color-name v1.1.4
#### 

##### Paths
* /home/runner/work/giselle/giselle

<a href="http://opensource.org/licenses/mit-license">MIT</a> permitted



<a name="color-string"></a>
### color-string v1.9.1
#### 

##### Paths
* /home/runner/work/giselle/giselle

<a href="http://opensource.org/licenses/mit-license">MIT</a> permitted



<a name="colorette"></a>
### colorette v2.0.20
#### 

##### Paths
* /home/runner/work/giselle/giselle

<a href="http://opensource.org/licenses/mit-license">MIT</a> permitted



<a name="comma-separated-tokens"></a>
### comma-separated-tokens v2.0.3
#### 

##### Paths
* /home/runner/work/giselle/giselle

<a href="http://opensource.org/licenses/mit-license">MIT</a> permitted



<a name="commander"></a>
### commander v2.20.3
#### 

##### Paths
* /home/runner/work/giselle/giselle

<a href="http://opensource.org/licenses/mit-license">MIT</a> permitted



<a name="commondir"></a>
### commondir v1.0.1
#### 

##### Paths
* /home/runner/work/giselle/giselle

<a href="http://opensource.org/licenses/mit-license">MIT</a> permitted



<a name="consola"></a>
### consola v3.4.0
#### 

##### Paths
* /home/runner/work/giselle/giselle

<a href="http://opensource.org/licenses/mit-license">MIT</a> permitted



<a name="convert-source-map"></a>
### convert-source-map v2.0.0
#### 

##### Paths
* /home/runner/work/giselle/giselle

<a href="http://opensource.org/licenses/mit-license">MIT</a> permitted



<a name="cookie"></a>
### cookie v1.0.2
#### 

##### Paths
* /home/runner/work/giselle/giselle

<a href="http://opensource.org/licenses/mit-license">MIT</a> permitted



<a name="cookie-es"></a>
### cookie-es v1.2.2
#### 

##### Paths
* /home/runner/work/giselle/giselle

<a href="http://opensource.org/licenses/mit-license">MIT</a> permitted



<a name="core-js"></a>
### core-js v3.40.0
#### 

##### Paths
* /home/runner/work/giselle/giselle

<a href="http://opensource.org/licenses/mit-license">MIT</a> permitted



<a name="crelt"></a>
### crelt v1.0.6
#### 

##### Paths
* /home/runner/work/giselle/giselle

<a href="http://opensource.org/licenses/mit-license">MIT</a> permitted



<a name="cross-spawn"></a>
### cross-spawn v7.0.6
#### 

##### Paths
* /home/runner/work/giselle/giselle

<a href="http://opensource.org/licenses/mit-license">MIT</a> permitted



<a name="crossws"></a>
### crossws v0.3.4
#### 

##### Paths
* /home/runner/work/giselle/giselle

<a href="http://opensource.org/licenses/mit-license">MIT</a> permitted



<a name="css-what"></a>
### css-what v6.1.0
#### 

##### Paths
* /home/runner/work/giselle/giselle

<a href="http://opensource.org/licenses/bsd-license">Simplified BSD</a> permitted



<a name="cssesc"></a>
### cssesc v3.0.0
#### 

##### Paths
* /home/runner/work/giselle/giselle

<a href="http://opensource.org/licenses/mit-license">MIT</a> permitted



<a name="cssstyle"></a>
### cssstyle v4.3.1
#### 

##### Paths
* /home/runner/work/giselle/giselle

<a href="http://opensource.org/licenses/mit-license">MIT</a> permitted



<a name="csstype"></a>
### csstype v3.1.3
#### 

##### Paths
* /home/runner/work/giselle/giselle

<a href="http://opensource.org/licenses/mit-license">MIT</a> permitted



<a name="d3-color"></a>
### d3-color v3.1.0
#### 

##### Paths
* /home/runner/work/giselle/giselle

<a href="http://en.wikipedia.org/wiki/ISC_license">ISC</a> permitted



<a name="d3-dispatch"></a>
### d3-dispatch v3.0.1
#### 

##### Paths
* /home/runner/work/giselle/giselle

<a href="http://en.wikipedia.org/wiki/ISC_license">ISC</a> permitted



<a name="d3-drag"></a>
### d3-drag v3.0.0
#### 

##### Paths
* /home/runner/work/giselle/giselle

<a href="http://en.wikipedia.org/wiki/ISC_license">ISC</a> permitted



<a name="d3-ease"></a>
### d3-ease v3.0.1
#### 

##### Paths
* /home/runner/work/giselle/giselle

<a href="http://opensource.org/licenses/BSD-3-Clause">New BSD</a> permitted



<a name="d3-interpolate"></a>
### d3-interpolate v3.0.1
#### 

##### Paths
* /home/runner/work/giselle/giselle

<a href="http://en.wikipedia.org/wiki/ISC_license">ISC</a> permitted



<a name="d3-selection"></a>
### d3-selection v3.0.0
#### 

##### Paths
* /home/runner/work/giselle/giselle

<a href="http://en.wikipedia.org/wiki/ISC_license">ISC</a> permitted



<a name="d3-timer"></a>
### d3-timer v3.0.1
#### 

##### Paths
* /home/runner/work/giselle/giselle

<a href="http://en.wikipedia.org/wiki/ISC_license">ISC</a> permitted



<a name="d3-transition"></a>
### d3-transition v3.0.1
#### 

##### Paths
* /home/runner/work/giselle/giselle

<a href="http://en.wikipedia.org/wiki/ISC_license">ISC</a> permitted



<a name="d3-zoom"></a>
### d3-zoom v3.0.0
#### 

##### Paths
* /home/runner/work/giselle/giselle

<a href="http://en.wikipedia.org/wiki/ISC_license">ISC</a> permitted



<a name="data-urls"></a>
### data-urls v5.0.0
#### 

##### Paths
* /home/runner/work/giselle/giselle

<a href="http://opensource.org/licenses/mit-license">MIT</a> permitted



<a name="dateformat"></a>
### dateformat v4.6.3
#### 

##### Paths
* /home/runner/work/giselle/giselle

<a href="http://opensource.org/licenses/mit-license">MIT</a> permitted



<a name="debounce"></a>
### debounce v1.2.1
#### 

##### Paths
* /home/runner/work/giselle/giselle

<a href="http://opensource.org/licenses/mit-license">MIT</a> permitted



<a name="debug"></a>
### debug v4.4.0
#### 

##### Paths
* /home/runner/work/giselle/giselle

<a href="http://opensource.org/licenses/mit-license">MIT</a> permitted



<a name="decimal.js"></a>
### decimal.js v10.5.0
#### 

##### Paths
* /home/runner/work/giselle/giselle

<a href="http://opensource.org/licenses/mit-license">MIT</a> permitted



<a name="decode-named-character-reference"></a>
### decode-named-character-reference v1.0.2
#### 

##### Paths
* /home/runner/work/giselle/giselle

<a href="http://opensource.org/licenses/mit-license">MIT</a> permitted



<a name="deep-eql"></a>
### deep-eql v5.0.2
#### 

##### Paths
* /home/runner/work/giselle/giselle

<a href="http://opensource.org/licenses/mit-license">MIT</a> permitted



<a name="defu"></a>
### defu v6.1.4
#### 

##### Paths
* /home/runner/work/giselle/giselle

<a href="http://opensource.org/licenses/mit-license">MIT</a> permitted



<a name="defuddle"></a>
### defuddle v0.6.4
#### 

##### Paths
* /home/runner/work/giselle/giselle

<a href="http://opensource.org/licenses/mit-license">MIT</a> permitted



<a name="dequal"></a>
### dequal v2.0.3
#### 

##### Paths
* /home/runner/work/giselle/giselle

<a href="http://opensource.org/licenses/mit-license">MIT</a> permitted



<a name="destr"></a>
### destr v2.0.3
#### 

##### Paths
* /home/runner/work/giselle/giselle

<a href="http://opensource.org/licenses/mit-license">MIT</a> permitted



<a name="detect-indent"></a>
### detect-indent v6.1.0
#### 

##### Paths
* /home/runner/work/giselle/giselle

<a href="http://opensource.org/licenses/mit-license">MIT</a> permitted



<a name="detect-libc"></a>
### detect-libc v2.0.4
#### 

##### Paths
* /home/runner/work/giselle/giselle

<a href="http://www.apache.org/licenses/LICENSE-2.0.txt">Apache 2.0</a> permitted



<a name="detect-node-es"></a>
### detect-node-es v1.1.0
#### 

##### Paths
* /home/runner/work/giselle/giselle

<a href="http://opensource.org/licenses/mit-license">MIT</a> permitted



<a name="devlop"></a>
### devlop v1.1.0
#### 

##### Paths
* /home/runner/work/giselle/giselle

<a href="http://opensource.org/licenses/mit-license">MIT</a> permitted



<a name="dir-glob"></a>
### dir-glob v3.0.1
#### 

##### Paths
* /home/runner/work/giselle/giselle

<a href="http://opensource.org/licenses/mit-license">MIT</a> permitted



<a name="dotenv"></a>
### dotenv v16.4.7
#### 

##### Paths
* /home/runner/work/giselle/giselle

<a href="http://opensource.org/licenses/bsd-license">Simplified BSD</a> permitted



<a name="drizzle-kit"></a>
### drizzle-kit v0.31.4
#### 

##### Paths
* /home/runner/work/giselle/giselle

<a href="http://opensource.org/licenses/mit-license">MIT</a> permitted



<a name="drizzle-orm"></a>
### drizzle-orm v0.44.2
#### 

##### Paths
* /home/runner/work/giselle/giselle

<a href="http://www.apache.org/licenses/LICENSE-2.0.txt">Apache 2.0</a> permitted



<a name="dunder-proto"></a>
### dunder-proto v1.0.1
#### 

##### Paths
* /home/runner/work/giselle/giselle

<a href="http://opensource.org/licenses/mit-license">MIT</a> permitted



<a name="duplexer"></a>
### duplexer v0.1.2
#### 

##### Paths
* /home/runner/work/giselle/giselle

<a href="http://opensource.org/licenses/mit-license">MIT</a> permitted



<a name="eastasianwidth"></a>
### eastasianwidth v0.2.0
#### 

##### Paths
* /home/runner/work/giselle/giselle

<a href="http://opensource.org/licenses/mit-license">MIT</a> permitted



<a name="ecdsa-sig-formatter"></a>
### ecdsa-sig-formatter v1.0.11
#### 

##### Paths
* /home/runner/work/giselle/giselle

<a href="http://www.apache.org/licenses/LICENSE-2.0.txt">Apache 2.0</a> permitted



<a name="electron-to-chromium"></a>
### electron-to-chromium v1.5.83
#### 

##### Paths
* /home/runner/work/giselle/giselle

<a href="http://en.wikipedia.org/wiki/ISC_license">ISC</a> permitted



<a name="emoji-regex"></a>
### emoji-regex v8.0.0
#### 

##### Paths
* /home/runner/work/giselle/giselle

<a href="http://opensource.org/licenses/mit-license">MIT</a> permitted



<a name="end-of-stream"></a>
### end-of-stream v1.4.4
#### 

##### Paths
* /home/runner/work/giselle/giselle

<a href="http://opensource.org/licenses/mit-license">MIT</a> permitted



<a name="enhanced-resolve"></a>
### enhanced-resolve v5.18.1
#### 

##### Paths
* /home/runner/work/giselle/giselle

<a href="http://opensource.org/licenses/mit-license">MIT</a> permitted



<a name="enquirer"></a>
### enquirer v2.4.1
#### 

##### Paths
* /home/runner/work/giselle/giselle

<a href="http://opensource.org/licenses/mit-license">MIT</a> permitted



<a name="entities"></a>
### entities v4.5.0
#### 

##### Paths
* /home/runner/work/giselle/giselle

<a href="http://opensource.org/licenses/bsd-license">Simplified BSD</a> permitted



<a name="es-define-property"></a>
### es-define-property v1.0.1
#### 

##### Paths
* /home/runner/work/giselle/giselle

<a href="http://opensource.org/licenses/mit-license">MIT</a> permitted



<a name="es-errors"></a>
### es-errors v1.3.0
#### 

##### Paths
* /home/runner/work/giselle/giselle

<a href="http://opensource.org/licenses/mit-license">MIT</a> permitted



<a name="es-module-lexer"></a>
### es-module-lexer v1.7.0
#### 

##### Paths
* /home/runner/work/giselle/giselle

<a href="http://opensource.org/licenses/mit-license">MIT</a> permitted



<a name="es-object-atoms"></a>
### es-object-atoms v1.1.1
#### 

##### Paths
* /home/runner/work/giselle/giselle

<a href="http://opensource.org/licenses/mit-license">MIT</a> permitted



<a name="esbuild"></a>
### esbuild v0.18.20
#### 

##### Paths
* /home/runner/work/giselle/giselle

<a href="http://opensource.org/licenses/mit-license">MIT</a> permitted



<a name="esbuild-register"></a>
### esbuild-register v3.6.0
#### 

##### Paths
* /home/runner/work/giselle/giselle

<a href="http://opensource.org/licenses/mit-license">MIT</a> permitted



<a name="escalade"></a>
### escalade v3.2.0
#### 

##### Paths
* /home/runner/work/giselle/giselle

<a href="http://opensource.org/licenses/mit-license">MIT</a> permitted



<a name="escape-string-regexp"></a>
### escape-string-regexp v4.0.0
#### 

##### Paths
* /home/runner/work/giselle/giselle

<a href="http://opensource.org/licenses/mit-license">MIT</a> permitted



<a name="eslint-scope"></a>
### eslint-scope v5.1.1
#### 

##### Paths
* /home/runner/work/giselle/giselle

<a href="http://opensource.org/licenses/bsd-license">Simplified BSD</a> permitted



<a name="esprima"></a>
### esprima v4.0.1
#### 

##### Paths
* /home/runner/work/giselle/giselle

<a href="http://opensource.org/licenses/bsd-license">Simplified BSD</a> permitted



<a name="esrecurse"></a>
### esrecurse v4.3.0
#### 

##### Paths
* /home/runner/work/giselle/giselle

<a href="http://opensource.org/licenses/bsd-license">Simplified BSD</a> permitted



<a name="estraverse"></a>
### estraverse v4.3.0
#### 

##### Paths
* /home/runner/work/giselle/giselle

<a href="http://opensource.org/licenses/bsd-license">Simplified BSD</a> permitted



<a name="estree-util-is-identifier-name"></a>
### estree-util-is-identifier-name v3.0.0
#### 

##### Paths
* /home/runner/work/giselle/giselle

<a href="http://opensource.org/licenses/mit-license">MIT</a> permitted



<a name="estree-walker"></a>
### estree-walker v2.0.2
#### 

##### Paths
* /home/runner/work/giselle/giselle

<a href="http://opensource.org/licenses/mit-license">MIT</a> permitted



<a name="events"></a>
### events v3.3.0
#### 

##### Paths
* /home/runner/work/giselle/giselle

<a href="http://opensource.org/licenses/mit-license">MIT</a> permitted



<a name="eventsource-parser"></a>
### eventsource-parser v3.0.3
#### 

##### Paths
* /home/runner/work/giselle/giselle

<a href="http://opensource.org/licenses/mit-license">MIT</a> permitted



<a name="expect-type"></a>
### expect-type v1.2.1
#### 

##### Paths
* /home/runner/work/giselle/giselle

<a href="http://www.apache.org/licenses/LICENSE-2.0.txt">Apache 2.0</a> permitted



<a name="extend"></a>
### extend v3.0.2
#### 

##### Paths
* /home/runner/work/giselle/giselle

<a href="http://opensource.org/licenses/mit-license">MIT</a> permitted



<a name="extendable-error"></a>
### extendable-error v0.1.7
#### 

##### Paths
* /home/runner/work/giselle/giselle

<a href="http://opensource.org/licenses/mit-license">MIT</a> permitted



<a name="external-editor"></a>
### external-editor v3.1.0
#### 

##### Paths
* /home/runner/work/giselle/giselle

<a href="http://opensource.org/licenses/mit-license">MIT</a> permitted



<a name="fast-content-type-parse"></a>
### fast-content-type-parse v3.0.0
#### 

##### Paths
* /home/runner/work/giselle/giselle

<a href="http://opensource.org/licenses/mit-license">MIT</a> permitted



<a name="fast-copy"></a>
### fast-copy v3.0.2
#### 

##### Paths
* /home/runner/work/giselle/giselle

<a href="http://opensource.org/licenses/mit-license">MIT</a> permitted



<a name="fast-deep-equal"></a>
### fast-deep-equal v3.1.3
#### 

##### Paths
* /home/runner/work/giselle/giselle

<a href="http://opensource.org/licenses/mit-license">MIT</a> permitted



<a name="fast-glob"></a>
### fast-glob v3.3.3
#### 

##### Paths
* /home/runner/work/giselle/giselle

<a href="http://opensource.org/licenses/mit-license">MIT</a> permitted



<a name="fast-json-stable-stringify"></a>
### fast-json-stable-stringify v2.1.0
#### 

##### Paths
* /home/runner/work/giselle/giselle

<a href="http://opensource.org/licenses/mit-license">MIT</a> permitted



<a name="fast-levenshtein"></a>
### fast-levenshtein v3.0.0
#### 

##### Paths
* /home/runner/work/giselle/giselle

<a href="http://opensource.org/licenses/mit-license">MIT</a> permitted



<a name="fast-redact"></a>
### fast-redact v3.5.0
#### 

##### Paths
* /home/runner/work/giselle/giselle

<a href="http://opensource.org/licenses/mit-license">MIT</a> permitted



<a name="fast-safe-stringify"></a>
### fast-safe-stringify v2.1.1
#### 

##### Paths
* /home/runner/work/giselle/giselle

<a href="http://opensource.org/licenses/mit-license">MIT</a> permitted



<a name="fast-uri"></a>
### fast-uri v3.0.6
#### 

##### Paths
* /home/runner/work/giselle/giselle

<a href="http://opensource.org/licenses/BSD-3-Clause">New BSD</a> permitted



<a name="fast-xml-parser"></a>
### fast-xml-parser v4.4.1
#### 

##### Paths
* /home/runner/work/giselle/giselle

<a href="http://opensource.org/licenses/mit-license">MIT</a> permitted



<a name="fastest-levenshtein"></a>
### fastest-levenshtein v1.0.16
#### 

##### Paths
* /home/runner/work/giselle/giselle

<a href="http://opensource.org/licenses/mit-license">MIT</a> permitted



<a name="fastq"></a>
### fastq v1.18.0
#### 

##### Paths
* /home/runner/work/giselle/giselle

<a href="http://en.wikipedia.org/wiki/ISC_license">ISC</a> permitted



<a name="fd-package-json"></a>
### fd-package-json v2.0.0
#### 

##### Paths
* /home/runner/work/giselle/giselle

<a href="http://opensource.org/licenses/mit-license">MIT</a> permitted



<a name="fdir"></a>
### fdir v6.4.4
#### 

##### Paths
* /home/runner/work/giselle/giselle

<a href="http://opensource.org/licenses/mit-license">MIT</a> permitted



<a name="fflate"></a>
### fflate v0.4.8
#### 

##### Paths
* /home/runner/work/giselle/giselle

<a href="http://opensource.org/licenses/mit-license">MIT</a> permitted



<a name="fill-range"></a>
### fill-range v7.1.1
#### 

##### Paths
* /home/runner/work/giselle/giselle

<a href="http://opensource.org/licenses/mit-license">MIT</a> permitted



<a name="find-up"></a>
### find-up v4.1.0
#### 

##### Paths
* /home/runner/work/giselle/giselle

<a href="http://opensource.org/licenses/mit-license">MIT</a> permitted



<a name="flags"></a>
### flags v4.0.0
#### 

##### Paths
* /home/runner/work/giselle/giselle

<a href="http://opensource.org/licenses/mit-license">MIT</a> permitted



<a name="foreground-child"></a>
### foreground-child v3.3.0
#### 

##### Paths
* /home/runner/work/giselle/giselle

<a href="http://en.wikipedia.org/wiki/ISC_license">ISC</a> permitted



<a name="formatly"></a>
### formatly v0.2.4
#### 

##### Paths
* /home/runner/work/giselle/giselle

<a href="http://opensource.org/licenses/mit-license">MIT</a> permitted



<a name="forwarded-parse"></a>
### forwarded-parse v2.1.2
#### 

##### Paths
* /home/runner/work/giselle/giselle

<a href="http://opensource.org/licenses/mit-license">MIT</a> permitted



<a name="framer-motion"></a>
### framer-motion v12.4.3
#### 

##### Paths
* /home/runner/work/giselle/giselle

<a href="http://opensource.org/licenses/mit-license">MIT</a> permitted



<a name="fs-extra"></a>
### fs-extra v7.0.1
#### 

##### Paths
* /home/runner/work/giselle/giselle

<a href="http://opensource.org/licenses/mit-license">MIT</a> permitted



<a name="fs.realpath"></a>
### fs.realpath v1.0.0
#### 

##### Paths
* /home/runner/work/giselle/giselle

<a href="http://en.wikipedia.org/wiki/ISC_license">ISC</a> permitted



<a name="function-bind"></a>
### function-bind v1.1.2
#### 

##### Paths
* /home/runner/work/giselle/giselle

<a href="http://opensource.org/licenses/mit-license">MIT</a> permitted



<a name="gaxios"></a>
### gaxios v6.7.1
#### 

##### Paths
* /home/runner/work/giselle/giselle

<a href="http://www.apache.org/licenses/LICENSE-2.0.txt">Apache 2.0</a> permitted



<a name="gcp-metadata"></a>
### gcp-metadata v6.1.0
#### 

##### Paths
* /home/runner/work/giselle/giselle

<a href="http://www.apache.org/licenses/LICENSE-2.0.txt">Apache 2.0</a> permitted



<a name="gensync"></a>
### gensync v1.0.0-beta.2
#### 

##### Paths
* /home/runner/work/giselle/giselle

<a href="http://opensource.org/licenses/mit-license">MIT</a> permitted



<a name="get-caller-file"></a>
### get-caller-file v2.0.5
#### 

##### Paths
* /home/runner/work/giselle/giselle

<a href="http://en.wikipedia.org/wiki/ISC_license">ISC</a> permitted



<a name="get-intrinsic"></a>
### get-intrinsic v1.2.7
#### 

##### Paths
* /home/runner/work/giselle/giselle

<a href="http://opensource.org/licenses/mit-license">MIT</a> permitted



<a name="get-nonce"></a>
### get-nonce v1.0.1
#### 

##### Paths
* /home/runner/work/giselle/giselle

<a href="http://opensource.org/licenses/mit-license">MIT</a> permitted



<a name="get-proto"></a>
### get-proto v1.0.1
#### 

##### Paths
* /home/runner/work/giselle/giselle

<a href="http://opensource.org/licenses/mit-license">MIT</a> permitted



<a name="get-tsconfig"></a>
### get-tsconfig v4.9.0
#### 

##### Paths
* /home/runner/work/giselle/giselle

<a href="http://opensource.org/licenses/mit-license">MIT</a> permitted



<a name="glob"></a>
### glob v9.3.5
#### 

##### Paths
* /home/runner/work/giselle/giselle

<a href="http://en.wikipedia.org/wiki/ISC_license">ISC</a> permitted



<a name="glob-parent"></a>
### glob-parent v5.1.2
#### 

##### Paths
* /home/runner/work/giselle/giselle

<a href="http://en.wikipedia.org/wiki/ISC_license">ISC</a> permitted



<a name="glob-to-regexp"></a>
### glob-to-regexp v0.4.1
#### 

##### Paths
* /home/runner/work/giselle/giselle

<a href="http://opensource.org/licenses/bsd-license">Simplified BSD</a> permitted



<a name="globals"></a>
### globals v11.12.0
#### 

##### Paths
* /home/runner/work/giselle/giselle

<a href="http://opensource.org/licenses/mit-license">MIT</a> permitted



<a name="globby"></a>
### globby v11.1.0
#### 

##### Paths
* /home/runner/work/giselle/giselle

<a href="http://opensource.org/licenses/mit-license">MIT</a> permitted



<a name="globrex"></a>
### globrex v0.1.2
#### 

##### Paths
* /home/runner/work/giselle/giselle

<a href="http://opensource.org/licenses/mit-license">MIT</a> permitted



<a name="google-auth-library"></a>
### google-auth-library v9.15.0
#### 

##### Paths
* /home/runner/work/giselle/giselle

<a href="http://www.apache.org/licenses/LICENSE-2.0.txt">Apache 2.0</a> permitted



<a name="googleapis"></a>
### googleapis v144.0.0
#### 

##### Paths
* /home/runner/work/giselle/giselle

<a href="http://www.apache.org/licenses/LICENSE-2.0.txt">Apache 2.0</a> permitted



<a name="googleapis-common"></a>
### googleapis-common v7.2.0
#### 

##### Paths
* /home/runner/work/giselle/giselle

<a href="http://www.apache.org/licenses/LICENSE-2.0.txt">Apache 2.0</a> permitted



<a name="gopd"></a>
### gopd v1.2.0
#### 

##### Paths
* /home/runner/work/giselle/giselle

<a href="http://opensource.org/licenses/mit-license">MIT</a> permitted



<a name="gql.tada"></a>
### gql.tada v1.8.10
#### 

##### Paths
* /home/runner/work/giselle/giselle

<a href="http://opensource.org/licenses/mit-license">MIT</a> permitted



<a name="graceful-fs"></a>
### graceful-fs v4.2.11
#### 

##### Paths
* /home/runner/work/giselle/giselle

<a href="http://en.wikipedia.org/wiki/ISC_license">ISC</a> permitted



<a name="graphql"></a>
### graphql v16.10.0
#### 

##### Paths
* /home/runner/work/giselle/giselle

<a href="http://opensource.org/licenses/mit-license">MIT</a> permitted



<a name="gtoken"></a>
### gtoken v7.1.0
#### 

##### Paths
* /home/runner/work/giselle/giselle

<a href="http://opensource.org/licenses/mit-license">MIT</a> permitted



<a name="gzip-size"></a>
### gzip-size v6.0.0
#### 

##### Paths
* /home/runner/work/giselle/giselle

<a href="http://opensource.org/licenses/mit-license">MIT</a> permitted



<a name="h3"></a>
### h3 v1.15.0
#### 

##### Paths
* /home/runner/work/giselle/giselle

<a href="http://opensource.org/licenses/mit-license">MIT</a> permitted



<a name="happy-dom"></a>
### happy-dom v17.6.1
#### 

##### Paths
* /home/runner/work/giselle/giselle

<a href="http://opensource.org/licenses/mit-license">MIT</a> permitted



<a name="has-flag"></a>
### has-flag v4.0.0
#### 

##### Paths
* /home/runner/work/giselle/giselle

<a href="http://opensource.org/licenses/mit-license">MIT</a> permitted



<a name="has-symbols"></a>
### has-symbols v1.1.0
#### 

##### Paths
* /home/runner/work/giselle/giselle

<a href="http://opensource.org/licenses/mit-license">MIT</a> permitted



<a name="hasown"></a>
### hasown v2.0.2
#### 

##### Paths
* /home/runner/work/giselle/giselle

<a href="http://opensource.org/licenses/mit-license">MIT</a> permitted



<a name="hast-util-from-parse5"></a>
### hast-util-from-parse5 v8.0.3
#### 

##### Paths
* /home/runner/work/giselle/giselle

<a href="http://opensource.org/licenses/mit-license">MIT</a> permitted



<a name="hast-util-parse-selector"></a>
### hast-util-parse-selector v4.0.0
#### 

##### Paths
* /home/runner/work/giselle/giselle

<a href="http://opensource.org/licenses/mit-license">MIT</a> permitted



<a name="hast-util-raw"></a>
### hast-util-raw v9.1.0
#### 

##### Paths
* /home/runner/work/giselle/giselle

<a href="http://opensource.org/licenses/mit-license">MIT</a> permitted



<a name="hast-util-to-jsx-runtime"></a>
### hast-util-to-jsx-runtime v2.3.2
#### 

##### Paths
* /home/runner/work/giselle/giselle

<a href="http://opensource.org/licenses/mit-license">MIT</a> permitted



<a name="hast-util-to-parse5"></a>
### hast-util-to-parse5 v8.0.0
#### 

##### Paths
* /home/runner/work/giselle/giselle

<a href="http://opensource.org/licenses/mit-license">MIT</a> permitted



<a name="hast-util-whitespace"></a>
### hast-util-whitespace v3.0.0
#### 

##### Paths
* /home/runner/work/giselle/giselle

<a href="http://opensource.org/licenses/mit-license">MIT</a> permitted



<a name="hastscript"></a>
### hastscript v9.0.1
#### 

##### Paths
* /home/runner/work/giselle/giselle

<a href="http://opensource.org/licenses/mit-license">MIT</a> permitted



<a name="help-me"></a>
### help-me v5.0.0
#### 

##### Paths
* /home/runner/work/giselle/giselle

<a href="http://opensource.org/licenses/mit-license">MIT</a> permitted



<a name="highlight.js"></a>
### highlight.js v11.11.1
#### 

##### Paths
* /home/runner/work/giselle/giselle

<a href="http://opensource.org/licenses/BSD-3-Clause">New BSD</a> permitted



<a name="hoist-non-react-statics"></a>
### hoist-non-react-statics v3.3.2
#### 

##### Paths
* /home/runner/work/giselle/giselle

<a href="http://opensource.org/licenses/BSD-3-Clause">New BSD</a> permitted



<a name="html-encoding-sniffer"></a>
### html-encoding-sniffer v4.0.0
#### 

##### Paths
* /home/runner/work/giselle/giselle

<a href="http://opensource.org/licenses/mit-license">MIT</a> permitted



<a name="html-escaper"></a>
### html-escaper v2.0.2
#### 

##### Paths
* /home/runner/work/giselle/giselle

<a href="http://opensource.org/licenses/mit-license">MIT</a> permitted



<a name="html-url-attributes"></a>
### html-url-attributes v3.0.1
#### 

##### Paths
* /home/runner/work/giselle/giselle

<a href="http://opensource.org/licenses/mit-license">MIT</a> permitted



<a name="html-void-elements"></a>
### html-void-elements v3.0.0
#### 

##### Paths
* /home/runner/work/giselle/giselle

<a href="http://opensource.org/licenses/mit-license">MIT</a> permitted



<a name="http-proxy-agent"></a>
### http-proxy-agent v7.0.2
#### 

##### Paths
* /home/runner/work/giselle/giselle

<a href="http://opensource.org/licenses/mit-license">MIT</a> permitted



<a name="https-proxy-agent"></a>
### https-proxy-agent v5.0.1
#### 

##### Paths
* /home/runner/work/giselle/giselle

<a href="http://opensource.org/licenses/mit-license">MIT</a> permitted



<a name="human-id"></a>
### human-id v4.1.1
#### 

##### Paths
* /home/runner/work/giselle/giselle

<a href="http://opensource.org/licenses/mit-license">MIT</a> permitted



<a name="iconv-lite"></a>
### iconv-lite v0.4.24
#### 

##### Paths
* /home/runner/work/giselle/giselle

<a href="http://opensource.org/licenses/mit-license">MIT</a> permitted



<a name="ignore"></a>
### ignore v5.3.2
#### 

##### Paths
* /home/runner/work/giselle/giselle

<a href="http://opensource.org/licenses/mit-license">MIT</a> permitted



<a name="import-in-the-middle"></a>
### import-in-the-middle v1.7.4
#### 

##### Paths
* /home/runner/work/giselle/giselle

<a href="http://www.apache.org/licenses/LICENSE-2.0.txt">Apache 2.0</a> permitted



<a name="inline-style-parser"></a>
### inline-style-parser v0.2.4
#### 

##### Paths
* /home/runner/work/giselle/giselle

<a href="http://opensource.org/licenses/mit-license">MIT</a> permitted



<a name="input-otp"></a>
### input-otp v1.4.2
#### 

##### Paths
* /home/runner/work/giselle/giselle

<a href="http://opensource.org/licenses/mit-license">MIT</a> permitted



<a name="iron-webcrypto"></a>
### iron-webcrypto v1.2.1
#### 

##### Paths
* /home/runner/work/giselle/giselle

<a href="http://opensource.org/licenses/mit-license">MIT</a> permitted



<a name="is-alphabetical"></a>
### is-alphabetical v2.0.1
#### 

##### Paths
* /home/runner/work/giselle/giselle

<a href="http://opensource.org/licenses/mit-license">MIT</a> permitted



<a name="is-alphanumerical"></a>
### is-alphanumerical v2.0.1
#### 

##### Paths
* /home/runner/work/giselle/giselle

<a href="http://opensource.org/licenses/mit-license">MIT</a> permitted



<a name="is-arrayish"></a>
### is-arrayish v0.3.2
#### 

##### Paths
* /home/runner/work/giselle/giselle

<a href="http://opensource.org/licenses/mit-license">MIT</a> permitted



<a name="is-binary-path"></a>
### is-binary-path v2.1.0
#### 

##### Paths
* /home/runner/work/giselle/giselle

<a href="http://opensource.org/licenses/mit-license">MIT</a> permitted



<a name="is-buffer"></a>
### is-buffer v2.0.5
#### 

##### Paths
* /home/runner/work/giselle/giselle

<a href="http://opensource.org/licenses/mit-license">MIT</a> permitted



<a name="is-core-module"></a>
### is-core-module v2.16.1
#### 

##### Paths
* /home/runner/work/giselle/giselle

<a href="http://opensource.org/licenses/mit-license">MIT</a> permitted



<a name="is-decimal"></a>
### is-decimal v2.0.1
#### 

##### Paths
* /home/runner/work/giselle/giselle

<a href="http://opensource.org/licenses/mit-license">MIT</a> permitted



<a name="is-extglob"></a>
### is-extglob v2.1.1
#### 

##### Paths
* /home/runner/work/giselle/giselle

<a href="http://opensource.org/licenses/mit-license">MIT</a> permitted



<a name="is-fullwidth-code-point"></a>
### is-fullwidth-code-point v3.0.0
#### 

##### Paths
* /home/runner/work/giselle/giselle

<a href="http://opensource.org/licenses/mit-license">MIT</a> permitted



<a name="is-glob"></a>
### is-glob v4.0.3
#### 

##### Paths
* /home/runner/work/giselle/giselle

<a href="http://opensource.org/licenses/mit-license">MIT</a> permitted



<a name="is-hexadecimal"></a>
### is-hexadecimal v2.0.1
#### 

##### Paths
* /home/runner/work/giselle/giselle

<a href="http://opensource.org/licenses/mit-license">MIT</a> permitted



<a name="is-node-process"></a>
### is-node-process v1.2.0
#### 

##### Paths
* /home/runner/work/giselle/giselle

<a href="http://opensource.org/licenses/mit-license">MIT</a> permitted



<a name="is-number"></a>
### is-number v7.0.0
#### 

##### Paths
* /home/runner/work/giselle/giselle

<a href="http://opensource.org/licenses/mit-license">MIT</a> permitted



<a name="is-plain-obj"></a>
### is-plain-obj v4.1.0
#### 

##### Paths
* /home/runner/work/giselle/giselle

<a href="http://opensource.org/licenses/mit-license">MIT</a> permitted



<a name="is-plain-object"></a>
### is-plain-object v5.0.0
#### 

##### Paths
* /home/runner/work/giselle/giselle

<a href="http://opensource.org/licenses/mit-license">MIT</a> permitted



<a name="is-potential-custom-element-name"></a>
### is-potential-custom-element-name v1.0.1
#### 

##### Paths
* /home/runner/work/giselle/giselle

<a href="http://opensource.org/licenses/mit-license">MIT</a> permitted



<a name="is-reference"></a>
### is-reference v1.2.1
#### 

##### Paths
* /home/runner/work/giselle/giselle

<a href="http://opensource.org/licenses/mit-license">MIT</a> permitted



<a name="is-stream"></a>
### is-stream v2.0.1
#### 

##### Paths
* /home/runner/work/giselle/giselle

<a href="http://opensource.org/licenses/mit-license">MIT</a> permitted



<a name="is-subdir"></a>
### is-subdir v1.2.0
#### 

##### Paths
* /home/runner/work/giselle/giselle

<a href="http://opensource.org/licenses/mit-license">MIT</a> permitted



<a name="is-windows"></a>
### is-windows v1.0.2
#### 

##### Paths
* /home/runner/work/giselle/giselle

<a href="http://opensource.org/licenses/mit-license">MIT</a> permitted



<a name="isexe"></a>
### isexe v2.0.0
#### 

##### Paths
* /home/runner/work/giselle/giselle

<a href="http://en.wikipedia.org/wiki/ISC_license">ISC</a> permitted



<a name="isows"></a>
### isows v1.0.7
#### 

##### Paths
* /home/runner/work/giselle/giselle

<a href="http://opensource.org/licenses/mit-license">MIT</a> permitted



<a name="jackspeak"></a>
### jackspeak v3.4.3
#### 

##### Paths
* /home/runner/work/giselle/giselle

BlueOak-1.0.0 permitted



<a name="jest-worker"></a>
### jest-worker v27.5.1
#### 

##### Paths
* /home/runner/work/giselle/giselle

<a href="http://opensource.org/licenses/mit-license">MIT</a> permitted



<a name="jiti"></a>
### jiti v2.4.2
#### 

##### Paths
* /home/runner/work/giselle/giselle

<a href="http://opensource.org/licenses/mit-license">MIT</a> permitted



<a name="jose"></a>
### jose v5.9.6
#### 

##### Paths
* /home/runner/work/giselle/giselle

<a href="http://opensource.org/licenses/mit-license">MIT</a> permitted



<a name="joycon"></a>
### joycon v3.1.1
#### 

##### Paths
* /home/runner/work/giselle/giselle

<a href="http://opensource.org/licenses/mit-license">MIT</a> permitted



<a name="js-tokens"></a>
### js-tokens v4.0.0
#### 

##### Paths
* /home/runner/work/giselle/giselle

<a href="http://opensource.org/licenses/mit-license">MIT</a> permitted



<a name="js-yaml"></a>
### js-yaml v3.14.1
#### 

##### Paths
* /home/runner/work/giselle/giselle

<a href="http://opensource.org/licenses/mit-license">MIT</a> permitted



<a name="jsdom"></a>
### jsdom v26.1.0
#### 

##### Paths
* /home/runner/work/giselle/giselle

<a href="http://opensource.org/licenses/mit-license">MIT</a> permitted



<a name="jsesc"></a>
### jsesc v3.1.0
#### 

##### Paths
* /home/runner/work/giselle/giselle

<a href="http://opensource.org/licenses/mit-license">MIT</a> permitted



<a name="json-bigint"></a>
### json-bigint v1.0.0
#### 

##### Paths
* /home/runner/work/giselle/giselle

<a href="http://opensource.org/licenses/mit-license">MIT</a> permitted



<a name="json-parse-even-better-errors"></a>
### json-parse-even-better-errors v2.3.1
#### 

##### Paths
* /home/runner/work/giselle/giselle

<a href="http://opensource.org/licenses/mit-license">MIT</a> permitted



<a name="json-schema"></a>
### json-schema v0.4.0
#### 

##### Paths
* /home/runner/work/giselle/giselle

(AFL-2.1 OR BSD-3-Clause) permitted



<a name="json-schema-traverse"></a>
### json-schema-traverse v0.4.1
#### 

##### Paths
* /home/runner/work/giselle/giselle

<a href="http://opensource.org/licenses/mit-license">MIT</a> permitted



<a name="json5"></a>
### json5 v2.2.3
#### 

##### Paths
* /home/runner/work/giselle/giselle

<a href="http://opensource.org/licenses/mit-license">MIT</a> permitted



<a name="jsonfile"></a>
### jsonfile v4.0.0
#### 

##### Paths
* /home/runner/work/giselle/giselle

<a href="http://opensource.org/licenses/mit-license">MIT</a> permitted



<a name="jwa"></a>
### jwa v2.0.0
#### 

##### Paths
* /home/runner/work/giselle/giselle

<a href="http://opensource.org/licenses/mit-license">MIT</a> permitted



<a name="jws"></a>
### jws v4.0.0
#### 

##### Paths
* /home/runner/work/giselle/giselle

<a href="http://opensource.org/licenses/mit-license">MIT</a> permitted



<a name="knip"></a>
### knip v5.61.3
#### 

##### Paths
* /home/runner/work/giselle/giselle

<a href="http://en.wikipedia.org/wiki/ISC_license">ISC</a> permitted



<a name="langfuse"></a>
### langfuse v3.37.0
#### 

##### Paths
* /home/runner/work/giselle/giselle

<a href="http://opensource.org/licenses/mit-license">MIT</a> permitted



<a name="langfuse-core"></a>
### langfuse-core v3.37.0
#### 

##### Paths
* /home/runner/work/giselle/giselle

<a href="http://opensource.org/licenses/mit-license">MIT</a> permitted



<a name="langfuse-vercel"></a>
### langfuse-vercel v3.37.0
#### 

##### Paths
* /home/runner/work/giselle/giselle

<a href="http://opensource.org/licenses/mit-license">MIT</a> permitted



<a name="lightningcss"></a>
### lightningcss v1.30.1
#### 

##### Paths
* /home/runner/work/giselle/giselle

<a href="https://www.mozilla.org/media/MPL/2.0/index.815ca599c9df.txt">Mozilla Public License 2.0</a> permitted



<a name="lightningcss-linux-x64-gnu"></a>
### lightningcss-linux-x64-gnu v1.30.1
#### 

##### Paths
* /home/runner/work/giselle/giselle

<a href="https://www.mozilla.org/media/MPL/2.0/index.815ca599c9df.txt">Mozilla Public License 2.0</a> permitted



<a name="lightningcss-linux-x64-musl"></a>
### lightningcss-linux-x64-musl v1.30.1
#### 

##### Paths
* /home/runner/work/giselle/giselle

<a href="https://www.mozilla.org/media/MPL/2.0/index.815ca599c9df.txt">Mozilla Public License 2.0</a> permitted



<a name="lilconfig"></a>
### lilconfig v3.1.3
#### 

##### Paths
* /home/runner/work/giselle/giselle

<a href="http://opensource.org/licenses/mit-license">MIT</a> permitted



<a name="lines-and-columns"></a>
### lines-and-columns v1.2.4
#### 

##### Paths
* /home/runner/work/giselle/giselle

<a href="http://opensource.org/licenses/mit-license">MIT</a> permitted



<a name="linkify-it"></a>
### linkify-it v5.0.0
#### 

##### Paths
* /home/runner/work/giselle/giselle

<a href="http://opensource.org/licenses/mit-license">MIT</a> permitted



<a name="load-tsconfig"></a>
### load-tsconfig v0.2.5
#### 

##### Paths
* /home/runner/work/giselle/giselle

<a href="http://opensource.org/licenses/mit-license">MIT</a> permitted



<a name="loader-runner"></a>
### loader-runner v4.3.0
#### 

##### Paths
* /home/runner/work/giselle/giselle

<a href="http://opensource.org/licenses/mit-license">MIT</a> permitted



<a name="locate-path"></a>
### locate-path v5.0.0
#### 

##### Paths
* /home/runner/work/giselle/giselle

<a href="http://opensource.org/licenses/mit-license">MIT</a> permitted



<a name="lodash.camelcase"></a>
### lodash.camelcase v4.3.0
#### 

##### Paths
* /home/runner/work/giselle/giselle

<a href="http://opensource.org/licenses/mit-license">MIT</a> permitted



<a name="lodash.castarray"></a>
### lodash.castarray v4.4.0
#### 

##### Paths
* /home/runner/work/giselle/giselle

<a href="http://opensource.org/licenses/mit-license">MIT</a> permitted



<a name="lodash.isplainobject"></a>
### lodash.isplainobject v4.0.6
#### 

##### Paths
* /home/runner/work/giselle/giselle

<a href="http://opensource.org/licenses/mit-license">MIT</a> permitted



<a name="lodash.merge"></a>
### lodash.merge v4.6.2
#### 

##### Paths
* /home/runner/work/giselle/giselle

<a href="http://opensource.org/licenses/mit-license">MIT</a> permitted



<a name="lodash.sortby"></a>
### lodash.sortby v4.7.0
#### 

##### Paths
* /home/runner/work/giselle/giselle

<a href="http://opensource.org/licenses/mit-license">MIT</a> permitted



<a name="lodash.startcase"></a>
### lodash.startcase v4.4.0
#### 

##### Paths
* /home/runner/work/giselle/giselle

<a href="http://opensource.org/licenses/mit-license">MIT</a> permitted



<a name="long"></a>
### long v5.2.4
#### 

##### Paths
* /home/runner/work/giselle/giselle

<a href="http://www.apache.org/licenses/LICENSE-2.0.txt">Apache 2.0</a> permitted



<a name="longest-streak"></a>
### longest-streak v3.1.0
#### 

##### Paths
* /home/runner/work/giselle/giselle

<a href="http://opensource.org/licenses/mit-license">MIT</a> permitted



<a name="loupe"></a>
### loupe v3.1.4
#### 

##### Paths
* /home/runner/work/giselle/giselle

<a href="http://opensource.org/licenses/mit-license">MIT</a> permitted



<a name="lowlight"></a>
### lowlight v3.3.0
#### 

##### Paths
* /home/runner/work/giselle/giselle

<a href="http://opensource.org/licenses/mit-license">MIT</a> permitted



<a name="lru-cache"></a>
### lru-cache v5.1.1
#### 

##### Paths
* /home/runner/work/giselle/giselle

<a href="http://en.wikipedia.org/wiki/ISC_license">ISC</a> permitted



<a name="lucide-react"></a>
### lucide-react v0.417.0
#### 

##### Paths
* /home/runner/work/giselle/giselle

<a href="http://en.wikipedia.org/wiki/ISC_license">ISC</a> permitted



<a name="magic-string"></a>
### magic-string v0.30.8
#### 

##### Paths
* /home/runner/work/giselle/giselle

<a href="http://opensource.org/licenses/mit-license">MIT</a> permitted



<a name="markdown-it"></a>
### markdown-it v14.1.0
#### 

##### Paths
* /home/runner/work/giselle/giselle

<a href="http://opensource.org/licenses/mit-license">MIT</a> permitted



<a name="markdown-table"></a>
### markdown-table v3.0.4
#### 

##### Paths
* /home/runner/work/giselle/giselle

<a href="http://opensource.org/licenses/mit-license">MIT</a> permitted



<a name="marked"></a>
### marked v15.0.7
#### 

##### Paths
* /home/runner/work/giselle/giselle

<a href="http://opensource.org/licenses/mit-license">MIT</a> permitted



<a name="math-intrinsics"></a>
### math-intrinsics v1.1.0
#### 

##### Paths
* /home/runner/work/giselle/giselle

<a href="http://opensource.org/licenses/mit-license">MIT</a> permitted



<a name="mathml-to-latex"></a>
### mathml-to-latex v1.5.0
#### 

##### Paths
* /home/runner/work/giselle/giselle

<a href="http://opensource.org/licenses/mit-license">MIT</a> permitted



<a name="mdast-util-find-and-replace"></a>
### mdast-util-find-and-replace v3.0.2
#### 

##### Paths
* /home/runner/work/giselle/giselle

<a href="http://opensource.org/licenses/mit-license">MIT</a> permitted



<a name="mdast-util-from-markdown"></a>
### mdast-util-from-markdown v2.0.2
#### 

##### Paths
* /home/runner/work/giselle/giselle

<a href="http://opensource.org/licenses/mit-license">MIT</a> permitted



<a name="mdast-util-gfm"></a>
### mdast-util-gfm v3.1.0
#### 

##### Paths
* /home/runner/work/giselle/giselle

<a href="http://opensource.org/licenses/mit-license">MIT</a> permitted



<a name="mdast-util-gfm-autolink-literal"></a>
### mdast-util-gfm-autolink-literal v2.0.1
#### 

##### Paths
* /home/runner/work/giselle/giselle

<a href="http://opensource.org/licenses/mit-license">MIT</a> permitted



<a name="mdast-util-gfm-footnote"></a>
### mdast-util-gfm-footnote v2.1.0
#### 

##### Paths
* /home/runner/work/giselle/giselle

<a href="http://opensource.org/licenses/mit-license">MIT</a> permitted



<a name="mdast-util-gfm-strikethrough"></a>
### mdast-util-gfm-strikethrough v2.0.0
#### 

##### Paths
* /home/runner/work/giselle/giselle

<a href="http://opensource.org/licenses/mit-license">MIT</a> permitted



<a name="mdast-util-gfm-table"></a>
### mdast-util-gfm-table v2.0.0
#### 

##### Paths
* /home/runner/work/giselle/giselle

<a href="http://opensource.org/licenses/mit-license">MIT</a> permitted



<a name="mdast-util-gfm-task-list-item"></a>
### mdast-util-gfm-task-list-item v2.0.0
#### 

##### Paths
* /home/runner/work/giselle/giselle

<a href="http://opensource.org/licenses/mit-license">MIT</a> permitted



<a name="mdast-util-mdx-expression"></a>
### mdast-util-mdx-expression v2.0.1
#### 

##### Paths
* /home/runner/work/giselle/giselle

<a href="http://opensource.org/licenses/mit-license">MIT</a> permitted



<a name="mdast-util-mdx-jsx"></a>
### mdast-util-mdx-jsx v3.2.0
#### 

##### Paths
* /home/runner/work/giselle/giselle

<a href="http://opensource.org/licenses/mit-license">MIT</a> permitted



<a name="mdast-util-mdxjs-esm"></a>
### mdast-util-mdxjs-esm v2.0.1
#### 

##### Paths
* /home/runner/work/giselle/giselle

<a href="http://opensource.org/licenses/mit-license">MIT</a> permitted



<a name="mdast-util-phrasing"></a>
### mdast-util-phrasing v4.1.0
#### 

##### Paths
* /home/runner/work/giselle/giselle

<a href="http://opensource.org/licenses/mit-license">MIT</a> permitted



<a name="mdast-util-to-hast"></a>
### mdast-util-to-hast v13.2.0
#### 

##### Paths
* /home/runner/work/giselle/giselle

<a href="http://opensource.org/licenses/mit-license">MIT</a> permitted



<a name="mdast-util-to-markdown"></a>
### mdast-util-to-markdown v2.1.2
#### 

##### Paths
* /home/runner/work/giselle/giselle

<a href="http://opensource.org/licenses/mit-license">MIT</a> permitted



<a name="mdast-util-to-string"></a>
### mdast-util-to-string v4.0.0
#### 

##### Paths
* /home/runner/work/giselle/giselle

<a href="http://opensource.org/licenses/mit-license">MIT</a> permitted



<a name="mdurl"></a>
### mdurl v2.0.0
#### 

##### Paths
* /home/runner/work/giselle/giselle

<a href="http://opensource.org/licenses/mit-license">MIT</a> permitted



<a name="merge-stream"></a>
### merge-stream v2.0.0
#### 

##### Paths
* /home/runner/work/giselle/giselle

<a href="http://opensource.org/licenses/mit-license">MIT</a> permitted



<a name="merge2"></a>
### merge2 v1.4.1
#### 

##### Paths
* /home/runner/work/giselle/giselle

<a href="http://opensource.org/licenses/mit-license">MIT</a> permitted



<a name="micromark"></a>
### micromark v4.0.1
#### 

##### Paths
* /home/runner/work/giselle/giselle

<a href="http://opensource.org/licenses/mit-license">MIT</a> permitted



<a name="micromark-core-commonmark"></a>
### micromark-core-commonmark v2.0.2
#### 

##### Paths
* /home/runner/work/giselle/giselle

<a href="http://opensource.org/licenses/mit-license">MIT</a> permitted



<a name="micromark-extension-gfm"></a>
### micromark-extension-gfm v3.0.0
#### 

##### Paths
* /home/runner/work/giselle/giselle

<a href="http://opensource.org/licenses/mit-license">MIT</a> permitted



<a name="micromark-extension-gfm-autolink-literal"></a>
### micromark-extension-gfm-autolink-literal v2.1.0
#### 

##### Paths
* /home/runner/work/giselle/giselle

<a href="http://opensource.org/licenses/mit-license">MIT</a> permitted



<a name="micromark-extension-gfm-footnote"></a>
### micromark-extension-gfm-footnote v2.1.0
#### 

##### Paths
* /home/runner/work/giselle/giselle

<a href="http://opensource.org/licenses/mit-license">MIT</a> permitted



<a name="micromark-extension-gfm-strikethrough"></a>
### micromark-extension-gfm-strikethrough v2.1.0
#### 

##### Paths
* /home/runner/work/giselle/giselle

<a href="http://opensource.org/licenses/mit-license">MIT</a> permitted



<a name="micromark-extension-gfm-table"></a>
### micromark-extension-gfm-table v2.1.1
#### 

##### Paths
* /home/runner/work/giselle/giselle

<a href="http://opensource.org/licenses/mit-license">MIT</a> permitted



<a name="micromark-extension-gfm-tagfilter"></a>
### micromark-extension-gfm-tagfilter v2.0.0
#### 

##### Paths
* /home/runner/work/giselle/giselle

<a href="http://opensource.org/licenses/mit-license">MIT</a> permitted



<a name="micromark-extension-gfm-task-list-item"></a>
### micromark-extension-gfm-task-list-item v2.1.0
#### 

##### Paths
* /home/runner/work/giselle/giselle

<a href="http://opensource.org/licenses/mit-license">MIT</a> permitted



<a name="micromark-factory-destination"></a>
### micromark-factory-destination v2.0.1
#### 

##### Paths
* /home/runner/work/giselle/giselle

<a href="http://opensource.org/licenses/mit-license">MIT</a> permitted



<a name="micromark-factory-label"></a>
### micromark-factory-label v2.0.1
#### 

##### Paths
* /home/runner/work/giselle/giselle

<a href="http://opensource.org/licenses/mit-license">MIT</a> permitted



<a name="micromark-factory-space"></a>
### micromark-factory-space v2.0.1
#### 

##### Paths
* /home/runner/work/giselle/giselle

<a href="http://opensource.org/licenses/mit-license">MIT</a> permitted



<a name="micromark-factory-title"></a>
### micromark-factory-title v2.0.1
#### 

##### Paths
* /home/runner/work/giselle/giselle

<a href="http://opensource.org/licenses/mit-license">MIT</a> permitted



<a name="micromark-factory-whitespace"></a>
### micromark-factory-whitespace v2.0.1
#### 

##### Paths
* /home/runner/work/giselle/giselle

<a href="http://opensource.org/licenses/mit-license">MIT</a> permitted



<a name="micromark-util-character"></a>
### micromark-util-character v2.1.1
#### 

##### Paths
* /home/runner/work/giselle/giselle

<a href="http://opensource.org/licenses/mit-license">MIT</a> permitted



<a name="micromark-util-chunked"></a>
### micromark-util-chunked v2.0.1
#### 

##### Paths
* /home/runner/work/giselle/giselle

<a href="http://opensource.org/licenses/mit-license">MIT</a> permitted



<a name="micromark-util-classify-character"></a>
### micromark-util-classify-character v2.0.1
#### 

##### Paths
* /home/runner/work/giselle/giselle

<a href="http://opensource.org/licenses/mit-license">MIT</a> permitted



<a name="micromark-util-combine-extensions"></a>
### micromark-util-combine-extensions v2.0.1
#### 

##### Paths
* /home/runner/work/giselle/giselle

<a href="http://opensource.org/licenses/mit-license">MIT</a> permitted



<a name="micromark-util-decode-numeric-character-reference"></a>
### micromark-util-decode-numeric-character-reference v2.0.2
#### 

##### Paths
* /home/runner/work/giselle/giselle

<a href="http://opensource.org/licenses/mit-license">MIT</a> permitted



<a name="micromark-util-decode-string"></a>
### micromark-util-decode-string v2.0.1
#### 

##### Paths
* /home/runner/work/giselle/giselle

<a href="http://opensource.org/licenses/mit-license">MIT</a> permitted



<a name="micromark-util-encode"></a>
### micromark-util-encode v2.0.1
#### 

##### Paths
* /home/runner/work/giselle/giselle

<a href="http://opensource.org/licenses/mit-license">MIT</a> permitted



<a name="micromark-util-html-tag-name"></a>
### micromark-util-html-tag-name v2.0.1
#### 

##### Paths
* /home/runner/work/giselle/giselle

<a href="http://opensource.org/licenses/mit-license">MIT</a> permitted



<a name="micromark-util-normalize-identifier"></a>
### micromark-util-normalize-identifier v2.0.1
#### 

##### Paths
* /home/runner/work/giselle/giselle

<a href="http://opensource.org/licenses/mit-license">MIT</a> permitted



<a name="micromark-util-resolve-all"></a>
### micromark-util-resolve-all v2.0.1
#### 

##### Paths
* /home/runner/work/giselle/giselle

<a href="http://opensource.org/licenses/mit-license">MIT</a> permitted



<a name="micromark-util-sanitize-uri"></a>
### micromark-util-sanitize-uri v2.0.1
#### 

##### Paths
* /home/runner/work/giselle/giselle

<a href="http://opensource.org/licenses/mit-license">MIT</a> permitted



<a name="micromark-util-subtokenize"></a>
### micromark-util-subtokenize v2.0.3
#### 

##### Paths
* /home/runner/work/giselle/giselle

<a href="http://opensource.org/licenses/mit-license">MIT</a> permitted



<a name="micromark-util-symbol"></a>
### micromark-util-symbol v2.0.1
#### 

##### Paths
* /home/runner/work/giselle/giselle

<a href="http://opensource.org/licenses/mit-license">MIT</a> permitted



<a name="micromark-util-types"></a>
### micromark-util-types v2.0.1
#### 

##### Paths
* /home/runner/work/giselle/giselle

<a href="http://opensource.org/licenses/mit-license">MIT</a> permitted



<a name="micromatch"></a>
### micromatch v4.0.8
#### 

##### Paths
* /home/runner/work/giselle/giselle

<a href="http://opensource.org/licenses/mit-license">MIT</a> permitted



<a name="mime-db"></a>
### mime-db v1.52.0
#### 

##### Paths
* /home/runner/work/giselle/giselle

<a href="http://opensource.org/licenses/mit-license">MIT</a> permitted



<a name="mime-types"></a>
### mime-types v2.1.35
#### 

##### Paths
* /home/runner/work/giselle/giselle

<a href="http://opensource.org/licenses/mit-license">MIT</a> permitted



<a name="minimatch"></a>
### minimatch v8.0.4
#### 

##### Paths
* /home/runner/work/giselle/giselle

<a href="http://en.wikipedia.org/wiki/ISC_license">ISC</a> permitted



<a name="minimist"></a>
### minimist v1.2.8
#### 

##### Paths
* /home/runner/work/giselle/giselle

<a href="http://opensource.org/licenses/mit-license">MIT</a> permitted



<a name="minipass"></a>
### minipass v4.2.8
#### 

##### Paths
* /home/runner/work/giselle/giselle

<a href="http://en.wikipedia.org/wiki/ISC_license">ISC</a> permitted



<a name="minizlib"></a>
### minizlib v3.0.2
#### 

##### Paths
* /home/runner/work/giselle/giselle

<a href="http://opensource.org/licenses/mit-license">MIT</a> permitted



<a name="mkdirp"></a>
### mkdirp v3.0.1
#### 

##### Paths
* /home/runner/work/giselle/giselle

<a href="http://opensource.org/licenses/mit-license">MIT</a> permitted



<a name="module-details-from-path"></a>
### module-details-from-path v1.0.3
#### 

##### Paths
* /home/runner/work/giselle/giselle

<a href="http://opensource.org/licenses/mit-license">MIT</a> permitted



<a name="motion"></a>
### motion v12.3.1
#### 

##### Paths
* /home/runner/work/giselle/giselle

<a href="http://opensource.org/licenses/mit-license">MIT</a> permitted



<a name="motion-dom"></a>
### motion-dom v12.0.0
#### 

##### Paths
* /home/runner/work/giselle/giselle

<a href="http://opensource.org/licenses/mit-license">MIT</a> permitted



<a name="motion-utils"></a>
### motion-utils v12.0.0
#### 

##### Paths
* /home/runner/work/giselle/giselle

<a href="http://opensource.org/licenses/mit-license">MIT</a> permitted



<a name="mri"></a>
### mri v1.2.0
#### 

##### Paths
* /home/runner/work/giselle/giselle

<a href="http://opensource.org/licenses/mit-license">MIT</a> permitted



<a name="mrmime"></a>
### mrmime v2.0.1
#### 

##### Paths
* /home/runner/work/giselle/giselle

<a href="http://opensource.org/licenses/mit-license">MIT</a> permitted



<a name="ms"></a>
### ms v2.1.3
#### 

##### Paths
* /home/runner/work/giselle/giselle

<a href="http://opensource.org/licenses/mit-license">MIT</a> permitted



<a name="mustache"></a>
### mustache v4.2.0
#### 

##### Paths
* /home/runner/work/giselle/giselle

<a href="http://opensource.org/licenses/mit-license">MIT</a> permitted



<a name="mz"></a>
### mz v2.7.0
#### 

##### Paths
* /home/runner/work/giselle/giselle

<a href="http://opensource.org/licenses/mit-license">MIT</a> permitted



<a name="nanoid"></a>
### nanoid v3.3.11
#### 

##### Paths
* /home/runner/work/giselle/giselle

<a href="http://opensource.org/licenses/mit-license">MIT</a> permitted



<a name="napi-postinstall"></a>
### napi-postinstall v0.3.0
#### 

##### Paths
* /home/runner/work/giselle/giselle

<a href="http://opensource.org/licenses/mit-license">MIT</a> permitted



<a name="neo-async"></a>
### neo-async v2.6.2
#### 

##### Paths
* /home/runner/work/giselle/giselle

<a href="http://opensource.org/licenses/mit-license">MIT</a> permitted



<a name="next"></a>
### next v15.3.4
#### 

##### Paths
* /home/runner/work/giselle/giselle

<a href="http://opensource.org/licenses/mit-license">MIT</a> permitted



<a name="next-themes"></a>
### next-themes v0.3.0
#### 

##### Paths
* /home/runner/work/giselle/giselle

<a href="http://opensource.org/licenses/mit-license">MIT</a> permitted



<a name="node-fetch"></a>
### node-fetch v2.7.0
#### 

##### Paths
* /home/runner/work/giselle/giselle

<a href="http://opensource.org/licenses/mit-license">MIT</a> permitted



<a name="node-fetch-native"></a>
### node-fetch-native v1.6.6
#### 

##### Paths
* /home/runner/work/giselle/giselle

<a href="http://opensource.org/licenses/mit-license">MIT</a> permitted



<a name="node-gyp-build"></a>
### node-gyp-build v4.8.4
#### 

##### Paths
* /home/runner/work/giselle/giselle

<a href="http://opensource.org/licenses/mit-license">MIT</a> permitted



<a name="node-mock-http"></a>
### node-mock-http v1.0.0
#### 

##### Paths
* /home/runner/work/giselle/giselle

<a href="http://opensource.org/licenses/mit-license">MIT</a> permitted



<a name="node-releases"></a>
### node-releases v2.0.19
#### 

##### Paths
* /home/runner/work/giselle/giselle

<a href="http://opensource.org/licenses/mit-license">MIT</a> permitted



<a name="nodemailer"></a>
### nodemailer v6.10.0
#### 

##### Paths
* /home/runner/work/giselle/giselle

MIT-0 permitted



<a name="normalize-path"></a>
### normalize-path v3.0.0
#### 

##### Paths
* /home/runner/work/giselle/giselle

<a href="http://opensource.org/licenses/mit-license">MIT</a> permitted



<a name="nwsapi"></a>
### nwsapi v2.2.20
#### 

##### Paths
* /home/runner/work/giselle/giselle

<a href="http://opensource.org/licenses/mit-license">MIT</a> permitted



<a name="object-assign"></a>
### object-assign v4.1.1
#### 

##### Paths
* /home/runner/work/giselle/giselle

<a href="http://opensource.org/licenses/mit-license">MIT</a> permitted



<a name="object-inspect"></a>
### object-inspect v1.13.3
#### 

##### Paths
* /home/runner/work/giselle/giselle

<a href="http://opensource.org/licenses/mit-license">MIT</a> permitted



<a name="obuf"></a>
### obuf v1.1.2
#### 

##### Paths
* /home/runner/work/giselle/giselle

<a href="http://opensource.org/licenses/mit-license">MIT</a> permitted



<a name="ofetch"></a>
### ofetch v1.4.1
#### 

##### Paths
* /home/runner/work/giselle/giselle

<a href="http://opensource.org/licenses/mit-license">MIT</a> permitted



<a name="ohash"></a>
### ohash v1.1.4
#### 

##### Paths
* /home/runner/work/giselle/giselle

<a href="http://opensource.org/licenses/mit-license">MIT</a> permitted



<a name="on-exit-leak-free"></a>
### on-exit-leak-free v2.1.2
#### 

##### Paths
* /home/runner/work/giselle/giselle

<a href="http://opensource.org/licenses/mit-license">MIT</a> permitted



<a name="once"></a>
### once v1.4.0
#### 

##### Paths
* /home/runner/work/giselle/giselle

<a href="http://en.wikipedia.org/wiki/ISC_license">ISC</a> permitted



<a name="openai"></a>
### openai v5.11.0
#### 

##### Paths
* /home/runner/work/giselle/giselle

<a href="http://www.apache.org/licenses/LICENSE-2.0.txt">Apache 2.0</a> permitted



<a name="opener"></a>
### opener v1.5.2
#### 

##### Paths
* /home/runner/work/giselle/giselle

(WTFPL OR MIT) permitted



<a name="orderedmap"></a>
### orderedmap v2.1.1
#### 

##### Paths
* /home/runner/work/giselle/giselle

<a href="http://opensource.org/licenses/mit-license">MIT</a> permitted



<a name="os-tmpdir"></a>
### os-tmpdir v1.0.2
#### 

##### Paths
* /home/runner/work/giselle/giselle

<a href="http://opensource.org/licenses/mit-license">MIT</a> permitted



<a name="outdent"></a>
### outdent v0.5.0
#### 

##### Paths
* /home/runner/work/giselle/giselle

<a href="http://opensource.org/licenses/mit-license">MIT</a> permitted



<a name="oxc-resolver"></a>
### oxc-resolver v11.5.2
#### 

##### Paths
* /home/runner/work/giselle/giselle

<a href="http://opensource.org/licenses/mit-license">MIT</a> permitted



<a name="p-filter"></a>
### p-filter v2.1.0
#### 

##### Paths
* /home/runner/work/giselle/giselle

<a href="http://opensource.org/licenses/mit-license">MIT</a> permitted



<a name="p-limit"></a>
### p-limit v2.3.0
#### 

##### Paths
* /home/runner/work/giselle/giselle

<a href="http://opensource.org/licenses/mit-license">MIT</a> permitted



<a name="p-locate"></a>
### p-locate v4.1.0
#### 

##### Paths
* /home/runner/work/giselle/giselle

<a href="http://opensource.org/licenses/mit-license">MIT</a> permitted



<a name="p-map"></a>
### p-map v2.1.0
#### 

##### Paths
* /home/runner/work/giselle/giselle

<a href="http://opensource.org/licenses/mit-license">MIT</a> permitted



<a name="p-try"></a>
### p-try v2.2.0
#### 

##### Paths
* /home/runner/work/giselle/giselle

<a href="http://opensource.org/licenses/mit-license">MIT</a> permitted



<a name="package-json-from-dist"></a>
### package-json-from-dist v1.0.1
#### 

##### Paths
* /home/runner/work/giselle/giselle

BlueOak-1.0.0 permitted



<a name="package-manager-detector"></a>
### package-manager-detector v0.2.9
#### 

##### Paths
* /home/runner/work/giselle/giselle

<a href="http://opensource.org/licenses/mit-license">MIT</a> permitted



<a name="parse-entities"></a>
### parse-entities v4.0.2
#### 

##### Paths
* /home/runner/work/giselle/giselle

<a href="http://opensource.org/licenses/mit-license">MIT</a> permitted



<a name="parse5"></a>
### parse5 v7.3.0
#### 

##### Paths
* /home/runner/work/giselle/giselle

<a href="http://opensource.org/licenses/mit-license">MIT</a> permitted



<a name="path-exists"></a>
### path-exists v4.0.0
#### 

##### Paths
* /home/runner/work/giselle/giselle

<a href="http://opensource.org/licenses/mit-license">MIT</a> permitted



<a name="path-key"></a>
### path-key v3.1.1
#### 

##### Paths
* /home/runner/work/giselle/giselle

<a href="http://opensource.org/licenses/mit-license">MIT</a> permitted



<a name="path-parse"></a>
### path-parse v1.0.7
#### 

##### Paths
* /home/runner/work/giselle/giselle

<a href="http://opensource.org/licenses/mit-license">MIT</a> permitted



<a name="path-scurry"></a>
### path-scurry v1.11.1
#### 

##### Paths
* /home/runner/work/giselle/giselle

BlueOak-1.0.0 permitted



<a name="path-type"></a>
### path-type v4.0.0
#### 

##### Paths
* /home/runner/work/giselle/giselle

<a href="http://opensource.org/licenses/mit-license">MIT</a> permitted



<a name="pathe"></a>
### pathe v2.0.3
#### 

##### Paths
* /home/runner/work/giselle/giselle

<a href="http://opensource.org/licenses/mit-license">MIT</a> permitted



<a name="pathval"></a>
### pathval v2.0.0
#### 

##### Paths
* /home/runner/work/giselle/giselle

<a href="http://opensource.org/licenses/mit-license">MIT</a> permitted



<a name="pg"></a>
### pg v8.14.1
#### 

##### Paths
* /home/runner/work/giselle/giselle

<a href="http://opensource.org/licenses/mit-license">MIT</a> permitted



<a name="pg-cloudflare"></a>
### pg-cloudflare v1.1.1
#### 

##### Paths
* /home/runner/work/giselle/giselle

<a href="http://opensource.org/licenses/mit-license">MIT</a> permitted



<a name="pg-connection-string"></a>
### pg-connection-string v2.7.0
#### 

##### Paths
* /home/runner/work/giselle/giselle

<a href="http://opensource.org/licenses/mit-license">MIT</a> permitted



<a name="pg-int8"></a>
### pg-int8 v1.0.1
#### 

##### Paths
* /home/runner/work/giselle/giselle

<a href="http://en.wikipedia.org/wiki/ISC_license">ISC</a> permitted



<a name="pg-numeric"></a>
### pg-numeric v1.0.2
#### 

##### Paths
* /home/runner/work/giselle/giselle

<a href="http://en.wikipedia.org/wiki/ISC_license">ISC</a> permitted



<a name="pg-pool"></a>
### pg-pool v3.8.0
#### 

##### Paths
* /home/runner/work/giselle/giselle

<a href="http://opensource.org/licenses/mit-license">MIT</a> permitted



<a name="pg-protocol"></a>
### pg-protocol v1.8.0
#### 

##### Paths
* /home/runner/work/giselle/giselle

<a href="http://opensource.org/licenses/mit-license">MIT</a> permitted



<a name="pg-types"></a>
### pg-types v2.2.0
#### 

##### Paths
* /home/runner/work/giselle/giselle

<a href="http://opensource.org/licenses/mit-license">MIT</a> permitted



<a name="pgpass"></a>
### pgpass v1.0.5
#### 

##### Paths
* /home/runner/work/giselle/giselle

<a href="http://opensource.org/licenses/mit-license">MIT</a> permitted



<a name="pgvector"></a>
### pgvector v0.2.1
#### 

##### Paths
* /home/runner/work/giselle/giselle

<a href="http://opensource.org/licenses/mit-license">MIT</a> permitted



<a name="picocolors"></a>
### picocolors v1.1.1
#### 

##### Paths
* /home/runner/work/giselle/giselle

<a href="http://en.wikipedia.org/wiki/ISC_license">ISC</a> permitted



<a name="picomatch"></a>
### picomatch v2.3.1
#### 

##### Paths
* /home/runner/work/giselle/giselle

<a href="http://opensource.org/licenses/mit-license">MIT</a> permitted



<a name="pify"></a>
### pify v4.0.1
#### 

##### Paths
* /home/runner/work/giselle/giselle

<a href="http://opensource.org/licenses/mit-license">MIT</a> permitted



<a name="pino"></a>
### pino v9.5.0
#### 

##### Paths
* /home/runner/work/giselle/giselle

<a href="http://opensource.org/licenses/mit-license">MIT</a> permitted



<a name="pino-abstract-transport"></a>
### pino-abstract-transport v2.0.0
#### 

##### Paths
* /home/runner/work/giselle/giselle

<a href="http://opensource.org/licenses/mit-license">MIT</a> permitted



<a name="pino-pretty"></a>
### pino-pretty v13.0.0
#### 

##### Paths
* /home/runner/work/giselle/giselle

<a href="http://opensource.org/licenses/mit-license">MIT</a> permitted



<a name="pino-std-serializers"></a>
### pino-std-serializers v7.0.0
#### 

##### Paths
* /home/runner/work/giselle/giselle

<a href="http://opensource.org/licenses/mit-license">MIT</a> permitted



<a name="pirates"></a>
### pirates v4.0.6
#### 

##### Paths
* /home/runner/work/giselle/giselle

<a href="http://opensource.org/licenses/mit-license">MIT</a> permitted



<a name="playwright"></a>
### playwright v1.53.0
#### 

##### Paths
* /home/runner/work/giselle/giselle

<a href="http://www.apache.org/licenses/LICENSE-2.0.txt">Apache 2.0</a> permitted



<a name="playwright-core"></a>
### playwright-core v1.53.0
#### 

##### Paths
* /home/runner/work/giselle/giselle

<a href="http://www.apache.org/licenses/LICENSE-2.0.txt">Apache 2.0</a> permitted



<a name="pluralize"></a>
### pluralize v8.0.0
#### 

##### Paths
* /home/runner/work/giselle/giselle

<a href="http://opensource.org/licenses/mit-license">MIT</a> permitted



<a name="postcss"></a>
### postcss v8.4.31
#### 

##### Paths
* /home/runner/work/giselle/giselle

<a href="http://opensource.org/licenses/mit-license">MIT</a> permitted



<a name="postcss-load-config"></a>
### postcss-load-config v6.0.1
#### 

##### Paths
* /home/runner/work/giselle/giselle

<a href="http://opensource.org/licenses/mit-license">MIT</a> permitted



<a name="postcss-selector-parser"></a>
### postcss-selector-parser v6.0.10
#### 

##### Paths
* /home/runner/work/giselle/giselle

<a href="http://opensource.org/licenses/mit-license">MIT</a> permitted



<a name="postgres-array"></a>
### postgres-array v2.0.0
#### 

##### Paths
* /home/runner/work/giselle/giselle

<a href="http://opensource.org/licenses/mit-license">MIT</a> permitted



<a name="postgres-bytea"></a>
### postgres-bytea v1.0.0
#### 

##### Paths
* /home/runner/work/giselle/giselle

<a href="http://opensource.org/licenses/mit-license">MIT</a> permitted



<a name="postgres-date"></a>
### postgres-date v1.0.7
#### 

##### Paths
* /home/runner/work/giselle/giselle

<a href="http://opensource.org/licenses/mit-license">MIT</a> permitted



<a name="postgres-interval"></a>
### postgres-interval v1.2.0
#### 

##### Paths
* /home/runner/work/giselle/giselle

<a href="http://opensource.org/licenses/mit-license">MIT</a> permitted



<a name="postgres-range"></a>
### postgres-range v1.1.4
#### 

##### Paths
* /home/runner/work/giselle/giselle

<a href="http://opensource.org/licenses/mit-license">MIT</a> permitted



<a name="posthog-js"></a>
### posthog-js v1.194.2
#### 

##### Paths
* /home/runner/work/giselle/giselle

<a href="http://opensource.org/licenses/mit-license">MIT</a> permitted



<a name="preact"></a>
### preact v10.25.4
#### 

##### Paths
* /home/runner/work/giselle/giselle

<a href="http://opensource.org/licenses/mit-license">MIT</a> permitted



<a name="prettier"></a>
### prettier v2.8.8
#### 

##### Paths
* /home/runner/work/giselle/giselle

<a href="http://opensource.org/licenses/mit-license">MIT</a> permitted



<a name="process-warning"></a>
### process-warning v4.0.1
#### 

##### Paths
* /home/runner/work/giselle/giselle

<a href="http://opensource.org/licenses/mit-license">MIT</a> permitted



<a name="progress"></a>
### progress v2.0.3
#### 

##### Paths
* /home/runner/work/giselle/giselle

<a href="http://opensource.org/licenses/mit-license">MIT</a> permitted



<a name="property-information"></a>
### property-information v6.5.0
#### 

##### Paths
* /home/runner/work/giselle/giselle

<a href="http://opensource.org/licenses/mit-license">MIT</a> permitted



<a name="prosemirror-changeset"></a>
### prosemirror-changeset v2.2.1
#### 

##### Paths
* /home/runner/work/giselle/giselle

<a href="http://opensource.org/licenses/mit-license">MIT</a> permitted



<a name="prosemirror-collab"></a>
### prosemirror-collab v1.3.1
#### 

##### Paths
* /home/runner/work/giselle/giselle

<a href="http://opensource.org/licenses/mit-license">MIT</a> permitted



<a name="prosemirror-commands"></a>
### prosemirror-commands v1.6.2
#### 

##### Paths
* /home/runner/work/giselle/giselle

<a href="http://opensource.org/licenses/mit-license">MIT</a> permitted



<a name="prosemirror-dropcursor"></a>
### prosemirror-dropcursor v1.8.1
#### 

##### Paths
* /home/runner/work/giselle/giselle

<a href="http://opensource.org/licenses/mit-license">MIT</a> permitted



<a name="prosemirror-gapcursor"></a>
### prosemirror-gapcursor v1.3.2
#### 

##### Paths
* /home/runner/work/giselle/giselle

<a href="http://opensource.org/licenses/mit-license">MIT</a> permitted



<a name="prosemirror-history"></a>
### prosemirror-history v1.4.1
#### 

##### Paths
* /home/runner/work/giselle/giselle

<a href="http://opensource.org/licenses/mit-license">MIT</a> permitted



<a name="prosemirror-inputrules"></a>
### prosemirror-inputrules v1.4.0
#### 

##### Paths
* /home/runner/work/giselle/giselle

<a href="http://opensource.org/licenses/mit-license">MIT</a> permitted



<a name="prosemirror-keymap"></a>
### prosemirror-keymap v1.2.2
#### 

##### Paths
* /home/runner/work/giselle/giselle

<a href="http://opensource.org/licenses/mit-license">MIT</a> permitted



<a name="prosemirror-markdown"></a>
### prosemirror-markdown v1.13.1
#### 

##### Paths
* /home/runner/work/giselle/giselle

<a href="http://opensource.org/licenses/mit-license">MIT</a> permitted



<a name="prosemirror-menu"></a>
### prosemirror-menu v1.2.4
#### 

##### Paths
* /home/runner/work/giselle/giselle

<a href="http://opensource.org/licenses/mit-license">MIT</a> permitted



<a name="prosemirror-model"></a>
### prosemirror-model v1.24.1
#### 

##### Paths
* /home/runner/work/giselle/giselle

<a href="http://opensource.org/licenses/mit-license">MIT</a> permitted



<a name="prosemirror-schema-basic"></a>
### prosemirror-schema-basic v1.2.3
#### 

##### Paths
* /home/runner/work/giselle/giselle

<a href="http://opensource.org/licenses/mit-license">MIT</a> permitted



<a name="prosemirror-schema-list"></a>
### prosemirror-schema-list v1.5.0
#### 

##### Paths
* /home/runner/work/giselle/giselle

<a href="http://opensource.org/licenses/mit-license">MIT</a> permitted



<a name="prosemirror-state"></a>
### prosemirror-state v1.4.3
#### 

##### Paths
* /home/runner/work/giselle/giselle

<a href="http://opensource.org/licenses/mit-license">MIT</a> permitted



<a name="prosemirror-tables"></a>
### prosemirror-tables v1.6.4
#### 

##### Paths
* /home/runner/work/giselle/giselle

<a href="http://opensource.org/licenses/mit-license">MIT</a> permitted



<a name="prosemirror-trailing-node"></a>
### prosemirror-trailing-node v3.0.0
#### 

##### Paths
* /home/runner/work/giselle/giselle

<a href="http://opensource.org/licenses/mit-license">MIT</a> permitted



<a name="prosemirror-transform"></a>
### prosemirror-transform v1.10.2
#### 

##### Paths
* /home/runner/work/giselle/giselle

<a href="http://opensource.org/licenses/mit-license">MIT</a> permitted



<a name="prosemirror-view"></a>
### prosemirror-view v1.38.0
#### 

##### Paths
* /home/runner/work/giselle/giselle

<a href="http://opensource.org/licenses/mit-license">MIT</a> permitted



<a name="protobufjs"></a>
### protobufjs v7.4.0
#### 

##### Paths
* /home/runner/work/giselle/giselle

<a href="http://opensource.org/licenses/BSD-3-Clause">New BSD</a> permitted



<a name="proxy-from-env"></a>
### proxy-from-env v1.1.0
#### 

##### Paths
* /home/runner/work/giselle/giselle

<a href="http://opensource.org/licenses/mit-license">MIT</a> permitted



<a name="pump"></a>
### pump v3.0.2
#### 

##### Paths
* /home/runner/work/giselle/giselle

<a href="http://opensource.org/licenses/mit-license">MIT</a> permitted



<a name="punycode"></a>
### punycode v2.3.1
#### 

##### Paths
* /home/runner/work/giselle/giselle

<a href="http://opensource.org/licenses/mit-license">MIT</a> permitted



<a name="punycode.js"></a>
### punycode.js v2.3.1
#### 

##### Paths
* /home/runner/work/giselle/giselle

<a href="http://opensource.org/licenses/mit-license">MIT</a> permitted



<a name="qs"></a>
### qs v6.14.0
#### 

##### Paths
* /home/runner/work/giselle/giselle

<a href="http://opensource.org/licenses/BSD-3-Clause">New BSD</a> permitted



<a name="queue-microtask"></a>
### queue-microtask v1.2.3
#### 

##### Paths
* /home/runner/work/giselle/giselle

<a href="http://opensource.org/licenses/mit-license">MIT</a> permitted



<a name="quick-format-unescaped"></a>
### quick-format-unescaped v4.0.4
#### 

##### Paths
* /home/runner/work/giselle/giselle

<a href="http://opensource.org/licenses/mit-license">MIT</a> permitted



<a name="radix-ui"></a>
### radix-ui v1.1.2
#### 

##### Paths
* /home/runner/work/giselle/giselle

<a href="http://opensource.org/licenses/mit-license">MIT</a> permitted



<a name="radix3"></a>
### radix3 v1.1.2
#### 

##### Paths
* /home/runner/work/giselle/giselle

<a href="http://opensource.org/licenses/mit-license">MIT</a> permitted



<a name="randombytes"></a>
### randombytes v2.1.0
#### 

##### Paths
* /home/runner/work/giselle/giselle

<a href="http://opensource.org/licenses/mit-license">MIT</a> permitted



<a name="react"></a>
### react v19.1.0
#### 

##### Paths
* /home/runner/work/giselle/giselle

<a href="http://opensource.org/licenses/mit-license">MIT</a> permitted



<a name="react-dom"></a>
### react-dom v19.1.0
#### 

##### Paths
* /home/runner/work/giselle/giselle

<a href="http://opensource.org/licenses/mit-license">MIT</a> permitted



<a name="react-is"></a>
### react-is v16.13.1
#### 

##### Paths
* /home/runner/work/giselle/giselle

<a href="http://opensource.org/licenses/mit-license">MIT</a> permitted



<a name="react-markdown"></a>
### react-markdown v9.0.3
#### 

##### Paths
* /home/runner/work/giselle/giselle

<a href="http://opensource.org/licenses/mit-license">MIT</a> permitted



<a name="react-remove-scroll"></a>
### react-remove-scroll v2.6.0
#### 

##### Paths
* /home/runner/work/giselle/giselle

<a href="http://opensource.org/licenses/mit-license">MIT</a> permitted



<a name="react-remove-scroll-bar"></a>
### react-remove-scroll-bar v2.3.8
#### 

##### Paths
* /home/runner/work/giselle/giselle

<a href="http://opensource.org/licenses/mit-license">MIT</a> permitted



<a name="react-resizable-panels"></a>
### react-resizable-panels v2.1.7
#### 

##### Paths
* /home/runner/work/giselle/giselle

<a href="http://opensource.org/licenses/mit-license">MIT</a> permitted



<a name="react-style-singleton"></a>
### react-style-singleton v2.2.3
#### 

##### Paths
* /home/runner/work/giselle/giselle

<a href="http://opensource.org/licenses/mit-license">MIT</a> permitted



<a name="read-yaml-file"></a>
### read-yaml-file v1.1.0
#### 

##### Paths
* /home/runner/work/giselle/giselle

<a href="http://opensource.org/licenses/mit-license">MIT</a> permitted



<a name="readdirp"></a>
### readdirp v3.6.0
#### 

##### Paths
* /home/runner/work/giselle/giselle

<a href="http://opensource.org/licenses/mit-license">MIT</a> permitted



<a name="real-require"></a>
### real-require v0.2.0
#### 

##### Paths
* /home/runner/work/giselle/giselle

<a href="http://opensource.org/licenses/mit-license">MIT</a> permitted



<a name="regenerator-runtime"></a>
### regenerator-runtime v0.14.1
#### 

##### Paths
* /home/runner/work/giselle/giselle

<a href="http://opensource.org/licenses/mit-license">MIT</a> permitted



<a name="rehype-raw"></a>
### rehype-raw v7.0.0
#### 

##### Paths
* /home/runner/work/giselle/giselle

<a href="http://opensource.org/licenses/mit-license">MIT</a> permitted



<a name="remark-gfm"></a>
### remark-gfm v4.0.1
#### 

##### Paths
* /home/runner/work/giselle/giselle

<a href="http://opensource.org/licenses/mit-license">MIT</a> permitted



<a name="remark-parse"></a>
### remark-parse v11.0.0
#### 

##### Paths
* /home/runner/work/giselle/giselle

<a href="http://opensource.org/licenses/mit-license">MIT</a> permitted



<a name="remark-rehype"></a>
### remark-rehype v11.1.1
#### 

##### Paths
* /home/runner/work/giselle/giselle

<a href="http://opensource.org/licenses/mit-license">MIT</a> permitted



<a name="remark-stringify"></a>
### remark-stringify v11.0.0
#### 

##### Paths
* /home/runner/work/giselle/giselle

<a href="http://opensource.org/licenses/mit-license">MIT</a> permitted



<a name="require-directory"></a>
### require-directory v2.1.1
#### 

##### Paths
* /home/runner/work/giselle/giselle

<a href="http://opensource.org/licenses/mit-license">MIT</a> permitted



<a name="require-from-string"></a>
### require-from-string v2.0.2
#### 

##### Paths
* /home/runner/work/giselle/giselle

<a href="http://opensource.org/licenses/mit-license">MIT</a> permitted



<a name="require-in-the-middle"></a>
### require-in-the-middle v7.5.2
#### 

##### Paths
* /home/runner/work/giselle/giselle

<a href="http://opensource.org/licenses/mit-license">MIT</a> permitted



<a name="resolve"></a>
### resolve v1.22.8
#### 

##### Paths
* /home/runner/work/giselle/giselle

<a href="http://opensource.org/licenses/mit-license">MIT</a> permitted



<a name="resolve-from"></a>
### resolve-from v5.0.0
#### 

##### Paths
* /home/runner/work/giselle/giselle

<a href="http://opensource.org/licenses/mit-license">MIT</a> permitted



<a name="resolve-pkg-maps"></a>
### resolve-pkg-maps v1.0.0
#### 

##### Paths
* /home/runner/work/giselle/giselle

<a href="http://opensource.org/licenses/mit-license">MIT</a> permitted



<a name="retry"></a>
### retry v0.13.1
#### 

##### Paths
* /home/runner/work/giselle/giselle

<a href="http://opensource.org/licenses/mit-license">MIT</a> permitted



<a name="reusify"></a>
### reusify v1.0.4
#### 

##### Paths
* /home/runner/work/giselle/giselle

<a href="http://opensource.org/licenses/mit-license">MIT</a> permitted



<a name="rollup"></a>
### rollup v4.35.0
#### 

##### Paths
* /home/runner/work/giselle/giselle

<a href="http://opensource.org/licenses/mit-license">MIT</a> permitted



<a name="rope-sequence"></a>
### rope-sequence v1.3.4
#### 

##### Paths
* /home/runner/work/giselle/giselle

<a href="http://opensource.org/licenses/mit-license">MIT</a> permitted



<a name="rrweb-cssom"></a>
### rrweb-cssom v0.8.0
#### 

##### Paths
* /home/runner/work/giselle/giselle

<a href="http://opensource.org/licenses/mit-license">MIT</a> permitted



<a name="run-parallel"></a>
### run-parallel v1.2.0
#### 

##### Paths
* /home/runner/work/giselle/giselle

<a href="http://opensource.org/licenses/mit-license">MIT</a> permitted



<a name="safe-buffer"></a>
### safe-buffer v5.2.1
#### 

##### Paths
* /home/runner/work/giselle/giselle

<a href="http://opensource.org/licenses/mit-license">MIT</a> permitted



<a name="safe-stable-stringify"></a>
### safe-stable-stringify v2.5.0
#### 

##### Paths
* /home/runner/work/giselle/giselle

<a href="http://opensource.org/licenses/mit-license">MIT</a> permitted



<a name="safer-buffer"></a>
### safer-buffer v2.1.2
#### 

##### Paths
* /home/runner/work/giselle/giselle

<a href="http://opensource.org/licenses/mit-license">MIT</a> permitted



<a name="saxes"></a>
### saxes v6.0.0
#### 

##### Paths
* /home/runner/work/giselle/giselle

<a href="http://en.wikipedia.org/wiki/ISC_license">ISC</a> permitted



<a name="scheduler"></a>
### scheduler v0.26.0
#### 

##### Paths
* /home/runner/work/giselle/giselle

<a href="http://opensource.org/licenses/mit-license">MIT</a> permitted



<a name="schema-utils"></a>
### schema-utils v3.3.0
#### 

##### Paths
* /home/runner/work/giselle/giselle

<a href="http://opensource.org/licenses/mit-license">MIT</a> permitted



<a name="secure-json-parse"></a>
### secure-json-parse v2.7.0
#### 

##### Paths
* /home/runner/work/giselle/giselle

<a href="http://opensource.org/licenses/BSD-3-Clause">New BSD</a> permitted



<a name="semver"></a>
### semver v6.3.1
#### 

##### Paths
* /home/runner/work/giselle/giselle

<a href="http://en.wikipedia.org/wiki/ISC_license">ISC</a> permitted



<a name="serialize-javascript"></a>
### serialize-javascript v6.0.2
#### 

##### Paths
* /home/runner/work/giselle/giselle

<a href="http://opensource.org/licenses/BSD-3-Clause">New BSD</a> permitted



<a name="sharp"></a>
### sharp v0.34.1
#### 

##### Paths
* /home/runner/work/giselle/giselle

<a href="http://www.apache.org/licenses/LICENSE-2.0.txt">Apache 2.0</a> permitted



<a name="shebang-command"></a>
### shebang-command v2.0.0
#### 

##### Paths
* /home/runner/work/giselle/giselle

<a href="http://opensource.org/licenses/mit-license">MIT</a> permitted



<a name="shebang-regex"></a>
### shebang-regex v3.0.0
#### 

##### Paths
* /home/runner/work/giselle/giselle

<a href="http://opensource.org/licenses/mit-license">MIT</a> permitted



<a name="shimmer"></a>
### shimmer v1.2.1
#### 

##### Paths
* /home/runner/work/giselle/giselle

<a href="http://opensource.org/licenses/bsd-license">Simplified BSD</a> permitted



<a name="side-channel"></a>
### side-channel v1.1.0
#### 

##### Paths
* /home/runner/work/giselle/giselle

<a href="http://opensource.org/licenses/mit-license">MIT</a> permitted



<a name="side-channel-list"></a>
### side-channel-list v1.0.0
#### 

##### Paths
* /home/runner/work/giselle/giselle

<a href="http://opensource.org/licenses/mit-license">MIT</a> permitted



<a name="side-channel-map"></a>
### side-channel-map v1.0.1
#### 

##### Paths
* /home/runner/work/giselle/giselle

<a href="http://opensource.org/licenses/mit-license">MIT</a> permitted



<a name="side-channel-weakmap"></a>
### side-channel-weakmap v1.0.2
#### 

##### Paths
* /home/runner/work/giselle/giselle

<a href="http://opensource.org/licenses/mit-license">MIT</a> permitted



<a name="siginfo"></a>
### siginfo v2.0.0
#### 

##### Paths
* /home/runner/work/giselle/giselle

<a href="http://en.wikipedia.org/wiki/ISC_license">ISC</a> permitted



<a name="signal-exit"></a>
### signal-exit v4.1.0
#### 

##### Paths
* /home/runner/work/giselle/giselle

<a href="http://en.wikipedia.org/wiki/ISC_license">ISC</a> permitted



<a name="simple-swizzle"></a>
### simple-swizzle v0.2.2
#### 

##### Paths
* /home/runner/work/giselle/giselle

<a href="http://opensource.org/licenses/mit-license">MIT</a> permitted



<a name="sirv"></a>
### sirv v2.0.4
#### 

##### Paths
* /home/runner/work/giselle/giselle

<a href="http://opensource.org/licenses/mit-license">MIT</a> permitted



<a name="slash"></a>
### slash v3.0.0
#### 

##### Paths
* /home/runner/work/giselle/giselle

<a href="http://opensource.org/licenses/mit-license">MIT</a> permitted



<a name="smol-toml"></a>
### smol-toml v1.4.1
#### 

##### Paths
* /home/runner/work/giselle/giselle

<a href="http://opensource.org/licenses/BSD-3-Clause">New BSD</a> permitted



<a name="sonic-boom"></a>
### sonic-boom v4.2.0
#### 

##### Paths
* /home/runner/work/giselle/giselle

<a href="http://opensource.org/licenses/mit-license">MIT</a> permitted



<a name="source-map"></a>
### source-map v0.6.1
#### 

##### Paths
* /home/runner/work/giselle/giselle

<a href="http://opensource.org/licenses/BSD-3-Clause">New BSD</a> permitted



<a name="source-map-js"></a>
### source-map-js v1.2.1
#### 

##### Paths
* /home/runner/work/giselle/giselle

<a href="http://opensource.org/licenses/BSD-3-Clause">New BSD</a> permitted



<a name="source-map-support"></a>
### source-map-support v0.5.21
#### 

##### Paths
* /home/runner/work/giselle/giselle

<a href="http://opensource.org/licenses/mit-license">MIT</a> permitted



<a name="space-separated-tokens"></a>
### space-separated-tokens v2.0.2
#### 

##### Paths
* /home/runner/work/giselle/giselle

<a href="http://opensource.org/licenses/mit-license">MIT</a> permitted



<a name="spawndamnit"></a>
### spawndamnit v3.0.1
#### 

##### Paths
* /home/runner/work/giselle/giselle

Unknown manually approved

>See https://github.com/jamiebuilds/spawndamnit/pull/11

><cite> sakito 2025-03-10</cite>



<a name="split2"></a>
### split2 v4.2.0
#### 

##### Paths
* /home/runner/work/giselle/giselle

<a href="http://en.wikipedia.org/wiki/ISC_license">ISC</a> permitted



<a name="sprintf-js"></a>
### sprintf-js v1.0.3
#### 

##### Paths
* /home/runner/work/giselle/giselle

<a href="http://opensource.org/licenses/BSD-3-Clause">New BSD</a> permitted



<a name="stackback"></a>
### stackback v0.0.2
#### 

##### Paths
* /home/runner/work/giselle/giselle

<a href="http://opensource.org/licenses/mit-license">MIT</a> permitted



<a name="stacktrace-parser"></a>
### stacktrace-parser v0.1.10
#### 

##### Paths
* /home/runner/work/giselle/giselle

<a href="http://opensource.org/licenses/mit-license">MIT</a> permitted



<a name="std-env"></a>
### std-env v3.9.0
#### 

##### Paths
* /home/runner/work/giselle/giselle

<a href="http://opensource.org/licenses/mit-license">MIT</a> permitted



<a name="streamsearch"></a>
### streamsearch v1.1.0
#### 

##### Paths
* /home/runner/work/giselle/giselle

<a href="http://opensource.org/licenses/mit-license">MIT</a> permitted



<a name="string-width"></a>
### string-width v4.2.3
#### 

##### Paths
* /home/runner/work/giselle/giselle

<a href="http://opensource.org/licenses/mit-license">MIT</a> permitted



<a name="stringify-entities"></a>
### stringify-entities v4.0.4
#### 

##### Paths
* /home/runner/work/giselle/giselle

<a href="http://opensource.org/licenses/mit-license">MIT</a> permitted



<a name="strip-ansi"></a>
### strip-ansi v6.0.1
#### 

##### Paths
* /home/runner/work/giselle/giselle

<a href="http://opensource.org/licenses/mit-license">MIT</a> permitted



<a name="strip-bom"></a>
### strip-bom v3.0.0
#### 

##### Paths
* /home/runner/work/giselle/giselle

<a href="http://opensource.org/licenses/mit-license">MIT</a> permitted



<a name="strip-json-comments"></a>
### strip-json-comments v3.1.1
#### 

##### Paths
* /home/runner/work/giselle/giselle

<a href="http://opensource.org/licenses/mit-license">MIT</a> permitted



<a name="strip-literal"></a>
### strip-literal v3.0.0
#### 

##### Paths
* /home/runner/work/giselle/giselle

<a href="http://opensource.org/licenses/mit-license">MIT</a> permitted



<a name="stripe"></a>
### stripe v18.4.0
#### 

##### Paths
* /home/runner/work/giselle/giselle

<a href="http://opensource.org/licenses/mit-license">MIT</a> permitted



<a name="strnum"></a>
### strnum v1.1.2
#### 

##### Paths
* /home/runner/work/giselle/giselle

<a href="http://opensource.org/licenses/mit-license">MIT</a> permitted



<a name="style-to-object"></a>
### style-to-object v1.0.8
#### 

##### Paths
* /home/runner/work/giselle/giselle

<a href="http://opensource.org/licenses/mit-license">MIT</a> permitted



<a name="styled-jsx"></a>
### styled-jsx v5.1.6
#### 

##### Paths
* /home/runner/work/giselle/giselle

<a href="http://opensource.org/licenses/mit-license">MIT</a> permitted



<a name="sucrase"></a>
### sucrase v3.35.0
#### 

##### Paths
* /home/runner/work/giselle/giselle

<a href="http://opensource.org/licenses/mit-license">MIT</a> permitted



<a name="supports-color"></a>
### supports-color v7.2.0
#### 

##### Paths
* /home/runner/work/giselle/giselle

<a href="http://opensource.org/licenses/mit-license">MIT</a> permitted



<a name="supports-preserve-symlinks-flag"></a>
### supports-preserve-symlinks-flag v1.0.0
#### 

##### Paths
* /home/runner/work/giselle/giselle

<a href="http://opensource.org/licenses/mit-license">MIT</a> permitted



<a name="swr"></a>
### swr v2.2.5
#### 

##### Paths
* /home/runner/work/giselle/giselle

<a href="http://opensource.org/licenses/mit-license">MIT</a> permitted



<a name="symbol-tree"></a>
### symbol-tree v3.2.4
#### 

##### Paths
* /home/runner/work/giselle/giselle

<a href="http://opensource.org/licenses/mit-license">MIT</a> permitted



<a name="tailwind-merge"></a>
### tailwind-merge v2.6.0
#### 

##### Paths
* /home/runner/work/giselle/giselle

<a href="http://opensource.org/licenses/mit-license">MIT</a> permitted



<a name="tailwindcss"></a>
### tailwindcss v4.1.10
#### 

##### Paths
* /home/runner/work/giselle/giselle

<a href="http://opensource.org/licenses/mit-license">MIT</a> permitted



<a name="tailwindcss-animate"></a>
### tailwindcss-animate v1.0.7
#### 

##### Paths
* /home/runner/work/giselle/giselle

<a href="http://opensource.org/licenses/mit-license">MIT</a> permitted



<a name="tapable"></a>
### tapable v2.2.1
#### 

##### Paths
* /home/runner/work/giselle/giselle

<a href="http://opensource.org/licenses/mit-license">MIT</a> permitted



<a name="tar"></a>
### tar v7.4.3
#### 

##### Paths
* /home/runner/work/giselle/giselle

<a href="http://en.wikipedia.org/wiki/ISC_license">ISC</a> permitted



<a name="temml"></a>
### temml v0.11.7
#### 

##### Paths
* /home/runner/work/giselle/giselle

<a href="http://opensource.org/licenses/mit-license">MIT</a> permitted



<a name="term-size"></a>
### term-size v2.2.1
#### 

##### Paths
* /home/runner/work/giselle/giselle

<a href="http://opensource.org/licenses/mit-license">MIT</a> permitted



<a name="terser"></a>
### terser v5.43.1
#### 

##### Paths
* /home/runner/work/giselle/giselle

<a href="http://opensource.org/licenses/bsd-license">Simplified BSD</a> permitted



<a name="terser-webpack-plugin"></a>
### terser-webpack-plugin v5.3.14
#### 

##### Paths
* /home/runner/work/giselle/giselle

<a href="http://opensource.org/licenses/mit-license">MIT</a> permitted



<a name="thenify"></a>
### thenify v3.3.1
#### 

##### Paths
* /home/runner/work/giselle/giselle

<a href="http://opensource.org/licenses/mit-license">MIT</a> permitted



<a name="thenify-all"></a>
### thenify-all v1.6.0
#### 

##### Paths
* /home/runner/work/giselle/giselle

<a href="http://opensource.org/licenses/mit-license">MIT</a> permitted



<a name="third-party-capital"></a>
### third-party-capital v1.0.20
#### 

##### Paths
* /home/runner/work/giselle/giselle

<a href="http://en.wikipedia.org/wiki/ISC_license">ISC</a> permitted



<a name="thread-stream"></a>
### thread-stream v3.1.0
#### 

##### Paths
* /home/runner/work/giselle/giselle

<a href="http://opensource.org/licenses/mit-license">MIT</a> permitted



<a name="throttleit"></a>
### throttleit v2.1.0
#### 

##### Paths
* /home/runner/work/giselle/giselle

<a href="http://opensource.org/licenses/mit-license">MIT</a> permitted



<a name="tiny-invariant"></a>
### tiny-invariant v1.3.3
#### 

##### Paths
* /home/runner/work/giselle/giselle

<a href="http://opensource.org/licenses/mit-license">MIT</a> permitted



<a name="tinybench"></a>
### tinybench v2.9.0
#### 

##### Paths
* /home/runner/work/giselle/giselle

<a href="http://opensource.org/licenses/mit-license">MIT</a> permitted



<a name="tinyexec"></a>
### tinyexec v0.3.2
#### 

##### Paths
* /home/runner/work/giselle/giselle

<a href="http://opensource.org/licenses/mit-license">MIT</a> permitted



<a name="tinyglobby"></a>
### tinyglobby v0.2.14
#### 

##### Paths
* /home/runner/work/giselle/giselle

<a href="http://opensource.org/licenses/mit-license">MIT</a> permitted



<a name="tinypool"></a>
### tinypool v1.1.1
#### 

##### Paths
* /home/runner/work/giselle/giselle

<a href="http://opensource.org/licenses/mit-license">MIT</a> permitted



<a name="tinyrainbow"></a>
### tinyrainbow v2.0.0
#### 

##### Paths
* /home/runner/work/giselle/giselle

<a href="http://opensource.org/licenses/mit-license">MIT</a> permitted



<a name="tinyspy"></a>
### tinyspy v4.0.3
#### 

##### Paths
* /home/runner/work/giselle/giselle

<a href="http://opensource.org/licenses/mit-license">MIT</a> permitted



<a name="tippy.js"></a>
### tippy.js v6.3.7
#### 

##### Paths
* /home/runner/work/giselle/giselle

<a href="http://opensource.org/licenses/mit-license">MIT</a> permitted



<a name="tldts"></a>
### tldts v6.1.86
#### 

##### Paths
* /home/runner/work/giselle/giselle

<a href="http://opensource.org/licenses/mit-license">MIT</a> permitted



<a name="tldts-core"></a>
### tldts-core v6.1.86
#### 

##### Paths
* /home/runner/work/giselle/giselle

<a href="http://opensource.org/licenses/mit-license">MIT</a> permitted



<a name="tmp"></a>
### tmp v0.0.33
#### 

##### Paths
* /home/runner/work/giselle/giselle

<a href="http://opensource.org/licenses/mit-license">MIT</a> permitted



<a name="to-regex-range"></a>
### to-regex-range v5.0.1
#### 

##### Paths
* /home/runner/work/giselle/giselle

<a href="http://opensource.org/licenses/mit-license">MIT</a> permitted



<a name="toad-cache"></a>
### toad-cache v3.7.0
#### 

##### Paths
* /home/runner/work/giselle/giselle

<a href="http://opensource.org/licenses/mit-license">MIT</a> permitted



<a name="totalist"></a>
### totalist v3.0.1
#### 

##### Paths
* /home/runner/work/giselle/giselle

<a href="http://opensource.org/licenses/mit-license">MIT</a> permitted



<a name="tough-cookie"></a>
### tough-cookie v5.1.2
#### 

##### Paths
* /home/runner/work/giselle/giselle

<a href="http://opensource.org/licenses/BSD-3-Clause">New BSD</a> permitted



<a name="tr46"></a>
### tr46 v0.0.3
#### 

##### Paths
* /home/runner/work/giselle/giselle

<a href="http://opensource.org/licenses/mit-license">MIT</a> permitted



<a name="tree-kill"></a>
### tree-kill v1.2.2
#### 

##### Paths
* /home/runner/work/giselle/giselle

<a href="http://opensource.org/licenses/mit-license">MIT</a> permitted



<a name="trim-lines"></a>
### trim-lines v3.0.1
#### 

##### Paths
* /home/runner/work/giselle/giselle

<a href="http://opensource.org/licenses/mit-license">MIT</a> permitted



<a name="trough"></a>
### trough v2.2.0
#### 

##### Paths
* /home/runner/work/giselle/giselle

<a href="http://opensource.org/licenses/mit-license">MIT</a> permitted



<a name="ts-interface-checker"></a>
### ts-interface-checker v0.1.13
#### 

##### Paths
* /home/runner/work/giselle/giselle

<a href="http://www.apache.org/licenses/LICENSE-2.0.txt">Apache 2.0</a> permitted



<a name="tsconfck"></a>
### tsconfck v3.1.4
#### 

##### Paths
* /home/runner/work/giselle/giselle

<a href="http://opensource.org/licenses/mit-license">MIT</a> permitted



<a name="tslib"></a>
### tslib v2.8.1
#### 

##### Paths
* /home/runner/work/giselle/giselle

<a href="https://opensource.org/licenses/0BSD">BSD Zero Clause License</a> permitted



<a name="tsup"></a>
### tsup v8.3.5
#### 

##### Paths
* /home/runner/work/giselle/giselle

<a href="http://opensource.org/licenses/mit-license">MIT</a> permitted



<a name="turbo"></a>
### turbo v2.4.2
#### 

##### Paths
* /home/runner/work/giselle/giselle

<a href="http://opensource.org/licenses/mit-license">MIT</a> permitted



<a name="turbo-linux-64"></a>
### turbo-linux-64 v2.4.2
#### 

##### Paths
* /home/runner/work/giselle/giselle

<a href="http://opensource.org/licenses/mit-license">MIT</a> permitted



<a name="turndown"></a>
### turndown v7.2.0
#### 

##### Paths
* /home/runner/work/giselle/giselle

<a href="http://opensource.org/licenses/mit-license">MIT</a> permitted



<a name="type-fest"></a>
### type-fest v0.7.1
#### 

##### Paths
* /home/runner/work/giselle/giselle

(MIT OR CC0-1.0) permitted



<a name="typescript"></a>
### typescript v5.7.3
#### 

##### Paths
* /home/runner/work/giselle/giselle

<a href="http://www.apache.org/licenses/LICENSE-2.0.txt">Apache 2.0</a> permitted



<a name="uc.micro"></a>
### uc.micro v2.1.0
#### 

##### Paths
* /home/runner/work/giselle/giselle

<a href="http://opensource.org/licenses/mit-license">MIT</a> permitted



<a name="ufo"></a>
### ufo v1.5.4
#### 

##### Paths
* /home/runner/work/giselle/giselle

<a href="http://opensource.org/licenses/mit-license">MIT</a> permitted



<a name="uncrypto"></a>
### uncrypto v0.1.3
#### 

##### Paths
* /home/runner/work/giselle/giselle

<a href="http://opensource.org/licenses/mit-license">MIT</a> permitted



<a name="undici"></a>
### undici v5.28.5
#### 

##### Paths
* /home/runner/work/giselle/giselle

<a href="http://opensource.org/licenses/mit-license">MIT</a> permitted



<a name="undici-types"></a>
### undici-types v6.21.0
#### 

##### Paths
* /home/runner/work/giselle/giselle

<a href="http://opensource.org/licenses/mit-license">MIT</a> permitted



<a name="unified"></a>
### unified v11.0.5
#### 

##### Paths
* /home/runner/work/giselle/giselle

<a href="http://opensource.org/licenses/mit-license">MIT</a> permitted



<a name="unist-util-is"></a>
### unist-util-is v6.0.0
#### 

##### Paths
* /home/runner/work/giselle/giselle

<a href="http://opensource.org/licenses/mit-license">MIT</a> permitted



<a name="unist-util-position"></a>
### unist-util-position v5.0.0
#### 

##### Paths
* /home/runner/work/giselle/giselle

<a href="http://opensource.org/licenses/mit-license">MIT</a> permitted



<a name="unist-util-stringify-position"></a>
### unist-util-stringify-position v4.0.0
#### 

##### Paths
* /home/runner/work/giselle/giselle

<a href="http://opensource.org/licenses/mit-license">MIT</a> permitted



<a name="unist-util-visit"></a>
### unist-util-visit v5.0.0
#### 

##### Paths
* /home/runner/work/giselle/giselle

<a href="http://opensource.org/licenses/mit-license">MIT</a> permitted



<a name="unist-util-visit-parents"></a>
### unist-util-visit-parents v6.0.1
#### 

##### Paths
* /home/runner/work/giselle/giselle

<a href="http://opensource.org/licenses/mit-license">MIT</a> permitted



<a name="universal-github-app-jwt"></a>
### universal-github-app-jwt v2.2.0
#### 

##### Paths
* /home/runner/work/giselle/giselle

<a href="http://opensource.org/licenses/mit-license">MIT</a> permitted



<a name="universal-user-agent"></a>
### universal-user-agent v7.0.2
#### 

##### Paths
* /home/runner/work/giselle/giselle

<a href="http://en.wikipedia.org/wiki/ISC_license">ISC</a> permitted



<a name="universalify"></a>
### universalify v0.1.2
#### 

##### Paths
* /home/runner/work/giselle/giselle

<a href="http://opensource.org/licenses/mit-license">MIT</a> permitted



<a name="unplugin"></a>
### unplugin v1.0.1
#### 

##### Paths
* /home/runner/work/giselle/giselle

<a href="http://opensource.org/licenses/mit-license">MIT</a> permitted



<a name="unstorage"></a>
### unstorage v1.14.4
#### 

##### Paths
* /home/runner/work/giselle/giselle

<a href="http://opensource.org/licenses/mit-license">MIT</a> permitted



<a name="update-browserslist-db"></a>
### update-browserslist-db v1.1.2
#### 

##### Paths
* /home/runner/work/giselle/giselle

<a href="http://opensource.org/licenses/mit-license">MIT</a> permitted



<a name="uri-js"></a>
### uri-js v4.4.1
#### 

##### Paths
* /home/runner/work/giselle/giselle

<a href="http://opensource.org/licenses/bsd-license">Simplified BSD</a> permitted



<a name="url-template"></a>
### url-template v2.0.8
#### 

##### Paths
* /home/runner/work/giselle/giselle

<a href="https://directory.fsf.org/wiki/License:BSD-4-Clause">BSD</a> manually approved

>The BSD license is ambiguous. The license is now BSD 3-Clause from url-template v3.1.0. See https://github.com/bramstein/url-template/pull/47

><cite>  2024-11-22</cite>



<a name="urql"></a>
### urql v4.2.2
#### 

##### Paths
* /home/runner/work/giselle/giselle

<a href="http://opensource.org/licenses/mit-license">MIT</a> permitted



<a name="use-callback-ref"></a>
### use-callback-ref v1.3.3
#### 

##### Paths
* /home/runner/work/giselle/giselle

<a href="http://opensource.org/licenses/mit-license">MIT</a> permitted



<a name="use-sidecar"></a>
### use-sidecar v1.1.3
#### 

##### Paths
* /home/runner/work/giselle/giselle

<a href="http://opensource.org/licenses/mit-license">MIT</a> permitted



<a name="use-sync-external-store"></a>
### use-sync-external-store v1.4.0
#### 

##### Paths
* /home/runner/work/giselle/giselle

<a href="http://opensource.org/licenses/mit-license">MIT</a> permitted



<a name="utf-8-validate"></a>
### utf-8-validate v6.0.5
#### 

##### Paths
* /home/runner/work/giselle/giselle

<a href="http://opensource.org/licenses/mit-license">MIT</a> permitted



<a name="util-deprecate"></a>
### util-deprecate v1.0.2
#### 

##### Paths
* /home/runner/work/giselle/giselle

<a href="http://opensource.org/licenses/mit-license">MIT</a> permitted



<a name="uuid"></a>
### uuid v9.0.1
#### 

##### Paths
* /home/runner/work/giselle/giselle

<a href="http://opensource.org/licenses/mit-license">MIT</a> permitted



<a name="valibot"></a>
### valibot v0.37.0
#### 

##### Paths
* /home/runner/work/giselle/giselle

<a href="http://opensource.org/licenses/mit-license">MIT</a> permitted



<a name="vfile"></a>
### vfile v6.0.3
#### 

##### Paths
* /home/runner/work/giselle/giselle

<a href="http://opensource.org/licenses/mit-license">MIT</a> permitted



<a name="vfile-location"></a>
### vfile-location v5.0.3
#### 

##### Paths
* /home/runner/work/giselle/giselle

<a href="http://opensource.org/licenses/mit-license">MIT</a> permitted



<a name="vfile-message"></a>
### vfile-message v4.0.2
#### 

##### Paths
* /home/runner/work/giselle/giselle

<a href="http://opensource.org/licenses/mit-license">MIT</a> permitted



<a name="vite"></a>
### vite v6.0.11
#### 

##### Paths
* /home/runner/work/giselle/giselle

<a href="http://opensource.org/licenses/mit-license">MIT</a> permitted



<a name="vite-node"></a>
### vite-node v3.2.4
#### 

##### Paths
* /home/runner/work/giselle/giselle

<a href="http://opensource.org/licenses/mit-license">MIT</a> permitted



<a name="vite-tsconfig-paths"></a>
### vite-tsconfig-paths v5.1.4
#### 

##### Paths
* /home/runner/work/giselle/giselle

<a href="http://opensource.org/licenses/mit-license">MIT</a> permitted



<a name="vitest"></a>
### vitest v3.2.4
#### 

##### Paths
* /home/runner/work/giselle/giselle

<a href="http://opensource.org/licenses/mit-license">MIT</a> permitted



<a name="w3c-keyname"></a>
### w3c-keyname v2.2.8
#### 

##### Paths
* /home/runner/work/giselle/giselle

<a href="http://opensource.org/licenses/mit-license">MIT</a> permitted



<a name="w3c-xmlserializer"></a>
### w3c-xmlserializer v5.0.0
#### 

##### Paths
* /home/runner/work/giselle/giselle

<a href="http://opensource.org/licenses/mit-license">MIT</a> permitted



<a name="walk-up-path"></a>
### walk-up-path v4.0.0
#### 

##### Paths
* /home/runner/work/giselle/giselle

<a href="http://en.wikipedia.org/wiki/ISC_license">ISC</a> permitted



<a name="watchpack"></a>
### watchpack v2.4.4
#### 

##### Paths
* /home/runner/work/giselle/giselle

<a href="http://opensource.org/licenses/mit-license">MIT</a> permitted



<a name="web-namespaces"></a>
### web-namespaces v2.0.1
#### 

##### Paths
* /home/runner/work/giselle/giselle

<a href="http://opensource.org/licenses/mit-license">MIT</a> permitted



<a name="web-vitals"></a>
### web-vitals v4.2.4
#### 

##### Paths
* /home/runner/work/giselle/giselle

<a href="http://www.apache.org/licenses/LICENSE-2.0.txt">Apache 2.0</a> permitted



<a name="webidl-conversions"></a>
### webidl-conversions v3.0.1
#### 

##### Paths
* /home/runner/work/giselle/giselle

<a href="http://opensource.org/licenses/bsd-license">Simplified BSD</a> permitted



<a name="webpack"></a>
### webpack v5.97.1
#### 

##### Paths
* /home/runner/work/giselle/giselle

<a href="http://opensource.org/licenses/mit-license">MIT</a> permitted



<a name="webpack-bundle-analyzer"></a>
### webpack-bundle-analyzer v4.10.1
#### 

##### Paths
* /home/runner/work/giselle/giselle

<a href="http://opensource.org/licenses/mit-license">MIT</a> permitted



<a name="webpack-sources"></a>
### webpack-sources v3.2.3
#### 

##### Paths
* /home/runner/work/giselle/giselle

<a href="http://opensource.org/licenses/mit-license">MIT</a> permitted



<a name="webpack-virtual-modules"></a>
### webpack-virtual-modules v0.5.0
#### 

##### Paths
* /home/runner/work/giselle/giselle

<a href="http://opensource.org/licenses/mit-license">MIT</a> permitted



<a name="whatwg-encoding"></a>
### whatwg-encoding v3.1.1
#### 

##### Paths
* /home/runner/work/giselle/giselle

<a href="http://opensource.org/licenses/mit-license">MIT</a> permitted



<a name="whatwg-mimetype"></a>
### whatwg-mimetype v3.0.0
#### 

##### Paths
* /home/runner/work/giselle/giselle

<a href="http://opensource.org/licenses/mit-license">MIT</a> permitted



<a name="whatwg-url"></a>
### whatwg-url v5.0.0
#### 

##### Paths
* /home/runner/work/giselle/giselle

<a href="http://opensource.org/licenses/mit-license">MIT</a> permitted



<a name="which"></a>
### which v2.0.2
#### 

##### Paths
* /home/runner/work/giselle/giselle

<a href="http://en.wikipedia.org/wiki/ISC_license">ISC</a> permitted



<a name="why-is-node-running"></a>
### why-is-node-running v2.3.0
#### 

##### Paths
* /home/runner/work/giselle/giselle

<a href="http://opensource.org/licenses/mit-license">MIT</a> permitted



<a name="wonka"></a>
### wonka v6.3.5
#### 

##### Paths
* /home/runner/work/giselle/giselle

<a href="http://opensource.org/licenses/mit-license">MIT</a> permitted



<a name="wrap-ansi"></a>
### wrap-ansi v7.0.0
#### 

##### Paths
* /home/runner/work/giselle/giselle

<a href="http://opensource.org/licenses/mit-license">MIT</a> permitted



<a name="wrappy"></a>
### wrappy v1.0.2
#### 

##### Paths
* /home/runner/work/giselle/giselle

<a href="http://en.wikipedia.org/wiki/ISC_license">ISC</a> permitted



<a name="ws"></a>
### ws v7.5.10
#### 

##### Paths
* /home/runner/work/giselle/giselle

<a href="http://opensource.org/licenses/mit-license">MIT</a> permitted



<a name="xml-name-validator"></a>
### xml-name-validator v5.0.0
#### 

##### Paths
* /home/runner/work/giselle/giselle

<a href="http://www.apache.org/licenses/LICENSE-2.0.txt">Apache 2.0</a> permitted



<a name="xmlchars"></a>
### xmlchars v2.2.0
#### 

##### Paths
* /home/runner/work/giselle/giselle

<a href="http://opensource.org/licenses/mit-license">MIT</a> permitted



<a name="xtend"></a>
### xtend v4.0.2
#### 

##### Paths
* /home/runner/work/giselle/giselle

<a href="http://opensource.org/licenses/mit-license">MIT</a> permitted



<a name="y18n"></a>
### y18n v5.0.8
#### 

##### Paths
* /home/runner/work/giselle/giselle

<a href="http://en.wikipedia.org/wiki/ISC_license">ISC</a> permitted



<a name="yallist"></a>
### yallist v3.1.1
#### 

##### Paths
* /home/runner/work/giselle/giselle

<a href="http://en.wikipedia.org/wiki/ISC_license">ISC</a> permitted



<a name="yallist"></a>
### yallist v5.0.0
#### 

##### Paths
* /home/runner/work/giselle/giselle

BlueOak-1.0.0 permitted



<a name="yaml"></a>
### yaml v2.7.0
#### 

##### Paths
* /home/runner/work/giselle/giselle

<a href="http://en.wikipedia.org/wiki/ISC_license">ISC</a> permitted



<a name="yargs"></a>
### yargs v17.7.2
#### 

##### Paths
* /home/runner/work/giselle/giselle

<a href="http://opensource.org/licenses/mit-license">MIT</a> permitted



<a name="yargs-parser"></a>
### yargs-parser v21.1.1
#### 

##### Paths
* /home/runner/work/giselle/giselle

<a href="http://en.wikipedia.org/wiki/ISC_license">ISC</a> permitted



<a name="yocto-queue"></a>
### yocto-queue v0.1.0
#### 

##### Paths
* /home/runner/work/giselle/giselle

<a href="http://opensource.org/licenses/mit-license">MIT</a> permitted



<a name="zeed-dom"></a>
### zeed-dom v0.15.1
#### 

##### Paths
* /home/runner/work/giselle/giselle

<a href="http://opensource.org/licenses/mit-license">MIT</a> permitted



<a name="zod"></a>
### zod v3.25.28
#### 

##### Paths
* /home/runner/work/giselle/giselle

<a href="http://opensource.org/licenses/mit-license">MIT</a> permitted



<a name="zod-to-json-schema"></a>
### zod-to-json-schema v3.24.1
#### 

##### Paths
* /home/runner/work/giselle/giselle

<a href="http://en.wikipedia.org/wiki/ISC_license">ISC</a> permitted



<a name="zod-validation-error"></a>
### zod-validation-error v3.5.3
#### 

##### Paths
* /home/runner/work/giselle/giselle

<a href="http://opensource.org/licenses/mit-license">MIT</a> permitted



<a name="zustand"></a>
### zustand v4.5.6
#### 

##### Paths
* /home/runner/work/giselle/giselle

<a href="http://opensource.org/licenses/mit-license">MIT</a> permitted



<a name="zwitch"></a>
### zwitch v2.0.4
#### 

##### Paths
* /home/runner/work/giselle/giselle

<a href="http://opensource.org/licenses/mit-license">MIT</a> permitted

<|MERGE_RESOLUTION|>--- conflicted
+++ resolved
@@ -2,13 +2,8 @@
 
 
 ## Summary
-<<<<<<< HEAD
-* 817 MIT
-* 182 Apache 2.0
-=======
 * 816 MIT
 * 184 Apache 2.0
->>>>>>> 7fe89648
 * 47 ISC
 * 27 New BSD
 * 13 Simplified BSD
@@ -2957,17 +2952,6 @@
 
 
 
-<a name="@radix-ui/react-use-effect-event"></a>
-### @radix-ui/react-use-effect-event v0.0.2
-#### 
-
-##### Paths
-* /home/runner/work/giselle/giselle
-
-<a href="http://opensource.org/licenses/mit-license">MIT</a> permitted
-
-
-
 <a name="@radix-ui/react-use-escape-keydown"></a>
 ### @radix-ui/react-use-escape-keydown v1.1.0
 #### 
