# giselle


## Summary
<<<<<<< HEAD
* 818 MIT
* 184 Apache 2.0
=======
* 811 MIT
* 182 Apache 2.0
>>>>>>> fc611734
* 46 ISC
* 27 New BSD
* 13 Simplified BSD
* 5 BlueOak-1.0.0
* 2 MIT OR Apache-2.0
* 2 MIT-0
* 2 Mozilla Public License 2.0
* 1 BSD
* 1 (MIT OR CC0-1.0)
* 1 BSD Zero Clause License
* 1 Unknown
* 1 (WTFPL OR MIT)
* 1 (AFL-2.1 OR BSD-3-Clause)
* 1 CC-BY-4.0
* 1 Python-2.0
* 1 LGPL-3.0-or-later



## Items


<a name="@0no-co/graphql.web"></a>
### @0no-co/graphql.web v1.1.2
#### 

##### Paths
* /home/runner/work/giselle/giselle

<a href="http://opensource.org/licenses/mit-license">MIT</a> permitted



<a name="@0no-co/graphqlsp"></a>
### @0no-co/graphqlsp v1.12.16
#### 

##### Paths
* /home/runner/work/giselle/giselle

<a href="http://opensource.org/licenses/mit-license">MIT</a> permitted



<a name="@ai-sdk/anthropic"></a>
### @ai-sdk/anthropic v2.0.17
#### 

##### Paths
* /home/runner/work/giselle/giselle

<a href="http://www.apache.org/licenses/LICENSE-2.0.txt">Apache 2.0</a> permitted



<a name="@ai-sdk/fal"></a>
### @ai-sdk/fal v1.0.13
#### 

##### Paths
* /home/runner/work/giselle/giselle

<a href="http://www.apache.org/licenses/LICENSE-2.0.txt">Apache 2.0</a> permitted



<a name="@ai-sdk/gateway"></a>
### @ai-sdk/gateway v1.0.23
#### 

##### Paths
* /home/runner/work/giselle/giselle

<a href="http://www.apache.org/licenses/LICENSE-2.0.txt">Apache 2.0</a> permitted



<a name="@ai-sdk/google"></a>
### @ai-sdk/google v2.0.14
#### 

##### Paths
* /home/runner/work/giselle/giselle

<a href="http://www.apache.org/licenses/LICENSE-2.0.txt">Apache 2.0</a> permitted



<a name="@ai-sdk/google-vertex"></a>
### @ai-sdk/google-vertex v3.0.27
#### 

##### Paths
* /home/runner/work/giselle/giselle

<a href="http://www.apache.org/licenses/LICENSE-2.0.txt">Apache 2.0</a> permitted



<a name="@ai-sdk/openai"></a>
### @ai-sdk/openai v2.0.30
#### 

##### Paths
* /home/runner/work/giselle/giselle

<a href="http://www.apache.org/licenses/LICENSE-2.0.txt">Apache 2.0</a> permitted



<a name="@ai-sdk/perplexity"></a>
### @ai-sdk/perplexity v2.0.9
#### 

##### Paths
* /home/runner/work/giselle/giselle

<a href="http://www.apache.org/licenses/LICENSE-2.0.txt">Apache 2.0</a> permitted



<a name="@ai-sdk/provider"></a>
### @ai-sdk/provider v2.0.0
#### 

##### Paths
* /home/runner/work/giselle/giselle

<a href="http://www.apache.org/licenses/LICENSE-2.0.txt">Apache 2.0</a> permitted



<a name="@ai-sdk/provider-utils"></a>
### @ai-sdk/provider-utils v3.0.9
#### 

##### Paths
* /home/runner/work/giselle/giselle

<a href="http://www.apache.org/licenses/LICENSE-2.0.txt">Apache 2.0</a> permitted



<a name="@alloc/quick-lru"></a>
### @alloc/quick-lru v5.2.0
#### 

##### Paths
* /home/runner/work/giselle/giselle

<a href="http://opensource.org/licenses/mit-license">MIT</a> permitted



<a name="@ampproject/remapping"></a>
### @ampproject/remapping v2.3.0
#### 

##### Paths
* /home/runner/work/giselle/giselle

<a href="http://www.apache.org/licenses/LICENSE-2.0.txt">Apache 2.0</a> permitted



<a name="@asamuzakjp/css-color"></a>
### @asamuzakjp/css-color v3.1.5
#### 

##### Paths
* /home/runner/work/giselle/giselle

<a href="http://opensource.org/licenses/mit-license">MIT</a> permitted



<a name="@aws-crypto/crc32"></a>
### @aws-crypto/crc32 v5.2.0
#### 

##### Paths
* /home/runner/work/giselle/giselle

<a href="http://www.apache.org/licenses/LICENSE-2.0.txt">Apache 2.0</a> permitted



<a name="@aws-crypto/crc32c"></a>
### @aws-crypto/crc32c v5.2.0
#### 

##### Paths
* /home/runner/work/giselle/giselle

<a href="http://www.apache.org/licenses/LICENSE-2.0.txt">Apache 2.0</a> permitted



<a name="@aws-crypto/sha1-browser"></a>
### @aws-crypto/sha1-browser v5.2.0
#### 

##### Paths
* /home/runner/work/giselle/giselle

<a href="http://www.apache.org/licenses/LICENSE-2.0.txt">Apache 2.0</a> permitted



<a name="@aws-crypto/sha256-browser"></a>
### @aws-crypto/sha256-browser v5.2.0
#### 

##### Paths
* /home/runner/work/giselle/giselle

<a href="http://www.apache.org/licenses/LICENSE-2.0.txt">Apache 2.0</a> permitted



<a name="@aws-crypto/sha256-js"></a>
### @aws-crypto/sha256-js v5.2.0
#### 

##### Paths
* /home/runner/work/giselle/giselle

<a href="http://www.apache.org/licenses/LICENSE-2.0.txt">Apache 2.0</a> permitted



<a name="@aws-crypto/supports-web-crypto"></a>
### @aws-crypto/supports-web-crypto v5.2.0
#### 

##### Paths
* /home/runner/work/giselle/giselle

<a href="http://www.apache.org/licenses/LICENSE-2.0.txt">Apache 2.0</a> permitted



<a name="@aws-crypto/util"></a>
### @aws-crypto/util v5.2.0
#### 

##### Paths
* /home/runner/work/giselle/giselle

<a href="http://www.apache.org/licenses/LICENSE-2.0.txt">Apache 2.0</a> permitted



<a name="@aws-sdk/client-s3"></a>
### @aws-sdk/client-s3 v3.842.0
#### 

##### Paths
* /home/runner/work/giselle/giselle

<a href="http://www.apache.org/licenses/LICENSE-2.0.txt">Apache 2.0</a> permitted



<a name="@aws-sdk/client-sso"></a>
### @aws-sdk/client-sso v3.840.0
#### 

##### Paths
* /home/runner/work/giselle/giselle

<a href="http://www.apache.org/licenses/LICENSE-2.0.txt">Apache 2.0</a> permitted



<a name="@aws-sdk/core"></a>
### @aws-sdk/core v3.840.0
#### 

##### Paths
* /home/runner/work/giselle/giselle

<a href="http://www.apache.org/licenses/LICENSE-2.0.txt">Apache 2.0</a> permitted



<a name="@aws-sdk/credential-provider-env"></a>
### @aws-sdk/credential-provider-env v3.840.0
#### 

##### Paths
* /home/runner/work/giselle/giselle

<a href="http://www.apache.org/licenses/LICENSE-2.0.txt">Apache 2.0</a> permitted



<a name="@aws-sdk/credential-provider-http"></a>
### @aws-sdk/credential-provider-http v3.840.0
#### 

##### Paths
* /home/runner/work/giselle/giselle

<a href="http://www.apache.org/licenses/LICENSE-2.0.txt">Apache 2.0</a> permitted



<a name="@aws-sdk/credential-provider-ini"></a>
### @aws-sdk/credential-provider-ini v3.840.0
#### 

##### Paths
* /home/runner/work/giselle/giselle

<a href="http://www.apache.org/licenses/LICENSE-2.0.txt">Apache 2.0</a> permitted



<a name="@aws-sdk/credential-provider-node"></a>
### @aws-sdk/credential-provider-node v3.840.0
#### 

##### Paths
* /home/runner/work/giselle/giselle

<a href="http://www.apache.org/licenses/LICENSE-2.0.txt">Apache 2.0</a> permitted



<a name="@aws-sdk/credential-provider-process"></a>
### @aws-sdk/credential-provider-process v3.840.0
#### 

##### Paths
* /home/runner/work/giselle/giselle

<a href="http://www.apache.org/licenses/LICENSE-2.0.txt">Apache 2.0</a> permitted



<a name="@aws-sdk/credential-provider-sso"></a>
### @aws-sdk/credential-provider-sso v3.840.0
#### 

##### Paths
* /home/runner/work/giselle/giselle

<a href="http://www.apache.org/licenses/LICENSE-2.0.txt">Apache 2.0</a> permitted



<a name="@aws-sdk/credential-provider-web-identity"></a>
### @aws-sdk/credential-provider-web-identity v3.840.0
#### 

##### Paths
* /home/runner/work/giselle/giselle

<a href="http://www.apache.org/licenses/LICENSE-2.0.txt">Apache 2.0</a> permitted



<a name="@aws-sdk/middleware-bucket-endpoint"></a>
### @aws-sdk/middleware-bucket-endpoint v3.840.0
#### 

##### Paths
* /home/runner/work/giselle/giselle

<a href="http://www.apache.org/licenses/LICENSE-2.0.txt">Apache 2.0</a> permitted



<a name="@aws-sdk/middleware-expect-continue"></a>
### @aws-sdk/middleware-expect-continue v3.840.0
#### 

##### Paths
* /home/runner/work/giselle/giselle

<a href="http://www.apache.org/licenses/LICENSE-2.0.txt">Apache 2.0</a> permitted



<a name="@aws-sdk/middleware-flexible-checksums"></a>
### @aws-sdk/middleware-flexible-checksums v3.840.0
#### 

##### Paths
* /home/runner/work/giselle/giselle

<a href="http://www.apache.org/licenses/LICENSE-2.0.txt">Apache 2.0</a> permitted



<a name="@aws-sdk/middleware-host-header"></a>
### @aws-sdk/middleware-host-header v3.840.0
#### 

##### Paths
* /home/runner/work/giselle/giselle

<a href="http://www.apache.org/licenses/LICENSE-2.0.txt">Apache 2.0</a> permitted



<a name="@aws-sdk/middleware-location-constraint"></a>
### @aws-sdk/middleware-location-constraint v3.840.0
#### 

##### Paths
* /home/runner/work/giselle/giselle

<a href="http://www.apache.org/licenses/LICENSE-2.0.txt">Apache 2.0</a> permitted



<a name="@aws-sdk/middleware-logger"></a>
### @aws-sdk/middleware-logger v3.840.0
#### 

##### Paths
* /home/runner/work/giselle/giselle

<a href="http://www.apache.org/licenses/LICENSE-2.0.txt">Apache 2.0</a> permitted



<a name="@aws-sdk/middleware-recursion-detection"></a>
### @aws-sdk/middleware-recursion-detection v3.840.0
#### 

##### Paths
* /home/runner/work/giselle/giselle

<a href="http://www.apache.org/licenses/LICENSE-2.0.txt">Apache 2.0</a> permitted



<a name="@aws-sdk/middleware-sdk-s3"></a>
### @aws-sdk/middleware-sdk-s3 v3.840.0
#### 

##### Paths
* /home/runner/work/giselle/giselle

<a href="http://www.apache.org/licenses/LICENSE-2.0.txt">Apache 2.0</a> permitted



<a name="@aws-sdk/middleware-ssec"></a>
### @aws-sdk/middleware-ssec v3.840.0
#### 

##### Paths
* /home/runner/work/giselle/giselle

<a href="http://www.apache.org/licenses/LICENSE-2.0.txt">Apache 2.0</a> permitted



<a name="@aws-sdk/middleware-user-agent"></a>
### @aws-sdk/middleware-user-agent v3.840.0
#### 

##### Paths
* /home/runner/work/giselle/giselle

<a href="http://www.apache.org/licenses/LICENSE-2.0.txt">Apache 2.0</a> permitted



<a name="@aws-sdk/nested-clients"></a>
### @aws-sdk/nested-clients v3.840.0
#### 

##### Paths
* /home/runner/work/giselle/giselle

<a href="http://www.apache.org/licenses/LICENSE-2.0.txt">Apache 2.0</a> permitted



<a name="@aws-sdk/region-config-resolver"></a>
### @aws-sdk/region-config-resolver v3.840.0
#### 

##### Paths
* /home/runner/work/giselle/giselle

<a href="http://www.apache.org/licenses/LICENSE-2.0.txt">Apache 2.0</a> permitted



<a name="@aws-sdk/signature-v4-multi-region"></a>
### @aws-sdk/signature-v4-multi-region v3.840.0
#### 

##### Paths
* /home/runner/work/giselle/giselle

<a href="http://www.apache.org/licenses/LICENSE-2.0.txt">Apache 2.0</a> permitted



<a name="@aws-sdk/token-providers"></a>
### @aws-sdk/token-providers v3.840.0
#### 

##### Paths
* /home/runner/work/giselle/giselle

<a href="http://www.apache.org/licenses/LICENSE-2.0.txt">Apache 2.0</a> permitted



<a name="@aws-sdk/types"></a>
### @aws-sdk/types v3.840.0
#### 

##### Paths
* /home/runner/work/giselle/giselle

<a href="http://www.apache.org/licenses/LICENSE-2.0.txt">Apache 2.0</a> permitted



<a name="@aws-sdk/util-arn-parser"></a>
### @aws-sdk/util-arn-parser v3.804.0
#### 

##### Paths
* /home/runner/work/giselle/giselle

<a href="http://www.apache.org/licenses/LICENSE-2.0.txt">Apache 2.0</a> permitted



<a name="@aws-sdk/util-endpoints"></a>
### @aws-sdk/util-endpoints v3.840.0
#### 

##### Paths
* /home/runner/work/giselle/giselle

<a href="http://www.apache.org/licenses/LICENSE-2.0.txt">Apache 2.0</a> permitted



<a name="@aws-sdk/util-locate-window"></a>
### @aws-sdk/util-locate-window v3.804.0
#### 

##### Paths
* /home/runner/work/giselle/giselle

<a href="http://www.apache.org/licenses/LICENSE-2.0.txt">Apache 2.0</a> permitted



<a name="@aws-sdk/util-user-agent-browser"></a>
### @aws-sdk/util-user-agent-browser v3.840.0
#### 

##### Paths
* /home/runner/work/giselle/giselle

<a href="http://www.apache.org/licenses/LICENSE-2.0.txt">Apache 2.0</a> permitted



<a name="@aws-sdk/util-user-agent-node"></a>
### @aws-sdk/util-user-agent-node v3.840.0
#### 

##### Paths
* /home/runner/work/giselle/giselle

<a href="http://www.apache.org/licenses/LICENSE-2.0.txt">Apache 2.0</a> permitted



<a name="@aws-sdk/xml-builder"></a>
### @aws-sdk/xml-builder v3.821.0
#### 

##### Paths
* /home/runner/work/giselle/giselle

<a href="http://www.apache.org/licenses/LICENSE-2.0.txt">Apache 2.0</a> permitted



<a name="@babel/code-frame"></a>
### @babel/code-frame v7.26.2
#### 

##### Paths
* /home/runner/work/giselle/giselle

<a href="http://opensource.org/licenses/mit-license">MIT</a> permitted



<a name="@babel/compat-data"></a>
### @babel/compat-data v7.26.5
#### 

##### Paths
* /home/runner/work/giselle/giselle

<a href="http://opensource.org/licenses/mit-license">MIT</a> permitted



<a name="@babel/core"></a>
### @babel/core v7.26.7
#### 

##### Paths
* /home/runner/work/giselle/giselle

<a href="http://opensource.org/licenses/mit-license">MIT</a> permitted



<a name="@babel/generator"></a>
### @babel/generator v7.26.5
#### 

##### Paths
* /home/runner/work/giselle/giselle

<a href="http://opensource.org/licenses/mit-license">MIT</a> permitted



<a name="@babel/helper-compilation-targets"></a>
### @babel/helper-compilation-targets v7.26.5
#### 

##### Paths
* /home/runner/work/giselle/giselle

<a href="http://opensource.org/licenses/mit-license">MIT</a> permitted



<a name="@babel/helper-module-imports"></a>
### @babel/helper-module-imports v7.25.9
#### 

##### Paths
* /home/runner/work/giselle/giselle

<a href="http://opensource.org/licenses/mit-license">MIT</a> permitted



<a name="@babel/helper-module-transforms"></a>
### @babel/helper-module-transforms v7.26.0
#### 

##### Paths
* /home/runner/work/giselle/giselle

<a href="http://opensource.org/licenses/mit-license">MIT</a> permitted



<a name="@babel/helper-string-parser"></a>
### @babel/helper-string-parser v7.25.9
#### 

##### Paths
* /home/runner/work/giselle/giselle

<a href="http://opensource.org/licenses/mit-license">MIT</a> permitted



<a name="@babel/helper-validator-identifier"></a>
### @babel/helper-validator-identifier v7.25.9
#### 

##### Paths
* /home/runner/work/giselle/giselle

<a href="http://opensource.org/licenses/mit-license">MIT</a> permitted



<a name="@babel/helper-validator-option"></a>
### @babel/helper-validator-option v7.25.9
#### 

##### Paths
* /home/runner/work/giselle/giselle

<a href="http://opensource.org/licenses/mit-license">MIT</a> permitted



<a name="@babel/helpers"></a>
### @babel/helpers v7.26.7
#### 

##### Paths
* /home/runner/work/giselle/giselle

<a href="http://opensource.org/licenses/mit-license">MIT</a> permitted



<a name="@babel/parser"></a>
### @babel/parser v7.26.7
#### 

##### Paths
* /home/runner/work/giselle/giselle

<a href="http://opensource.org/licenses/mit-license">MIT</a> permitted



<a name="@babel/runtime"></a>
### @babel/runtime v7.26.9
#### 

##### Paths
* /home/runner/work/giselle/giselle

<a href="http://opensource.org/licenses/mit-license">MIT</a> permitted



<a name="@babel/template"></a>
### @babel/template v7.25.9
#### 

##### Paths
* /home/runner/work/giselle/giselle

<a href="http://opensource.org/licenses/mit-license">MIT</a> permitted



<a name="@babel/traverse"></a>
### @babel/traverse v7.26.7
#### 

##### Paths
* /home/runner/work/giselle/giselle

<a href="http://opensource.org/licenses/mit-license">MIT</a> permitted



<a name="@babel/types"></a>
### @babel/types v7.26.7
#### 

##### Paths
* /home/runner/work/giselle/giselle

<a href="http://opensource.org/licenses/mit-license">MIT</a> permitted



<a name="@biomejs/biome"></a>
### @biomejs/biome v2.0.6
#### 

##### Paths
* /home/runner/work/giselle/giselle

MIT OR Apache-2.0 permitted



<a name="@biomejs/cli-linux-x64"></a>
### @biomejs/cli-linux-x64 v2.0.6
#### 

##### Paths
* /home/runner/work/giselle/giselle

MIT OR Apache-2.0 permitted



<a name="@changesets/apply-release-plan"></a>
### @changesets/apply-release-plan v7.0.10
#### 

##### Paths
* /home/runner/work/giselle/giselle

<a href="http://opensource.org/licenses/mit-license">MIT</a> permitted



<a name="@changesets/assemble-release-plan"></a>
### @changesets/assemble-release-plan v6.0.6
#### 

##### Paths
* /home/runner/work/giselle/giselle

<a href="http://opensource.org/licenses/mit-license">MIT</a> permitted



<a name="@changesets/changelog-git"></a>
### @changesets/changelog-git v0.2.1
#### 

##### Paths
* /home/runner/work/giselle/giselle

<a href="http://opensource.org/licenses/mit-license">MIT</a> permitted



<a name="@changesets/cli"></a>
### @changesets/cli v2.28.1
#### 

##### Paths
* /home/runner/work/giselle/giselle

<a href="http://opensource.org/licenses/mit-license">MIT</a> permitted



<a name="@changesets/config"></a>
### @changesets/config v3.1.1
#### 

##### Paths
* /home/runner/work/giselle/giselle

<a href="http://opensource.org/licenses/mit-license">MIT</a> permitted



<a name="@changesets/errors"></a>
### @changesets/errors v0.2.0
#### 

##### Paths
* /home/runner/work/giselle/giselle

<a href="http://opensource.org/licenses/mit-license">MIT</a> permitted



<a name="@changesets/get-dependents-graph"></a>
### @changesets/get-dependents-graph v2.1.3
#### 

##### Paths
* /home/runner/work/giselle/giselle

<a href="http://opensource.org/licenses/mit-license">MIT</a> permitted



<a name="@changesets/get-release-plan"></a>
### @changesets/get-release-plan v4.0.8
#### 

##### Paths
* /home/runner/work/giselle/giselle

<a href="http://opensource.org/licenses/mit-license">MIT</a> permitted



<a name="@changesets/get-version-range-type"></a>
### @changesets/get-version-range-type v0.4.0
#### 

##### Paths
* /home/runner/work/giselle/giselle

<a href="http://opensource.org/licenses/mit-license">MIT</a> permitted



<a name="@changesets/git"></a>
### @changesets/git v3.0.2
#### 

##### Paths
* /home/runner/work/giselle/giselle

<a href="http://opensource.org/licenses/mit-license">MIT</a> permitted



<a name="@changesets/logger"></a>
### @changesets/logger v0.1.1
#### 

##### Paths
* /home/runner/work/giselle/giselle

<a href="http://opensource.org/licenses/mit-license">MIT</a> permitted



<a name="@changesets/parse"></a>
### @changesets/parse v0.4.1
#### 

##### Paths
* /home/runner/work/giselle/giselle

<a href="http://opensource.org/licenses/mit-license">MIT</a> permitted



<a name="@changesets/pre"></a>
### @changesets/pre v2.0.2
#### 

##### Paths
* /home/runner/work/giselle/giselle

<a href="http://opensource.org/licenses/mit-license">MIT</a> permitted



<a name="@changesets/read"></a>
### @changesets/read v0.6.3
#### 

##### Paths
* /home/runner/work/giselle/giselle

<a href="http://opensource.org/licenses/mit-license">MIT</a> permitted



<a name="@changesets/should-skip-package"></a>
### @changesets/should-skip-package v0.1.2
#### 

##### Paths
* /home/runner/work/giselle/giselle

<a href="http://opensource.org/licenses/mit-license">MIT</a> permitted



<a name="@changesets/types"></a>
### @changesets/types v4.1.0
#### 

##### Paths
* /home/runner/work/giselle/giselle

<a href="http://opensource.org/licenses/mit-license">MIT</a> permitted



<a name="@changesets/write"></a>
### @changesets/write v0.4.0
#### 

##### Paths
* /home/runner/work/giselle/giselle

<a href="http://opensource.org/licenses/mit-license">MIT</a> permitted



<a name="@csstools/color-helpers"></a>
### @csstools/color-helpers v5.0.2
#### 

##### Paths
* /home/runner/work/giselle/giselle

MIT-0 permitted



<a name="@csstools/css-calc"></a>
### @csstools/css-calc v2.1.3
#### 

##### Paths
* /home/runner/work/giselle/giselle

<a href="http://opensource.org/licenses/mit-license">MIT</a> permitted



<a name="@csstools/css-color-parser"></a>
### @csstools/css-color-parser v3.0.9
#### 

##### Paths
* /home/runner/work/giselle/giselle

<a href="http://opensource.org/licenses/mit-license">MIT</a> permitted



<a name="@csstools/css-parser-algorithms"></a>
### @csstools/css-parser-algorithms v3.0.4
#### 

##### Paths
* /home/runner/work/giselle/giselle

<a href="http://opensource.org/licenses/mit-license">MIT</a> permitted



<a name="@csstools/css-tokenizer"></a>
### @csstools/css-tokenizer v3.0.3
#### 

##### Paths
* /home/runner/work/giselle/giselle

<a href="http://opensource.org/licenses/mit-license">MIT</a> permitted



<a name="@discoveryjs/json-ext"></a>
### @discoveryjs/json-ext v0.5.7
#### 

##### Paths
* /home/runner/work/giselle/giselle

<a href="http://opensource.org/licenses/mit-license">MIT</a> permitted



<a name="@drizzle-team/brocli"></a>
### @drizzle-team/brocli v0.10.2
#### 

##### Paths
* /home/runner/work/giselle/giselle

<a href="http://www.apache.org/licenses/LICENSE-2.0.txt">Apache 2.0</a> permitted



<a name="@edge-runtime/cookies"></a>
### @edge-runtime/cookies v5.0.2
#### 

##### Paths
* /home/runner/work/giselle/giselle

<a href="http://opensource.org/licenses/mit-license">MIT</a> permitted



<a name="@embedpdf/pdfium"></a>
### @embedpdf/pdfium v1.2.1
#### 

##### Paths
* /home/runner/work/giselle/giselle

<a href="http://opensource.org/licenses/mit-license">MIT</a> permitted



<a name="@esbuild-kit/core-utils"></a>
### @esbuild-kit/core-utils v3.3.2
#### 

##### Paths
* /home/runner/work/giselle/giselle

<a href="http://opensource.org/licenses/mit-license">MIT</a> permitted



<a name="@esbuild-kit/esm-loader"></a>
### @esbuild-kit/esm-loader v2.6.5
#### 

##### Paths
* /home/runner/work/giselle/giselle

<a href="http://opensource.org/licenses/mit-license">MIT</a> permitted



<a name="@esbuild/linux-x64"></a>
### @esbuild/linux-x64 v0.18.20
#### 

##### Paths
* /home/runner/work/giselle/giselle

<a href="http://opensource.org/licenses/mit-license">MIT</a> permitted



<a name="@fastify/busboy"></a>
### @fastify/busboy v2.1.1
#### 

##### Paths
* /home/runner/work/giselle/giselle

<a href="http://opensource.org/licenses/mit-license">MIT</a> permitted



<a name="@floating-ui/core"></a>
### @floating-ui/core v1.6.9
#### 

##### Paths
* /home/runner/work/giselle/giselle

<a href="http://opensource.org/licenses/mit-license">MIT</a> permitted



<a name="@floating-ui/dom"></a>
### @floating-ui/dom v1.6.13
#### 

##### Paths
* /home/runner/work/giselle/giselle

<a href="http://opensource.org/licenses/mit-license">MIT</a> permitted



<a name="@floating-ui/react-dom"></a>
### @floating-ui/react-dom v2.1.2
#### 

##### Paths
* /home/runner/work/giselle/giselle

<a href="http://opensource.org/licenses/mit-license">MIT</a> permitted



<a name="@floating-ui/utils"></a>
### @floating-ui/utils v0.2.9
#### 

##### Paths
* /home/runner/work/giselle/giselle

<a href="http://opensource.org/licenses/mit-license">MIT</a> permitted



<a name="@gql.tada/cli-utils"></a>
### @gql.tada/cli-utils v1.6.3
#### 

##### Paths
* /home/runner/work/giselle/giselle

<a href="http://opensource.org/licenses/mit-license">MIT</a> permitted



<a name="@gql.tada/internal"></a>
### @gql.tada/internal v1.0.8
#### 

##### Paths
* /home/runner/work/giselle/giselle

<a href="http://opensource.org/licenses/mit-license">MIT</a> permitted



<a name="@grpc/grpc-js"></a>
### @grpc/grpc-js v1.12.5
#### 

##### Paths
* /home/runner/work/giselle/giselle

<a href="http://www.apache.org/licenses/LICENSE-2.0.txt">Apache 2.0</a> permitted



<a name="@grpc/proto-loader"></a>
### @grpc/proto-loader v0.7.13
#### 

##### Paths
* /home/runner/work/giselle/giselle

<a href="http://www.apache.org/licenses/LICENSE-2.0.txt">Apache 2.0</a> permitted



<a name="@icons-pack/react-simple-icons"></a>
### @icons-pack/react-simple-icons v10.0.0
#### 

##### Paths
* /home/runner/work/giselle/giselle

<a href="http://opensource.org/licenses/mit-license">MIT</a> permitted



<a name="@img/sharp-libvips-linux-x64"></a>
### @img/sharp-libvips-linux-x64 v1.2.0
#### 

##### Paths
* /home/runner/work/giselle/giselle

LGPL-3.0-or-later permitted



<a name="@img/sharp-linux-x64"></a>
### @img/sharp-linux-x64 v0.34.3
#### 

##### Paths
* /home/runner/work/giselle/giselle

<a href="http://www.apache.org/licenses/LICENSE-2.0.txt">Apache 2.0</a> permitted



<a name="@isaacs/cliui"></a>
### @isaacs/cliui v8.0.2
#### 

##### Paths
* /home/runner/work/giselle/giselle

<a href="http://en.wikipedia.org/wiki/ISC_license">ISC</a> permitted



<a name="@isaacs/fs-minipass"></a>
### @isaacs/fs-minipass v4.0.1
#### 

##### Paths
* /home/runner/work/giselle/giselle

<a href="http://en.wikipedia.org/wiki/ISC_license">ISC</a> permitted



<a name="@jridgewell/gen-mapping"></a>
### @jridgewell/gen-mapping v0.3.8
#### 

##### Paths
* /home/runner/work/giselle/giselle

<a href="http://opensource.org/licenses/mit-license">MIT</a> permitted



<a name="@jridgewell/resolve-uri"></a>
### @jridgewell/resolve-uri v3.1.2
#### 

##### Paths
* /home/runner/work/giselle/giselle

<a href="http://opensource.org/licenses/mit-license">MIT</a> permitted



<a name="@jridgewell/set-array"></a>
### @jridgewell/set-array v1.2.1
#### 

##### Paths
* /home/runner/work/giselle/giselle

<a href="http://opensource.org/licenses/mit-license">MIT</a> permitted



<a name="@jridgewell/source-map"></a>
### @jridgewell/source-map v0.3.11
#### 

##### Paths
* /home/runner/work/giselle/giselle

<a href="http://opensource.org/licenses/mit-license">MIT</a> permitted



<a name="@jridgewell/sourcemap-codec"></a>
### @jridgewell/sourcemap-codec v1.5.5
#### 

##### Paths
* /home/runner/work/giselle/giselle

<a href="http://opensource.org/licenses/mit-license">MIT</a> permitted



<a name="@jridgewell/trace-mapping"></a>
### @jridgewell/trace-mapping v0.3.25
#### 

##### Paths
* /home/runner/work/giselle/giselle

<a href="http://opensource.org/licenses/mit-license">MIT</a> permitted



<a name="@js-sdsl/ordered-map"></a>
### @js-sdsl/ordered-map v4.4.2
#### 

##### Paths
* /home/runner/work/giselle/giselle

<a href="http://opensource.org/licenses/mit-license">MIT</a> permitted



<a name="@manypkg/find-root"></a>
### @manypkg/find-root v1.1.0
#### 

##### Paths
* /home/runner/work/giselle/giselle

<a href="http://opensource.org/licenses/mit-license">MIT</a> permitted



<a name="@manypkg/get-packages"></a>
### @manypkg/get-packages v1.1.3
#### 

##### Paths
* /home/runner/work/giselle/giselle

<a href="http://opensource.org/licenses/mit-license">MIT</a> permitted



<a name="@mixmark-io/domino"></a>
### @mixmark-io/domino v2.2.0
#### 

##### Paths
* /home/runner/work/giselle/giselle

<a href="http://opensource.org/licenses/bsd-license">Simplified BSD</a> permitted



<a name="@neondatabase/serverless"></a>
### @neondatabase/serverless v0.9.5
#### 

##### Paths
* /home/runner/work/giselle/giselle

<a href="http://opensource.org/licenses/mit-license">MIT</a> permitted



<a name="@next/bundle-analyzer"></a>
### @next/bundle-analyzer v15.3.4
#### 

##### Paths
* /home/runner/work/giselle/giselle

<a href="http://opensource.org/licenses/mit-license">MIT</a> permitted



<a name="@next/env"></a>
### @next/env v15.5.2
#### 

##### Paths
* /home/runner/work/giselle/giselle

<a href="http://opensource.org/licenses/mit-license">MIT</a> permitted



<a name="@next/swc-linux-x64-gnu"></a>
### @next/swc-linux-x64-gnu v15.5.2
#### 

##### Paths
* /home/runner/work/giselle/giselle

<a href="http://opensource.org/licenses/mit-license">MIT</a> permitted



<a name="@next/third-parties"></a>
### @next/third-parties v15.5.2
#### 

##### Paths
* /home/runner/work/giselle/giselle

<a href="http://opensource.org/licenses/mit-license">MIT</a> permitted



<a name="@noble/hashes"></a>
### @noble/hashes v1.7.1
#### 

##### Paths
* /home/runner/work/giselle/giselle

<a href="http://opensource.org/licenses/mit-license">MIT</a> permitted



<a name="@nodelib/fs.scandir"></a>
### @nodelib/fs.scandir v2.1.5
#### 

##### Paths
* /home/runner/work/giselle/giselle

<a href="http://opensource.org/licenses/mit-license">MIT</a> permitted



<a name="@nodelib/fs.stat"></a>
### @nodelib/fs.stat v2.0.5
#### 

##### Paths
* /home/runner/work/giselle/giselle

<a href="http://opensource.org/licenses/mit-license">MIT</a> permitted



<a name="@nodelib/fs.walk"></a>
### @nodelib/fs.walk v1.2.8
#### 

##### Paths
* /home/runner/work/giselle/giselle

<a href="http://opensource.org/licenses/mit-license">MIT</a> permitted



<a name="@octokit/auth-app"></a>
### @octokit/auth-app v8.0.1
#### 

##### Paths
* /home/runner/work/giselle/giselle

<a href="http://opensource.org/licenses/mit-license">MIT</a> permitted



<a name="@octokit/auth-oauth-app"></a>
### @octokit/auth-oauth-app v9.0.1
#### 

##### Paths
* /home/runner/work/giselle/giselle

<a href="http://opensource.org/licenses/mit-license">MIT</a> permitted



<a name="@octokit/auth-oauth-device"></a>
### @octokit/auth-oauth-device v8.0.1
#### 

##### Paths
* /home/runner/work/giselle/giselle

<a href="http://opensource.org/licenses/mit-license">MIT</a> permitted



<a name="@octokit/auth-oauth-user"></a>
### @octokit/auth-oauth-user v6.0.0
#### 

##### Paths
* /home/runner/work/giselle/giselle

<a href="http://opensource.org/licenses/mit-license">MIT</a> permitted



<a name="@octokit/auth-token"></a>
### @octokit/auth-token v6.0.0
#### 

##### Paths
* /home/runner/work/giselle/giselle

<a href="http://opensource.org/licenses/mit-license">MIT</a> permitted



<a name="@octokit/core"></a>
### @octokit/core v7.0.2
#### 

##### Paths
* /home/runner/work/giselle/giselle

<a href="http://opensource.org/licenses/mit-license">MIT</a> permitted



<a name="@octokit/endpoint"></a>
### @octokit/endpoint v11.0.0
#### 

##### Paths
* /home/runner/work/giselle/giselle

<a href="http://opensource.org/licenses/mit-license">MIT</a> permitted



<a name="@octokit/graphql"></a>
### @octokit/graphql v9.0.1
#### 

##### Paths
* /home/runner/work/giselle/giselle

<a href="http://opensource.org/licenses/mit-license">MIT</a> permitted



<a name="@octokit/oauth-authorization-url"></a>
### @octokit/oauth-authorization-url v8.0.0
#### 

##### Paths
* /home/runner/work/giselle/giselle

<a href="http://opensource.org/licenses/mit-license">MIT</a> permitted



<a name="@octokit/oauth-methods"></a>
### @octokit/oauth-methods v6.0.0
#### 

##### Paths
* /home/runner/work/giselle/giselle

<a href="http://opensource.org/licenses/mit-license">MIT</a> permitted



<a name="@octokit/openapi-types"></a>
### @octokit/openapi-types v25.1.0
#### 

##### Paths
* /home/runner/work/giselle/giselle

<a href="http://opensource.org/licenses/mit-license">MIT</a> permitted



<a name="@octokit/openapi-webhooks-types"></a>
### @octokit/openapi-webhooks-types v12.0.3
#### 

##### Paths
* /home/runner/work/giselle/giselle

<a href="http://opensource.org/licenses/mit-license">MIT</a> permitted



<a name="@octokit/request"></a>
### @octokit/request v10.0.2
#### 

##### Paths
* /home/runner/work/giselle/giselle

<a href="http://opensource.org/licenses/mit-license">MIT</a> permitted



<a name="@octokit/request-error"></a>
### @octokit/request-error v7.0.0
#### 

##### Paths
* /home/runner/work/giselle/giselle

<a href="http://opensource.org/licenses/mit-license">MIT</a> permitted



<a name="@octokit/types"></a>
### @octokit/types v14.1.0
#### 

##### Paths
* /home/runner/work/giselle/giselle

<a href="http://opensource.org/licenses/mit-license">MIT</a> permitted



<a name="@octokit/webhooks"></a>
### @octokit/webhooks v14.0.2
#### 

##### Paths
* /home/runner/work/giselle/giselle

<a href="http://opensource.org/licenses/mit-license">MIT</a> permitted



<a name="@octokit/webhooks-methods"></a>
### @octokit/webhooks-methods v6.0.0
#### 

##### Paths
* /home/runner/work/giselle/giselle

<a href="http://opensource.org/licenses/mit-license">MIT</a> permitted



<a name="@opentelemetry/api"></a>
### @opentelemetry/api v1.9.0
#### 

##### Paths
* /home/runner/work/giselle/giselle

<a href="http://www.apache.org/licenses/LICENSE-2.0.txt">Apache 2.0</a> permitted



<a name="@opentelemetry/api-logs"></a>
### @opentelemetry/api-logs v0.51.1
#### 

##### Paths
* /home/runner/work/giselle/giselle

<a href="http://www.apache.org/licenses/LICENSE-2.0.txt">Apache 2.0</a> permitted



<a name="@opentelemetry/context-async-hooks"></a>
### @opentelemetry/context-async-hooks v1.24.1
#### 

##### Paths
* /home/runner/work/giselle/giselle

<a href="http://www.apache.org/licenses/LICENSE-2.0.txt">Apache 2.0</a> permitted



<a name="@opentelemetry/core"></a>
### @opentelemetry/core v1.24.1
#### 

##### Paths
* /home/runner/work/giselle/giselle

<a href="http://www.apache.org/licenses/LICENSE-2.0.txt">Apache 2.0</a> permitted



<a name="@opentelemetry/exporter-trace-otlp-grpc"></a>
### @opentelemetry/exporter-trace-otlp-grpc v0.51.1
#### 

##### Paths
* /home/runner/work/giselle/giselle

<a href="http://www.apache.org/licenses/LICENSE-2.0.txt">Apache 2.0</a> permitted



<a name="@opentelemetry/exporter-trace-otlp-http"></a>
### @opentelemetry/exporter-trace-otlp-http v0.51.1
#### 

##### Paths
* /home/runner/work/giselle/giselle

<a href="http://www.apache.org/licenses/LICENSE-2.0.txt">Apache 2.0</a> permitted



<a name="@opentelemetry/exporter-trace-otlp-proto"></a>
### @opentelemetry/exporter-trace-otlp-proto v0.51.1
#### 

##### Paths
* /home/runner/work/giselle/giselle

<a href="http://www.apache.org/licenses/LICENSE-2.0.txt">Apache 2.0</a> permitted



<a name="@opentelemetry/exporter-zipkin"></a>
### @opentelemetry/exporter-zipkin v1.24.1
#### 

##### Paths
* /home/runner/work/giselle/giselle

<a href="http://www.apache.org/licenses/LICENSE-2.0.txt">Apache 2.0</a> permitted



<a name="@opentelemetry/instrumentation"></a>
### @opentelemetry/instrumentation v0.51.1
#### 

##### Paths
* /home/runner/work/giselle/giselle

<a href="http://www.apache.org/licenses/LICENSE-2.0.txt">Apache 2.0</a> permitted



<a name="@opentelemetry/instrumentation-amqplib"></a>
### @opentelemetry/instrumentation-amqplib v0.46.1
#### 

##### Paths
* /home/runner/work/giselle/giselle

<a href="http://www.apache.org/licenses/LICENSE-2.0.txt">Apache 2.0</a> permitted



<a name="@opentelemetry/instrumentation-connect"></a>
### @opentelemetry/instrumentation-connect v0.43.1
#### 

##### Paths
* /home/runner/work/giselle/giselle

<a href="http://www.apache.org/licenses/LICENSE-2.0.txt">Apache 2.0</a> permitted



<a name="@opentelemetry/instrumentation-dataloader"></a>
### @opentelemetry/instrumentation-dataloader v0.16.1
#### 

##### Paths
* /home/runner/work/giselle/giselle

<a href="http://www.apache.org/licenses/LICENSE-2.0.txt">Apache 2.0</a> permitted



<a name="@opentelemetry/instrumentation-express"></a>
### @opentelemetry/instrumentation-express v0.47.1
#### 

##### Paths
* /home/runner/work/giselle/giselle

<a href="http://www.apache.org/licenses/LICENSE-2.0.txt">Apache 2.0</a> permitted



<a name="@opentelemetry/instrumentation-fs"></a>
### @opentelemetry/instrumentation-fs v0.19.1
#### 

##### Paths
* /home/runner/work/giselle/giselle

<a href="http://www.apache.org/licenses/LICENSE-2.0.txt">Apache 2.0</a> permitted



<a name="@opentelemetry/instrumentation-generic-pool"></a>
### @opentelemetry/instrumentation-generic-pool v0.43.1
#### 

##### Paths
* /home/runner/work/giselle/giselle

<a href="http://www.apache.org/licenses/LICENSE-2.0.txt">Apache 2.0</a> permitted



<a name="@opentelemetry/instrumentation-graphql"></a>
### @opentelemetry/instrumentation-graphql v0.47.1
#### 

##### Paths
* /home/runner/work/giselle/giselle

<a href="http://www.apache.org/licenses/LICENSE-2.0.txt">Apache 2.0</a> permitted



<a name="@opentelemetry/instrumentation-hapi"></a>
### @opentelemetry/instrumentation-hapi v0.45.2
#### 

##### Paths
* /home/runner/work/giselle/giselle

<a href="http://www.apache.org/licenses/LICENSE-2.0.txt">Apache 2.0</a> permitted



<a name="@opentelemetry/instrumentation-http"></a>
### @opentelemetry/instrumentation-http v0.57.2
#### 

##### Paths
* /home/runner/work/giselle/giselle

<a href="http://www.apache.org/licenses/LICENSE-2.0.txt">Apache 2.0</a> permitted



<a name="@opentelemetry/instrumentation-ioredis"></a>
### @opentelemetry/instrumentation-ioredis v0.47.1
#### 

##### Paths
* /home/runner/work/giselle/giselle

<a href="http://www.apache.org/licenses/LICENSE-2.0.txt">Apache 2.0</a> permitted



<a name="@opentelemetry/instrumentation-kafkajs"></a>
### @opentelemetry/instrumentation-kafkajs v0.7.1
#### 

##### Paths
* /home/runner/work/giselle/giselle

<a href="http://www.apache.org/licenses/LICENSE-2.0.txt">Apache 2.0</a> permitted



<a name="@opentelemetry/instrumentation-knex"></a>
### @opentelemetry/instrumentation-knex v0.44.1
#### 

##### Paths
* /home/runner/work/giselle/giselle

<a href="http://www.apache.org/licenses/LICENSE-2.0.txt">Apache 2.0</a> permitted



<a name="@opentelemetry/instrumentation-koa"></a>
### @opentelemetry/instrumentation-koa v0.47.1
#### 

##### Paths
* /home/runner/work/giselle/giselle

<a href="http://www.apache.org/licenses/LICENSE-2.0.txt">Apache 2.0</a> permitted



<a name="@opentelemetry/instrumentation-lru-memoizer"></a>
### @opentelemetry/instrumentation-lru-memoizer v0.44.1
#### 

##### Paths
* /home/runner/work/giselle/giselle

<a href="http://www.apache.org/licenses/LICENSE-2.0.txt">Apache 2.0</a> permitted



<a name="@opentelemetry/instrumentation-mongodb"></a>
### @opentelemetry/instrumentation-mongodb v0.52.0
#### 

##### Paths
* /home/runner/work/giselle/giselle

<a href="http://www.apache.org/licenses/LICENSE-2.0.txt">Apache 2.0</a> permitted



<a name="@opentelemetry/instrumentation-mongoose"></a>
### @opentelemetry/instrumentation-mongoose v0.46.1
#### 

##### Paths
* /home/runner/work/giselle/giselle

<a href="http://www.apache.org/licenses/LICENSE-2.0.txt">Apache 2.0</a> permitted



<a name="@opentelemetry/instrumentation-mysql"></a>
### @opentelemetry/instrumentation-mysql v0.45.1
#### 

##### Paths
* /home/runner/work/giselle/giselle

<a href="http://www.apache.org/licenses/LICENSE-2.0.txt">Apache 2.0</a> permitted



<a name="@opentelemetry/instrumentation-mysql2"></a>
### @opentelemetry/instrumentation-mysql2 v0.45.2
#### 

##### Paths
* /home/runner/work/giselle/giselle

<a href="http://www.apache.org/licenses/LICENSE-2.0.txt">Apache 2.0</a> permitted



<a name="@opentelemetry/instrumentation-pg"></a>
### @opentelemetry/instrumentation-pg v0.51.1
#### 

##### Paths
* /home/runner/work/giselle/giselle

<a href="http://www.apache.org/licenses/LICENSE-2.0.txt">Apache 2.0</a> permitted



<a name="@opentelemetry/instrumentation-redis-4"></a>
### @opentelemetry/instrumentation-redis-4 v0.46.1
#### 

##### Paths
* /home/runner/work/giselle/giselle

<a href="http://www.apache.org/licenses/LICENSE-2.0.txt">Apache 2.0</a> permitted



<a name="@opentelemetry/instrumentation-tedious"></a>
### @opentelemetry/instrumentation-tedious v0.18.1
#### 

##### Paths
* /home/runner/work/giselle/giselle

<a href="http://www.apache.org/licenses/LICENSE-2.0.txt">Apache 2.0</a> permitted



<a name="@opentelemetry/instrumentation-undici"></a>
### @opentelemetry/instrumentation-undici v0.10.1
#### 

##### Paths
* /home/runner/work/giselle/giselle

<a href="http://www.apache.org/licenses/LICENSE-2.0.txt">Apache 2.0</a> permitted



<a name="@opentelemetry/otlp-exporter-base"></a>
### @opentelemetry/otlp-exporter-base v0.51.1
#### 

##### Paths
* /home/runner/work/giselle/giselle

<a href="http://www.apache.org/licenses/LICENSE-2.0.txt">Apache 2.0</a> permitted



<a name="@opentelemetry/otlp-grpc-exporter-base"></a>
### @opentelemetry/otlp-grpc-exporter-base v0.51.1
#### 

##### Paths
* /home/runner/work/giselle/giselle

<a href="http://www.apache.org/licenses/LICENSE-2.0.txt">Apache 2.0</a> permitted



<a name="@opentelemetry/otlp-proto-exporter-base"></a>
### @opentelemetry/otlp-proto-exporter-base v0.51.1
#### 

##### Paths
* /home/runner/work/giselle/giselle

<a href="http://www.apache.org/licenses/LICENSE-2.0.txt">Apache 2.0</a> permitted



<a name="@opentelemetry/otlp-transformer"></a>
### @opentelemetry/otlp-transformer v0.51.1
#### 

##### Paths
* /home/runner/work/giselle/giselle

<a href="http://www.apache.org/licenses/LICENSE-2.0.txt">Apache 2.0</a> permitted



<a name="@opentelemetry/propagator-b3"></a>
### @opentelemetry/propagator-b3 v1.24.1
#### 

##### Paths
* /home/runner/work/giselle/giselle

<a href="http://www.apache.org/licenses/LICENSE-2.0.txt">Apache 2.0</a> permitted



<a name="@opentelemetry/propagator-jaeger"></a>
### @opentelemetry/propagator-jaeger v1.24.1
#### 

##### Paths
* /home/runner/work/giselle/giselle

<a href="http://www.apache.org/licenses/LICENSE-2.0.txt">Apache 2.0</a> permitted



<a name="@opentelemetry/redis-common"></a>
### @opentelemetry/redis-common v0.36.2
#### 

##### Paths
* /home/runner/work/giselle/giselle

<a href="http://www.apache.org/licenses/LICENSE-2.0.txt">Apache 2.0</a> permitted



<a name="@opentelemetry/resources"></a>
### @opentelemetry/resources v1.24.1
#### 

##### Paths
* /home/runner/work/giselle/giselle

<a href="http://www.apache.org/licenses/LICENSE-2.0.txt">Apache 2.0</a> permitted



<a name="@opentelemetry/sdk-logs"></a>
### @opentelemetry/sdk-logs v0.51.1
#### 

##### Paths
* /home/runner/work/giselle/giselle

<a href="http://www.apache.org/licenses/LICENSE-2.0.txt">Apache 2.0</a> permitted



<a name="@opentelemetry/sdk-metrics"></a>
### @opentelemetry/sdk-metrics v1.24.1
#### 

##### Paths
* /home/runner/work/giselle/giselle

<a href="http://www.apache.org/licenses/LICENSE-2.0.txt">Apache 2.0</a> permitted



<a name="@opentelemetry/sdk-node"></a>
### @opentelemetry/sdk-node v0.51.1
#### 

##### Paths
* /home/runner/work/giselle/giselle

<a href="http://www.apache.org/licenses/LICENSE-2.0.txt">Apache 2.0</a> permitted



<a name="@opentelemetry/sdk-trace-base"></a>
### @opentelemetry/sdk-trace-base v1.24.1
#### 

##### Paths
* /home/runner/work/giselle/giselle

<a href="http://www.apache.org/licenses/LICENSE-2.0.txt">Apache 2.0</a> permitted



<a name="@opentelemetry/sdk-trace-node"></a>
### @opentelemetry/sdk-trace-node v1.24.1
#### 

##### Paths
* /home/runner/work/giselle/giselle

<a href="http://www.apache.org/licenses/LICENSE-2.0.txt">Apache 2.0</a> permitted



<a name="@opentelemetry/semantic-conventions"></a>
### @opentelemetry/semantic-conventions v1.24.1
#### 

##### Paths
* /home/runner/work/giselle/giselle

<a href="http://www.apache.org/licenses/LICENSE-2.0.txt">Apache 2.0</a> permitted



<a name="@opentelemetry/sql-common"></a>
### @opentelemetry/sql-common v0.40.1
#### 

##### Paths
* /home/runner/work/giselle/giselle

<a href="http://www.apache.org/licenses/LICENSE-2.0.txt">Apache 2.0</a> permitted



<a name="@oxc-resolver/binding-linux-x64-gnu"></a>
### @oxc-resolver/binding-linux-x64-gnu v11.5.2
#### 

##### Paths
* /home/runner/work/giselle/giselle

<a href="http://opensource.org/licenses/mit-license">MIT</a> permitted



<a name="@paralleldrive/cuid2"></a>
### @paralleldrive/cuid2 v2.2.2
#### 

##### Paths
* /home/runner/work/giselle/giselle

<a href="http://opensource.org/licenses/mit-license">MIT</a> permitted



<a name="@pkgjs/parseargs"></a>
### @pkgjs/parseargs v0.11.0
#### 

##### Paths
* /home/runner/work/giselle/giselle

<a href="http://opensource.org/licenses/mit-license">MIT</a> permitted



<a name="@playwright/test"></a>
### @playwright/test v1.53.0
#### 

##### Paths
* /home/runner/work/giselle/giselle

<a href="http://www.apache.org/licenses/LICENSE-2.0.txt">Apache 2.0</a> permitted



<a name="@polka/url"></a>
### @polka/url v1.0.0-next.29
#### 

##### Paths
* /home/runner/work/giselle/giselle

<a href="http://opensource.org/licenses/mit-license">MIT</a> permitted



<a name="@popperjs/core"></a>
### @popperjs/core v2.11.8
#### 

##### Paths
* /home/runner/work/giselle/giselle

<a href="http://opensource.org/licenses/mit-license">MIT</a> permitted



<a name="@prisma/instrumentation"></a>
### @prisma/instrumentation v6.8.2
#### 

##### Paths
* /home/runner/work/giselle/giselle

<a href="http://www.apache.org/licenses/LICENSE-2.0.txt">Apache 2.0</a> permitted



<a name="@protobufjs/aspromise"></a>
### @protobufjs/aspromise v1.1.2
#### 

##### Paths
* /home/runner/work/giselle/giselle

<a href="http://opensource.org/licenses/BSD-3-Clause">New BSD</a> permitted



<a name="@protobufjs/base64"></a>
### @protobufjs/base64 v1.1.2
#### 

##### Paths
* /home/runner/work/giselle/giselle

<a href="http://opensource.org/licenses/BSD-3-Clause">New BSD</a> permitted



<a name="@protobufjs/codegen"></a>
### @protobufjs/codegen v2.0.4
#### 

##### Paths
* /home/runner/work/giselle/giselle

<a href="http://opensource.org/licenses/BSD-3-Clause">New BSD</a> permitted



<a name="@protobufjs/eventemitter"></a>
### @protobufjs/eventemitter v1.1.0
#### 

##### Paths
* /home/runner/work/giselle/giselle

<a href="http://opensource.org/licenses/BSD-3-Clause">New BSD</a> permitted



<a name="@protobufjs/fetch"></a>
### @protobufjs/fetch v1.1.0
#### 

##### Paths
* /home/runner/work/giselle/giselle

<a href="http://opensource.org/licenses/BSD-3-Clause">New BSD</a> permitted



<a name="@protobufjs/float"></a>
### @protobufjs/float v1.0.2
#### 

##### Paths
* /home/runner/work/giselle/giselle

<a href="http://opensource.org/licenses/BSD-3-Clause">New BSD</a> permitted



<a name="@protobufjs/inquire"></a>
### @protobufjs/inquire v1.1.0
#### 

##### Paths
* /home/runner/work/giselle/giselle

<a href="http://opensource.org/licenses/BSD-3-Clause">New BSD</a> permitted



<a name="@protobufjs/path"></a>
### @protobufjs/path v1.1.2
#### 

##### Paths
* /home/runner/work/giselle/giselle

<a href="http://opensource.org/licenses/BSD-3-Clause">New BSD</a> permitted



<a name="@protobufjs/pool"></a>
### @protobufjs/pool v1.1.0
#### 

##### Paths
* /home/runner/work/giselle/giselle

<a href="http://opensource.org/licenses/BSD-3-Clause">New BSD</a> permitted



<a name="@protobufjs/utf8"></a>
### @protobufjs/utf8 v1.1.0
#### 

##### Paths
* /home/runner/work/giselle/giselle

<a href="http://opensource.org/licenses/BSD-3-Clause">New BSD</a> permitted



<a name="@radix-ui/number"></a>
### @radix-ui/number v1.1.0
#### 

##### Paths
* /home/runner/work/giselle/giselle

<a href="http://opensource.org/licenses/mit-license">MIT</a> permitted



<a name="@radix-ui/primitive"></a>
### @radix-ui/primitive v1.1.0
#### 

##### Paths
* /home/runner/work/giselle/giselle

<a href="http://opensource.org/licenses/mit-license">MIT</a> permitted



<a name="@radix-ui/react-accessible-icon"></a>
### @radix-ui/react-accessible-icon v1.1.1
#### 

##### Paths
* /home/runner/work/giselle/giselle

<a href="http://opensource.org/licenses/mit-license">MIT</a> permitted



<a name="@radix-ui/react-accordion"></a>
### @radix-ui/react-accordion v1.2.2
#### 

##### Paths
* /home/runner/work/giselle/giselle

<a href="http://opensource.org/licenses/mit-license">MIT</a> permitted



<a name="@radix-ui/react-alert-dialog"></a>
### @radix-ui/react-alert-dialog v1.1.2
#### 

##### Paths
* /home/runner/work/giselle/giselle

<a href="http://opensource.org/licenses/mit-license">MIT</a> permitted



<a name="@radix-ui/react-arrow"></a>
### @radix-ui/react-arrow v1.1.0
#### 

##### Paths
* /home/runner/work/giselle/giselle

<a href="http://opensource.org/licenses/mit-license">MIT</a> permitted



<a name="@radix-ui/react-aspect-ratio"></a>
### @radix-ui/react-aspect-ratio v1.1.1
#### 

##### Paths
* /home/runner/work/giselle/giselle

<a href="http://opensource.org/licenses/mit-license">MIT</a> permitted



<a name="@radix-ui/react-avatar"></a>
### @radix-ui/react-avatar v1.1.2
#### 

##### Paths
* /home/runner/work/giselle/giselle

<a href="http://opensource.org/licenses/mit-license">MIT</a> permitted



<a name="@radix-ui/react-checkbox"></a>
### @radix-ui/react-checkbox v1.1.3
#### 

##### Paths
* /home/runner/work/giselle/giselle

<a href="http://opensource.org/licenses/mit-license">MIT</a> permitted



<a name="@radix-ui/react-collapsible"></a>
### @radix-ui/react-collapsible v1.1.2
#### 

##### Paths
* /home/runner/work/giselle/giselle

<a href="http://opensource.org/licenses/mit-license">MIT</a> permitted



<a name="@radix-ui/react-collection"></a>
### @radix-ui/react-collection v1.1.0
#### 

##### Paths
* /home/runner/work/giselle/giselle

<a href="http://opensource.org/licenses/mit-license">MIT</a> permitted



<a name="@radix-ui/react-compose-refs"></a>
### @radix-ui/react-compose-refs v1.1.0
#### 

##### Paths
* /home/runner/work/giselle/giselle

<a href="http://opensource.org/licenses/mit-license">MIT</a> permitted



<a name="@radix-ui/react-context"></a>
### @radix-ui/react-context v1.1.0
#### 

##### Paths
* /home/runner/work/giselle/giselle

<a href="http://opensource.org/licenses/mit-license">MIT</a> permitted



<a name="@radix-ui/react-context-menu"></a>
### @radix-ui/react-context-menu v2.2.5
#### 

##### Paths
* /home/runner/work/giselle/giselle

<a href="http://opensource.org/licenses/mit-license">MIT</a> permitted



<a name="@radix-ui/react-dialog"></a>
### @radix-ui/react-dialog v1.1.2
#### 

##### Paths
* /home/runner/work/giselle/giselle

<a href="http://opensource.org/licenses/mit-license">MIT</a> permitted



<a name="@radix-ui/react-direction"></a>
### @radix-ui/react-direction v1.1.0
#### 

##### Paths
* /home/runner/work/giselle/giselle

<a href="http://opensource.org/licenses/mit-license">MIT</a> permitted



<a name="@radix-ui/react-dismissable-layer"></a>
### @radix-ui/react-dismissable-layer v1.1.1
#### 

##### Paths
* /home/runner/work/giselle/giselle

<a href="http://opensource.org/licenses/mit-license">MIT</a> permitted



<a name="@radix-ui/react-dropdown-menu"></a>
### @radix-ui/react-dropdown-menu v2.1.4
#### 

##### Paths
* /home/runner/work/giselle/giselle

<a href="http://opensource.org/licenses/mit-license">MIT</a> permitted



<a name="@radix-ui/react-focus-guards"></a>
### @radix-ui/react-focus-guards v1.1.1
#### 

##### Paths
* /home/runner/work/giselle/giselle

<a href="http://opensource.org/licenses/mit-license">MIT</a> permitted



<a name="@radix-ui/react-focus-scope"></a>
### @radix-ui/react-focus-scope v1.1.0
#### 

##### Paths
* /home/runner/work/giselle/giselle

<a href="http://opensource.org/licenses/mit-license">MIT</a> permitted



<a name="@radix-ui/react-form"></a>
### @radix-ui/react-form v0.1.1
#### 

##### Paths
* /home/runner/work/giselle/giselle

<a href="http://opensource.org/licenses/mit-license">MIT</a> permitted



<a name="@radix-ui/react-hover-card"></a>
### @radix-ui/react-hover-card v1.1.5
#### 

##### Paths
* /home/runner/work/giselle/giselle

<a href="http://opensource.org/licenses/mit-license">MIT</a> permitted



<a name="@radix-ui/react-icons"></a>
### @radix-ui/react-icons v1.3.2
#### 

##### Paths
* /home/runner/work/giselle/giselle

<a href="http://opensource.org/licenses/mit-license">MIT</a> permitted



<a name="@radix-ui/react-id"></a>
### @radix-ui/react-id v1.1.0
#### 

##### Paths
* /home/runner/work/giselle/giselle

<a href="http://opensource.org/licenses/mit-license">MIT</a> permitted



<a name="@radix-ui/react-label"></a>
### @radix-ui/react-label v2.1.1
#### 

##### Paths
* /home/runner/work/giselle/giselle

<a href="http://opensource.org/licenses/mit-license">MIT</a> permitted



<a name="@radix-ui/react-menu"></a>
### @radix-ui/react-menu v2.1.4
#### 

##### Paths
* /home/runner/work/giselle/giselle

<a href="http://opensource.org/licenses/mit-license">MIT</a> permitted



<a name="@radix-ui/react-menubar"></a>
### @radix-ui/react-menubar v1.1.5
#### 

##### Paths
* /home/runner/work/giselle/giselle

<a href="http://opensource.org/licenses/mit-license">MIT</a> permitted



<a name="@radix-ui/react-navigation-menu"></a>
### @radix-ui/react-navigation-menu v1.2.4
#### 

##### Paths
* /home/runner/work/giselle/giselle

<a href="http://opensource.org/licenses/mit-license">MIT</a> permitted



<a name="@radix-ui/react-popover"></a>
### @radix-ui/react-popover v1.1.5
#### 

##### Paths
* /home/runner/work/giselle/giselle

<a href="http://opensource.org/licenses/mit-license">MIT</a> permitted



<a name="@radix-ui/react-popper"></a>
### @radix-ui/react-popper v1.2.0
#### 

##### Paths
* /home/runner/work/giselle/giselle

<a href="http://opensource.org/licenses/mit-license">MIT</a> permitted



<a name="@radix-ui/react-portal"></a>
### @radix-ui/react-portal v1.1.2
#### 

##### Paths
* /home/runner/work/giselle/giselle

<a href="http://opensource.org/licenses/mit-license">MIT</a> permitted



<a name="@radix-ui/react-presence"></a>
### @radix-ui/react-presence v1.1.1
#### 

##### Paths
* /home/runner/work/giselle/giselle

<a href="http://opensource.org/licenses/mit-license">MIT</a> permitted



<a name="@radix-ui/react-primitive"></a>
### @radix-ui/react-primitive v2.0.0
#### 

##### Paths
* /home/runner/work/giselle/giselle

<a href="http://opensource.org/licenses/mit-license">MIT</a> permitted



<a name="@radix-ui/react-progress"></a>
### @radix-ui/react-progress v1.1.1
#### 

##### Paths
* /home/runner/work/giselle/giselle

<a href="http://opensource.org/licenses/mit-license">MIT</a> permitted



<a name="@radix-ui/react-radio-group"></a>
### @radix-ui/react-radio-group v1.2.2
#### 

##### Paths
* /home/runner/work/giselle/giselle

<a href="http://opensource.org/licenses/mit-license">MIT</a> permitted



<a name="@radix-ui/react-roving-focus"></a>
### @radix-ui/react-roving-focus v1.1.1
#### 

##### Paths
* /home/runner/work/giselle/giselle

<a href="http://opensource.org/licenses/mit-license">MIT</a> permitted



<a name="@radix-ui/react-scroll-area"></a>
### @radix-ui/react-scroll-area v1.2.2
#### 

##### Paths
* /home/runner/work/giselle/giselle

<a href="http://opensource.org/licenses/mit-license">MIT</a> permitted



<a name="@radix-ui/react-select"></a>
### @radix-ui/react-select v2.1.4
#### 

##### Paths
* /home/runner/work/giselle/giselle

<a href="http://opensource.org/licenses/mit-license">MIT</a> permitted



<a name="@radix-ui/react-separator"></a>
### @radix-ui/react-separator v1.1.1
#### 

##### Paths
* /home/runner/work/giselle/giselle

<a href="http://opensource.org/licenses/mit-license">MIT</a> permitted



<a name="@radix-ui/react-slider"></a>
### @radix-ui/react-slider v1.2.2
#### 

##### Paths
* /home/runner/work/giselle/giselle

<a href="http://opensource.org/licenses/mit-license">MIT</a> permitted



<a name="@radix-ui/react-slot"></a>
### @radix-ui/react-slot v1.1.0
#### 

##### Paths
* /home/runner/work/giselle/giselle

<a href="http://opensource.org/licenses/mit-license">MIT</a> permitted



<a name="@radix-ui/react-switch"></a>
### @radix-ui/react-switch v1.1.2
#### 

##### Paths
* /home/runner/work/giselle/giselle

<a href="http://opensource.org/licenses/mit-license">MIT</a> permitted



<a name="@radix-ui/react-tabs"></a>
### @radix-ui/react-tabs v1.1.2
#### 

##### Paths
* /home/runner/work/giselle/giselle

<a href="http://opensource.org/licenses/mit-license">MIT</a> permitted



<a name="@radix-ui/react-toast"></a>
### @radix-ui/react-toast v1.2.2
#### 

##### Paths
* /home/runner/work/giselle/giselle

<a href="http://opensource.org/licenses/mit-license">MIT</a> permitted



<a name="@radix-ui/react-toggle"></a>
### @radix-ui/react-toggle v1.1.1
#### 

##### Paths
* /home/runner/work/giselle/giselle

<a href="http://opensource.org/licenses/mit-license">MIT</a> permitted



<a name="@radix-ui/react-toggle-group"></a>
### @radix-ui/react-toggle-group v1.1.1
#### 

##### Paths
* /home/runner/work/giselle/giselle

<a href="http://opensource.org/licenses/mit-license">MIT</a> permitted



<a name="@radix-ui/react-toolbar"></a>
### @radix-ui/react-toolbar v1.1.1
#### 

##### Paths
* /home/runner/work/giselle/giselle

<a href="http://opensource.org/licenses/mit-license">MIT</a> permitted



<a name="@radix-ui/react-tooltip"></a>
### @radix-ui/react-tooltip v1.1.4
#### 

##### Paths
* /home/runner/work/giselle/giselle

<a href="http://opensource.org/licenses/mit-license">MIT</a> permitted



<a name="@radix-ui/react-use-callback-ref"></a>
### @radix-ui/react-use-callback-ref v1.1.0
#### 

##### Paths
* /home/runner/work/giselle/giselle

<a href="http://opensource.org/licenses/mit-license">MIT</a> permitted



<a name="@radix-ui/react-use-controllable-state"></a>
### @radix-ui/react-use-controllable-state v1.1.0
#### 

##### Paths
* /home/runner/work/giselle/giselle

<a href="http://opensource.org/licenses/mit-license">MIT</a> permitted



<a name="@radix-ui/react-use-escape-keydown"></a>
### @radix-ui/react-use-escape-keydown v1.1.0
#### 

##### Paths
* /home/runner/work/giselle/giselle

<a href="http://opensource.org/licenses/mit-license">MIT</a> permitted



<a name="@radix-ui/react-use-layout-effect"></a>
### @radix-ui/react-use-layout-effect v1.1.0
#### 

##### Paths
* /home/runner/work/giselle/giselle

<a href="http://opensource.org/licenses/mit-license">MIT</a> permitted



<a name="@radix-ui/react-use-previous"></a>
### @radix-ui/react-use-previous v1.1.0
#### 

##### Paths
* /home/runner/work/giselle/giselle

<a href="http://opensource.org/licenses/mit-license">MIT</a> permitted



<a name="@radix-ui/react-use-rect"></a>
### @radix-ui/react-use-rect v1.1.0
#### 

##### Paths
* /home/runner/work/giselle/giselle

<a href="http://opensource.org/licenses/mit-license">MIT</a> permitted



<a name="@radix-ui/react-use-size"></a>
### @radix-ui/react-use-size v1.1.0
#### 

##### Paths
* /home/runner/work/giselle/giselle

<a href="http://opensource.org/licenses/mit-license">MIT</a> permitted



<a name="@radix-ui/react-visually-hidden"></a>
### @radix-ui/react-visually-hidden v1.1.0
#### 

##### Paths
* /home/runner/work/giselle/giselle

<a href="http://opensource.org/licenses/mit-license">MIT</a> permitted



<a name="@radix-ui/rect"></a>
### @radix-ui/rect v1.1.0
#### 

##### Paths
* /home/runner/work/giselle/giselle

<a href="http://opensource.org/licenses/mit-license">MIT</a> permitted



<a name="@remirror/core-constants"></a>
### @remirror/core-constants v3.0.0
#### 

##### Paths
* /home/runner/work/giselle/giselle

<a href="http://opensource.org/licenses/mit-license">MIT</a> permitted



<a name="@rollup/plugin-commonjs"></a>
### @rollup/plugin-commonjs v28.0.1
#### 

##### Paths
* /home/runner/work/giselle/giselle

<a href="http://opensource.org/licenses/mit-license">MIT</a> permitted



<a name="@rollup/pluginutils"></a>
### @rollup/pluginutils v5.1.4
#### 

##### Paths
* /home/runner/work/giselle/giselle

<a href="http://opensource.org/licenses/mit-license">MIT</a> permitted



<a name="@rollup/rollup-linux-x64-gnu"></a>
### @rollup/rollup-linux-x64-gnu v4.35.0
#### 

##### Paths
* /home/runner/work/giselle/giselle

<a href="http://opensource.org/licenses/mit-license">MIT</a> permitted



<a name="@sentry-internal/browser-utils"></a>
### @sentry-internal/browser-utils v9.30.0
#### 

##### Paths
* /home/runner/work/giselle/giselle

<a href="http://opensource.org/licenses/mit-license">MIT</a> permitted



<a name="@sentry-internal/feedback"></a>
### @sentry-internal/feedback v9.30.0
#### 

##### Paths
* /home/runner/work/giselle/giselle

<a href="http://opensource.org/licenses/mit-license">MIT</a> permitted



<a name="@sentry-internal/replay"></a>
### @sentry-internal/replay v9.30.0
#### 

##### Paths
* /home/runner/work/giselle/giselle

<a href="http://opensource.org/licenses/mit-license">MIT</a> permitted



<a name="@sentry-internal/replay-canvas"></a>
### @sentry-internal/replay-canvas v9.30.0
#### 

##### Paths
* /home/runner/work/giselle/giselle

<a href="http://opensource.org/licenses/mit-license">MIT</a> permitted



<a name="@sentry/babel-plugin-component-annotate"></a>
### @sentry/babel-plugin-component-annotate v3.5.0
#### 

##### Paths
* /home/runner/work/giselle/giselle

<a href="http://opensource.org/licenses/mit-license">MIT</a> permitted



<a name="@sentry/browser"></a>
### @sentry/browser v9.30.0
#### 

##### Paths
* /home/runner/work/giselle/giselle

<a href="http://opensource.org/licenses/mit-license">MIT</a> permitted



<a name="@sentry/bundler-plugin-core"></a>
### @sentry/bundler-plugin-core v3.5.0
#### 

##### Paths
* /home/runner/work/giselle/giselle

<a href="http://opensource.org/licenses/mit-license">MIT</a> permitted



<a name="@sentry/cli"></a>
### @sentry/cli v2.42.2
#### 

##### Paths
* /home/runner/work/giselle/giselle

<a href="http://opensource.org/licenses/BSD-3-Clause">New BSD</a> permitted



<a name="@sentry/cli-linux-x64"></a>
### @sentry/cli-linux-x64 v2.42.2
#### 

##### Paths
* /home/runner/work/giselle/giselle

<a href="http://opensource.org/licenses/BSD-3-Clause">New BSD</a> permitted



<a name="@sentry/core"></a>
### @sentry/core v9.30.0
#### 

##### Paths
* /home/runner/work/giselle/giselle

<a href="http://opensource.org/licenses/mit-license">MIT</a> permitted



<a name="@sentry/nextjs"></a>
### @sentry/nextjs v9.30.0
#### 

##### Paths
* /home/runner/work/giselle/giselle

<a href="http://opensource.org/licenses/mit-license">MIT</a> permitted



<a name="@sentry/node"></a>
### @sentry/node v9.30.0
#### 

##### Paths
* /home/runner/work/giselle/giselle

<a href="http://opensource.org/licenses/mit-license">MIT</a> permitted



<a name="@sentry/opentelemetry"></a>
### @sentry/opentelemetry v9.30.0
#### 

##### Paths
* /home/runner/work/giselle/giselle

<a href="http://opensource.org/licenses/mit-license">MIT</a> permitted



<a name="@sentry/react"></a>
### @sentry/react v9.30.0
#### 

##### Paths
* /home/runner/work/giselle/giselle

<a href="http://opensource.org/licenses/mit-license">MIT</a> permitted



<a name="@sentry/vercel-edge"></a>
### @sentry/vercel-edge v9.30.0
#### 

##### Paths
* /home/runner/work/giselle/giselle

<a href="http://opensource.org/licenses/mit-license">MIT</a> permitted



<a name="@sentry/webpack-plugin"></a>
### @sentry/webpack-plugin v3.5.0
#### 

##### Paths
* /home/runner/work/giselle/giselle

<a href="http://opensource.org/licenses/mit-license">MIT</a> permitted



<a name="@smithy/abort-controller"></a>
### @smithy/abort-controller v4.0.4
#### 

##### Paths
* /home/runner/work/giselle/giselle

<a href="http://www.apache.org/licenses/LICENSE-2.0.txt">Apache 2.0</a> permitted



<a name="@smithy/chunked-blob-reader"></a>
### @smithy/chunked-blob-reader v5.0.0
#### 

##### Paths
* /home/runner/work/giselle/giselle

<a href="http://www.apache.org/licenses/LICENSE-2.0.txt">Apache 2.0</a> permitted



<a name="@smithy/chunked-blob-reader-native"></a>
### @smithy/chunked-blob-reader-native v4.0.0
#### 

##### Paths
* /home/runner/work/giselle/giselle

<a href="http://www.apache.org/licenses/LICENSE-2.0.txt">Apache 2.0</a> permitted



<a name="@smithy/config-resolver"></a>
### @smithy/config-resolver v4.1.4
#### 

##### Paths
* /home/runner/work/giselle/giselle

<a href="http://www.apache.org/licenses/LICENSE-2.0.txt">Apache 2.0</a> permitted



<a name="@smithy/core"></a>
### @smithy/core v3.6.0
#### 

##### Paths
* /home/runner/work/giselle/giselle

<a href="http://www.apache.org/licenses/LICENSE-2.0.txt">Apache 2.0</a> permitted



<a name="@smithy/credential-provider-imds"></a>
### @smithy/credential-provider-imds v4.0.6
#### 

##### Paths
* /home/runner/work/giselle/giselle

<a href="http://www.apache.org/licenses/LICENSE-2.0.txt">Apache 2.0</a> permitted



<a name="@smithy/eventstream-codec"></a>
### @smithy/eventstream-codec v4.0.4
#### 

##### Paths
* /home/runner/work/giselle/giselle

<a href="http://www.apache.org/licenses/LICENSE-2.0.txt">Apache 2.0</a> permitted



<a name="@smithy/eventstream-serde-browser"></a>
### @smithy/eventstream-serde-browser v4.0.4
#### 

##### Paths
* /home/runner/work/giselle/giselle

<a href="http://www.apache.org/licenses/LICENSE-2.0.txt">Apache 2.0</a> permitted



<a name="@smithy/eventstream-serde-config-resolver"></a>
### @smithy/eventstream-serde-config-resolver v4.1.2
#### 

##### Paths
* /home/runner/work/giselle/giselle

<a href="http://www.apache.org/licenses/LICENSE-2.0.txt">Apache 2.0</a> permitted



<a name="@smithy/eventstream-serde-node"></a>
### @smithy/eventstream-serde-node v4.0.4
#### 

##### Paths
* /home/runner/work/giselle/giselle

<a href="http://www.apache.org/licenses/LICENSE-2.0.txt">Apache 2.0</a> permitted



<a name="@smithy/eventstream-serde-universal"></a>
### @smithy/eventstream-serde-universal v4.0.4
#### 

##### Paths
* /home/runner/work/giselle/giselle

<a href="http://www.apache.org/licenses/LICENSE-2.0.txt">Apache 2.0</a> permitted



<a name="@smithy/fetch-http-handler"></a>
### @smithy/fetch-http-handler v5.0.4
#### 

##### Paths
* /home/runner/work/giselle/giselle

<a href="http://www.apache.org/licenses/LICENSE-2.0.txt">Apache 2.0</a> permitted



<a name="@smithy/hash-blob-browser"></a>
### @smithy/hash-blob-browser v4.0.4
#### 

##### Paths
* /home/runner/work/giselle/giselle

<a href="http://www.apache.org/licenses/LICENSE-2.0.txt">Apache 2.0</a> permitted



<a name="@smithy/hash-node"></a>
### @smithy/hash-node v4.0.4
#### 

##### Paths
* /home/runner/work/giselle/giselle

<a href="http://www.apache.org/licenses/LICENSE-2.0.txt">Apache 2.0</a> permitted



<a name="@smithy/hash-stream-node"></a>
### @smithy/hash-stream-node v4.0.4
#### 

##### Paths
* /home/runner/work/giselle/giselle

<a href="http://www.apache.org/licenses/LICENSE-2.0.txt">Apache 2.0</a> permitted



<a name="@smithy/invalid-dependency"></a>
### @smithy/invalid-dependency v4.0.4
#### 

##### Paths
* /home/runner/work/giselle/giselle

<a href="http://www.apache.org/licenses/LICENSE-2.0.txt">Apache 2.0</a> permitted



<a name="@smithy/is-array-buffer"></a>
### @smithy/is-array-buffer v2.2.0
#### 

##### Paths
* /home/runner/work/giselle/giselle

<a href="http://www.apache.org/licenses/LICENSE-2.0.txt">Apache 2.0</a> permitted



<a name="@smithy/md5-js"></a>
### @smithy/md5-js v4.0.4
#### 

##### Paths
* /home/runner/work/giselle/giselle

<a href="http://www.apache.org/licenses/LICENSE-2.0.txt">Apache 2.0</a> permitted



<a name="@smithy/middleware-content-length"></a>
### @smithy/middleware-content-length v4.0.4
#### 

##### Paths
* /home/runner/work/giselle/giselle

<a href="http://www.apache.org/licenses/LICENSE-2.0.txt">Apache 2.0</a> permitted



<a name="@smithy/middleware-endpoint"></a>
### @smithy/middleware-endpoint v4.1.13
#### 

##### Paths
* /home/runner/work/giselle/giselle

<a href="http://www.apache.org/licenses/LICENSE-2.0.txt">Apache 2.0</a> permitted



<a name="@smithy/middleware-retry"></a>
### @smithy/middleware-retry v4.1.14
#### 

##### Paths
* /home/runner/work/giselle/giselle

<a href="http://www.apache.org/licenses/LICENSE-2.0.txt">Apache 2.0</a> permitted



<a name="@smithy/middleware-serde"></a>
### @smithy/middleware-serde v4.0.8
#### 

##### Paths
* /home/runner/work/giselle/giselle

<a href="http://www.apache.org/licenses/LICENSE-2.0.txt">Apache 2.0</a> permitted



<a name="@smithy/middleware-stack"></a>
### @smithy/middleware-stack v4.0.4
#### 

##### Paths
* /home/runner/work/giselle/giselle

<a href="http://www.apache.org/licenses/LICENSE-2.0.txt">Apache 2.0</a> permitted



<a name="@smithy/node-config-provider"></a>
### @smithy/node-config-provider v4.1.3
#### 

##### Paths
* /home/runner/work/giselle/giselle

<a href="http://www.apache.org/licenses/LICENSE-2.0.txt">Apache 2.0</a> permitted



<a name="@smithy/node-http-handler"></a>
### @smithy/node-http-handler v4.0.6
#### 

##### Paths
* /home/runner/work/giselle/giselle

<a href="http://www.apache.org/licenses/LICENSE-2.0.txt">Apache 2.0</a> permitted



<a name="@smithy/property-provider"></a>
### @smithy/property-provider v4.0.4
#### 

##### Paths
* /home/runner/work/giselle/giselle

<a href="http://www.apache.org/licenses/LICENSE-2.0.txt">Apache 2.0</a> permitted



<a name="@smithy/protocol-http"></a>
### @smithy/protocol-http v5.1.2
#### 

##### Paths
* /home/runner/work/giselle/giselle

<a href="http://www.apache.org/licenses/LICENSE-2.0.txt">Apache 2.0</a> permitted



<a name="@smithy/querystring-builder"></a>
### @smithy/querystring-builder v4.0.4
#### 

##### Paths
* /home/runner/work/giselle/giselle

<a href="http://www.apache.org/licenses/LICENSE-2.0.txt">Apache 2.0</a> permitted



<a name="@smithy/querystring-parser"></a>
### @smithy/querystring-parser v4.0.4
#### 

##### Paths
* /home/runner/work/giselle/giselle

<a href="http://www.apache.org/licenses/LICENSE-2.0.txt">Apache 2.0</a> permitted



<a name="@smithy/service-error-classification"></a>
### @smithy/service-error-classification v4.0.6
#### 

##### Paths
* /home/runner/work/giselle/giselle

<a href="http://www.apache.org/licenses/LICENSE-2.0.txt">Apache 2.0</a> permitted



<a name="@smithy/shared-ini-file-loader"></a>
### @smithy/shared-ini-file-loader v4.0.4
#### 

##### Paths
* /home/runner/work/giselle/giselle

<a href="http://www.apache.org/licenses/LICENSE-2.0.txt">Apache 2.0</a> permitted



<a name="@smithy/signature-v4"></a>
### @smithy/signature-v4 v5.1.2
#### 

##### Paths
* /home/runner/work/giselle/giselle

<a href="http://www.apache.org/licenses/LICENSE-2.0.txt">Apache 2.0</a> permitted



<a name="@smithy/smithy-client"></a>
### @smithy/smithy-client v4.4.5
#### 

##### Paths
* /home/runner/work/giselle/giselle

<a href="http://www.apache.org/licenses/LICENSE-2.0.txt">Apache 2.0</a> permitted



<a name="@smithy/types"></a>
### @smithy/types v4.3.1
#### 

##### Paths
* /home/runner/work/giselle/giselle

<a href="http://www.apache.org/licenses/LICENSE-2.0.txt">Apache 2.0</a> permitted



<a name="@smithy/url-parser"></a>
### @smithy/url-parser v4.0.4
#### 

##### Paths
* /home/runner/work/giselle/giselle

<a href="http://www.apache.org/licenses/LICENSE-2.0.txt">Apache 2.0</a> permitted



<a name="@smithy/util-base64"></a>
### @smithy/util-base64 v4.0.0
#### 

##### Paths
* /home/runner/work/giselle/giselle

<a href="http://www.apache.org/licenses/LICENSE-2.0.txt">Apache 2.0</a> permitted



<a name="@smithy/util-body-length-browser"></a>
### @smithy/util-body-length-browser v4.0.0
#### 

##### Paths
* /home/runner/work/giselle/giselle

<a href="http://www.apache.org/licenses/LICENSE-2.0.txt">Apache 2.0</a> permitted



<a name="@smithy/util-body-length-node"></a>
### @smithy/util-body-length-node v4.0.0
#### 

##### Paths
* /home/runner/work/giselle/giselle

<a href="http://www.apache.org/licenses/LICENSE-2.0.txt">Apache 2.0</a> permitted



<a name="@smithy/util-buffer-from"></a>
### @smithy/util-buffer-from v2.2.0
#### 

##### Paths
* /home/runner/work/giselle/giselle

<a href="http://www.apache.org/licenses/LICENSE-2.0.txt">Apache 2.0</a> permitted



<a name="@smithy/util-config-provider"></a>
### @smithy/util-config-provider v4.0.0
#### 

##### Paths
* /home/runner/work/giselle/giselle

<a href="http://www.apache.org/licenses/LICENSE-2.0.txt">Apache 2.0</a> permitted



<a name="@smithy/util-defaults-mode-browser"></a>
### @smithy/util-defaults-mode-browser v4.0.21
#### 

##### Paths
* /home/runner/work/giselle/giselle

<a href="http://www.apache.org/licenses/LICENSE-2.0.txt">Apache 2.0</a> permitted



<a name="@smithy/util-defaults-mode-node"></a>
### @smithy/util-defaults-mode-node v4.0.21
#### 

##### Paths
* /home/runner/work/giselle/giselle

<a href="http://www.apache.org/licenses/LICENSE-2.0.txt">Apache 2.0</a> permitted



<a name="@smithy/util-endpoints"></a>
### @smithy/util-endpoints v3.0.6
#### 

##### Paths
* /home/runner/work/giselle/giselle

<a href="http://www.apache.org/licenses/LICENSE-2.0.txt">Apache 2.0</a> permitted



<a name="@smithy/util-hex-encoding"></a>
### @smithy/util-hex-encoding v4.0.0
#### 

##### Paths
* /home/runner/work/giselle/giselle

<a href="http://www.apache.org/licenses/LICENSE-2.0.txt">Apache 2.0</a> permitted



<a name="@smithy/util-middleware"></a>
### @smithy/util-middleware v4.0.4
#### 

##### Paths
* /home/runner/work/giselle/giselle

<a href="http://www.apache.org/licenses/LICENSE-2.0.txt">Apache 2.0</a> permitted



<a name="@smithy/util-retry"></a>
### @smithy/util-retry v4.0.6
#### 

##### Paths
* /home/runner/work/giselle/giselle

<a href="http://www.apache.org/licenses/LICENSE-2.0.txt">Apache 2.0</a> permitted



<a name="@smithy/util-stream"></a>
### @smithy/util-stream v4.2.2
#### 

##### Paths
* /home/runner/work/giselle/giselle

<a href="http://www.apache.org/licenses/LICENSE-2.0.txt">Apache 2.0</a> permitted



<a name="@smithy/util-uri-escape"></a>
### @smithy/util-uri-escape v4.0.0
#### 

##### Paths
* /home/runner/work/giselle/giselle

<a href="http://www.apache.org/licenses/LICENSE-2.0.txt">Apache 2.0</a> permitted



<a name="@smithy/util-utf8"></a>
### @smithy/util-utf8 v2.3.0
#### 

##### Paths
* /home/runner/work/giselle/giselle

<a href="http://www.apache.org/licenses/LICENSE-2.0.txt">Apache 2.0</a> permitted



<a name="@smithy/util-waiter"></a>
### @smithy/util-waiter v4.0.6
#### 

##### Paths
* /home/runner/work/giselle/giselle

<a href="http://www.apache.org/licenses/LICENSE-2.0.txt">Apache 2.0</a> permitted



<a name="@standard-schema/spec"></a>
### @standard-schema/spec v1.0.0
#### 

##### Paths
* /home/runner/work/giselle/giselle

<a href="http://opensource.org/licenses/mit-license">MIT</a> permitted



<a name="@supabase/auth-js"></a>
### @supabase/auth-js v2.70.0
#### 

##### Paths
* /home/runner/work/giselle/giselle

<a href="http://opensource.org/licenses/mit-license">MIT</a> permitted



<a name="@supabase/functions-js"></a>
### @supabase/functions-js v2.4.5
#### 

##### Paths
* /home/runner/work/giselle/giselle

<a href="http://opensource.org/licenses/mit-license">MIT</a> permitted



<a name="@supabase/node-fetch"></a>
### @supabase/node-fetch v2.6.15
#### 

##### Paths
* /home/runner/work/giselle/giselle

<a href="http://opensource.org/licenses/mit-license">MIT</a> permitted



<a name="@supabase/postgrest-js"></a>
### @supabase/postgrest-js v1.19.4
#### 

##### Paths
* /home/runner/work/giselle/giselle

<a href="http://opensource.org/licenses/mit-license">MIT</a> permitted



<a name="@supabase/realtime-js"></a>
### @supabase/realtime-js v2.11.15
#### 

##### Paths
* /home/runner/work/giselle/giselle

<a href="http://opensource.org/licenses/mit-license">MIT</a> permitted



<a name="@supabase/ssr"></a>
### @supabase/ssr v0.6.1
#### 

##### Paths
* /home/runner/work/giselle/giselle

<a href="http://opensource.org/licenses/mit-license">MIT</a> permitted



<a name="@supabase/storage-js"></a>
### @supabase/storage-js v2.7.1
#### 

##### Paths
* /home/runner/work/giselle/giselle

<a href="http://opensource.org/licenses/mit-license">MIT</a> permitted



<a name="@supabase/supabase-js"></a>
### @supabase/supabase-js v2.50.5
#### 

##### Paths
* /home/runner/work/giselle/giselle

<a href="http://opensource.org/licenses/mit-license">MIT</a> permitted



<a name="@swc/helpers"></a>
### @swc/helpers v0.5.15
#### 

##### Paths
* /home/runner/work/giselle/giselle

<a href="http://www.apache.org/licenses/LICENSE-2.0.txt">Apache 2.0</a> permitted



<a name="@tailwindcss/node"></a>
### @tailwindcss/node v4.1.10
#### 

##### Paths
* /home/runner/work/giselle/giselle

<a href="http://opensource.org/licenses/mit-license">MIT</a> permitted



<a name="@tailwindcss/oxide"></a>
### @tailwindcss/oxide v4.1.10
#### 

##### Paths
* /home/runner/work/giselle/giselle

<a href="http://opensource.org/licenses/mit-license">MIT</a> permitted



<a name="@tailwindcss/oxide-linux-x64-gnu"></a>
### @tailwindcss/oxide-linux-x64-gnu v4.1.10
#### 

##### Paths
* /home/runner/work/giselle/giselle

<a href="http://opensource.org/licenses/mit-license">MIT</a> permitted



<a name="@tailwindcss/postcss"></a>
### @tailwindcss/postcss v4.1.10
#### 

##### Paths
* /home/runner/work/giselle/giselle

<a href="http://opensource.org/licenses/mit-license">MIT</a> permitted



<a name="@tailwindcss/typography"></a>
### @tailwindcss/typography v0.5.15
#### 

##### Paths
* /home/runner/work/giselle/giselle

<a href="http://opensource.org/licenses/mit-license">MIT</a> permitted



<a name="@tiptap/core"></a>
### @tiptap/core v2.11.5
#### 

##### Paths
* /home/runner/work/giselle/giselle

<a href="http://opensource.org/licenses/mit-license">MIT</a> permitted



<a name="@tiptap/extension-blockquote"></a>
### @tiptap/extension-blockquote v2.12.0
#### 

##### Paths
* /home/runner/work/giselle/giselle

<a href="http://opensource.org/licenses/mit-license">MIT</a> permitted



<a name="@tiptap/extension-bold"></a>
### @tiptap/extension-bold v2.11.5
#### 

##### Paths
* /home/runner/work/giselle/giselle

<a href="http://opensource.org/licenses/mit-license">MIT</a> permitted



<a name="@tiptap/extension-bubble-menu"></a>
### @tiptap/extension-bubble-menu v2.11.5
#### 

##### Paths
* /home/runner/work/giselle/giselle

<a href="http://opensource.org/licenses/mit-license">MIT</a> permitted



<a name="@tiptap/extension-bullet-list"></a>
### @tiptap/extension-bullet-list v2.11.5
#### 

##### Paths
* /home/runner/work/giselle/giselle

<a href="http://opensource.org/licenses/mit-license">MIT</a> permitted



<a name="@tiptap/extension-code"></a>
### @tiptap/extension-code v2.11.5
#### 

##### Paths
* /home/runner/work/giselle/giselle

<a href="http://opensource.org/licenses/mit-license">MIT</a> permitted



<a name="@tiptap/extension-code-block"></a>
### @tiptap/extension-code-block v2.11.5
#### 

##### Paths
* /home/runner/work/giselle/giselle

<a href="http://opensource.org/licenses/mit-license">MIT</a> permitted



<a name="@tiptap/extension-code-block-lowlight"></a>
### @tiptap/extension-code-block-lowlight v2.11.5
#### 

##### Paths
* /home/runner/work/giselle/giselle

<a href="http://opensource.org/licenses/mit-license">MIT</a> permitted



<a name="@tiptap/extension-document"></a>
### @tiptap/extension-document v2.11.5
#### 

##### Paths
* /home/runner/work/giselle/giselle

<a href="http://opensource.org/licenses/mit-license">MIT</a> permitted



<a name="@tiptap/extension-dropcursor"></a>
### @tiptap/extension-dropcursor v2.12.0
#### 

##### Paths
* /home/runner/work/giselle/giselle

<a href="http://opensource.org/licenses/mit-license">MIT</a> permitted



<a name="@tiptap/extension-floating-menu"></a>
### @tiptap/extension-floating-menu v2.11.5
#### 

##### Paths
* /home/runner/work/giselle/giselle

<a href="http://opensource.org/licenses/mit-license">MIT</a> permitted



<a name="@tiptap/extension-gapcursor"></a>
### @tiptap/extension-gapcursor v2.12.0
#### 

##### Paths
* /home/runner/work/giselle/giselle

<a href="http://opensource.org/licenses/mit-license">MIT</a> permitted



<a name="@tiptap/extension-hard-break"></a>
### @tiptap/extension-hard-break v2.12.0
#### 

##### Paths
* /home/runner/work/giselle/giselle

<a href="http://opensource.org/licenses/mit-license">MIT</a> permitted



<a name="@tiptap/extension-heading"></a>
### @tiptap/extension-heading v2.12.0
#### 

##### Paths
* /home/runner/work/giselle/giselle

<a href="http://opensource.org/licenses/mit-license">MIT</a> permitted



<a name="@tiptap/extension-history"></a>
### @tiptap/extension-history v2.11.5
#### 

##### Paths
* /home/runner/work/giselle/giselle

<a href="http://opensource.org/licenses/mit-license">MIT</a> permitted



<a name="@tiptap/extension-horizontal-rule"></a>
### @tiptap/extension-horizontal-rule v2.12.0
#### 

##### Paths
* /home/runner/work/giselle/giselle

<a href="http://opensource.org/licenses/mit-license">MIT</a> permitted



<a name="@tiptap/extension-italic"></a>
### @tiptap/extension-italic v2.11.5
#### 

##### Paths
* /home/runner/work/giselle/giselle

<a href="http://opensource.org/licenses/mit-license">MIT</a> permitted



<a name="@tiptap/extension-list-item"></a>
### @tiptap/extension-list-item v2.11.5
#### 

##### Paths
* /home/runner/work/giselle/giselle

<a href="http://opensource.org/licenses/mit-license">MIT</a> permitted



<a name="@tiptap/extension-ordered-list"></a>
### @tiptap/extension-ordered-list v2.11.5
#### 

##### Paths
* /home/runner/work/giselle/giselle

<a href="http://opensource.org/licenses/mit-license">MIT</a> permitted



<a name="@tiptap/extension-paragraph"></a>
### @tiptap/extension-paragraph v2.11.5
#### 

##### Paths
* /home/runner/work/giselle/giselle

<a href="http://opensource.org/licenses/mit-license">MIT</a> permitted



<a name="@tiptap/extension-placeholder"></a>
### @tiptap/extension-placeholder v2.11.5
#### 

##### Paths
* /home/runner/work/giselle/giselle

<a href="http://opensource.org/licenses/mit-license">MIT</a> permitted



<a name="@tiptap/extension-strike"></a>
### @tiptap/extension-strike v2.11.5
#### 

##### Paths
* /home/runner/work/giselle/giselle

<a href="http://opensource.org/licenses/mit-license">MIT</a> permitted



<a name="@tiptap/extension-text"></a>
### @tiptap/extension-text v2.11.5
#### 

##### Paths
* /home/runner/work/giselle/giselle

<a href="http://opensource.org/licenses/mit-license">MIT</a> permitted



<a name="@tiptap/extension-text-style"></a>
### @tiptap/extension-text-style v2.12.0
#### 

##### Paths
* /home/runner/work/giselle/giselle

<a href="http://opensource.org/licenses/mit-license">MIT</a> permitted



<a name="@tiptap/html"></a>
### @tiptap/html v2.11.5
#### 

##### Paths
* /home/runner/work/giselle/giselle

<a href="http://opensource.org/licenses/mit-license">MIT</a> permitted



<a name="@tiptap/pm"></a>
### @tiptap/pm v2.11.5
#### 

##### Paths
* /home/runner/work/giselle/giselle

<a href="http://opensource.org/licenses/mit-license">MIT</a> permitted



<a name="@tiptap/react"></a>
### @tiptap/react v2.11.5
#### 

##### Paths
* /home/runner/work/giselle/giselle

<a href="http://opensource.org/licenses/mit-license">MIT</a> permitted



<a name="@tiptap/starter-kit"></a>
### @tiptap/starter-kit v2.11.5
#### 

##### Paths
* /home/runner/work/giselle/giselle

<a href="http://opensource.org/licenses/mit-license">MIT</a> permitted



<a name="@types/chai"></a>
### @types/chai v5.2.2
#### 

##### Paths
* /home/runner/work/giselle/giselle

<a href="http://opensource.org/licenses/mit-license">MIT</a> permitted



<a name="@types/connect"></a>
### @types/connect v3.4.38
#### 

##### Paths
* /home/runner/work/giselle/giselle

<a href="http://opensource.org/licenses/mit-license">MIT</a> permitted



<a name="@types/d3-color"></a>
### @types/d3-color v3.1.3
#### 

##### Paths
* /home/runner/work/giselle/giselle

<a href="http://opensource.org/licenses/mit-license">MIT</a> permitted



<a name="@types/d3-drag"></a>
### @types/d3-drag v3.0.7
#### 

##### Paths
* /home/runner/work/giselle/giselle

<a href="http://opensource.org/licenses/mit-license">MIT</a> permitted



<a name="@types/d3-interpolate"></a>
### @types/d3-interpolate v3.0.4
#### 

##### Paths
* /home/runner/work/giselle/giselle

<a href="http://opensource.org/licenses/mit-license">MIT</a> permitted



<a name="@types/d3-selection"></a>
### @types/d3-selection v3.0.11
#### 

##### Paths
* /home/runner/work/giselle/giselle

<a href="http://opensource.org/licenses/mit-license">MIT</a> permitted



<a name="@types/d3-transition"></a>
### @types/d3-transition v3.0.9
#### 

##### Paths
* /home/runner/work/giselle/giselle

<a href="http://opensource.org/licenses/mit-license">MIT</a> permitted



<a name="@types/d3-zoom"></a>
### @types/d3-zoom v3.0.8
#### 

##### Paths
* /home/runner/work/giselle/giselle

<a href="http://opensource.org/licenses/mit-license">MIT</a> permitted



<a name="@types/debug"></a>
### @types/debug v4.1.12
#### 

##### Paths
* /home/runner/work/giselle/giselle

<a href="http://opensource.org/licenses/mit-license">MIT</a> permitted



<a name="@types/deep-eql"></a>
### @types/deep-eql v4.0.2
#### 

##### Paths
* /home/runner/work/giselle/giselle

<a href="http://opensource.org/licenses/mit-license">MIT</a> permitted



<a name="@types/eslint"></a>
### @types/eslint v9.6.1
#### 

##### Paths
* /home/runner/work/giselle/giselle

<a href="http://opensource.org/licenses/mit-license">MIT</a> permitted



<a name="@types/eslint-scope"></a>
### @types/eslint-scope v3.7.7
#### 

##### Paths
* /home/runner/work/giselle/giselle

<a href="http://opensource.org/licenses/mit-license">MIT</a> permitted



<a name="@types/estree"></a>
### @types/estree v1.0.6
#### 

##### Paths
* /home/runner/work/giselle/giselle

<a href="http://opensource.org/licenses/mit-license">MIT</a> permitted



<a name="@types/estree-jsx"></a>
### @types/estree-jsx v1.0.5
#### 

##### Paths
* /home/runner/work/giselle/giselle

<a href="http://opensource.org/licenses/mit-license">MIT</a> permitted



<a name="@types/fast-levenshtein"></a>
### @types/fast-levenshtein v0.0.4
#### 

##### Paths
* /home/runner/work/giselle/giselle

<a href="http://opensource.org/licenses/mit-license">MIT</a> permitted



<a name="@types/hast"></a>
### @types/hast v3.0.4
#### 

##### Paths
* /home/runner/work/giselle/giselle

<a href="http://opensource.org/licenses/mit-license">MIT</a> permitted



<a name="@types/json-schema"></a>
### @types/json-schema v7.0.15
#### 

##### Paths
* /home/runner/work/giselle/giselle

<a href="http://opensource.org/licenses/mit-license">MIT</a> permitted



<a name="@types/linkify-it"></a>
### @types/linkify-it v5.0.0
#### 

##### Paths
* /home/runner/work/giselle/giselle

<a href="http://opensource.org/licenses/mit-license">MIT</a> permitted



<a name="@types/markdown-it"></a>
### @types/markdown-it v14.1.2
#### 

##### Paths
* /home/runner/work/giselle/giselle

<a href="http://opensource.org/licenses/mit-license">MIT</a> permitted



<a name="@types/mdast"></a>
### @types/mdast v4.0.4
#### 

##### Paths
* /home/runner/work/giselle/giselle

<a href="http://opensource.org/licenses/mit-license">MIT</a> permitted



<a name="@types/mdurl"></a>
### @types/mdurl v2.0.0
#### 

##### Paths
* /home/runner/work/giselle/giselle

<a href="http://opensource.org/licenses/mit-license">MIT</a> permitted



<a name="@types/ms"></a>
### @types/ms v2.1.0
#### 

##### Paths
* /home/runner/work/giselle/giselle

<a href="http://opensource.org/licenses/mit-license">MIT</a> permitted



<a name="@types/mysql"></a>
### @types/mysql v2.15.26
#### 

##### Paths
* /home/runner/work/giselle/giselle

<a href="http://opensource.org/licenses/mit-license">MIT</a> permitted



<a name="@types/node"></a>
### @types/node v12.20.55
#### 

##### Paths
* /home/runner/work/giselle/giselle

<a href="http://opensource.org/licenses/mit-license">MIT</a> permitted



<a name="@types/nodemailer"></a>
### @types/nodemailer v6.4.17
#### 

##### Paths
* /home/runner/work/giselle/giselle

<a href="http://opensource.org/licenses/mit-license">MIT</a> permitted



<a name="@types/pg"></a>
### @types/pg v8.6.1
#### 

##### Paths
* /home/runner/work/giselle/giselle

<a href="http://opensource.org/licenses/mit-license">MIT</a> permitted



<a name="@types/pg-pool"></a>
### @types/pg-pool v2.0.6
#### 

##### Paths
* /home/runner/work/giselle/giselle

<a href="http://opensource.org/licenses/mit-license">MIT</a> permitted



<a name="@types/phoenix"></a>
### @types/phoenix v1.6.6
#### 

##### Paths
* /home/runner/work/giselle/giselle

<a href="http://opensource.org/licenses/mit-license">MIT</a> permitted



<a name="@types/pluralize"></a>
### @types/pluralize v0.0.33
#### 

##### Paths
* /home/runner/work/giselle/giselle

<a href="http://opensource.org/licenses/mit-license">MIT</a> permitted



<a name="@types/pngjs"></a>
### @types/pngjs v6.0.5
#### 

##### Paths
* /home/runner/work/giselle/giselle

<a href="http://opensource.org/licenses/mit-license">MIT</a> permitted



<a name="@types/react"></a>
### @types/react v19.1.10
#### 

##### Paths
* /home/runner/work/giselle/giselle

<a href="http://opensource.org/licenses/mit-license">MIT</a> permitted



<a name="@types/react-dom"></a>
### @types/react-dom v19.1.7
#### 

##### Paths
* /home/runner/work/giselle/giselle

<a href="http://opensource.org/licenses/mit-license">MIT</a> permitted



<a name="@types/shimmer"></a>
### @types/shimmer v1.2.0
#### 

##### Paths
* /home/runner/work/giselle/giselle

<a href="http://opensource.org/licenses/mit-license">MIT</a> permitted



<a name="@types/tedious"></a>
### @types/tedious v4.0.14
#### 

##### Paths
* /home/runner/work/giselle/giselle

<a href="http://opensource.org/licenses/mit-license">MIT</a> permitted



<a name="@types/turndown"></a>
### @types/turndown v5.0.5
#### 

##### Paths
* /home/runner/work/giselle/giselle

<a href="http://opensource.org/licenses/mit-license">MIT</a> permitted



<a name="@types/unist"></a>
### @types/unist v2.0.11
#### 

##### Paths
* /home/runner/work/giselle/giselle

<a href="http://opensource.org/licenses/mit-license">MIT</a> permitted



<a name="@types/use-sync-external-store"></a>
### @types/use-sync-external-store v0.0.6
#### 

##### Paths
* /home/runner/work/giselle/giselle

<a href="http://opensource.org/licenses/mit-license">MIT</a> permitted



<a name="@types/uuid"></a>
### @types/uuid v9.0.8
#### 

##### Paths
* /home/runner/work/giselle/giselle

<a href="http://opensource.org/licenses/mit-license">MIT</a> permitted



<a name="@types/ws"></a>
### @types/ws v8.18.1
#### 

##### Paths
* /home/runner/work/giselle/giselle

<a href="http://opensource.org/licenses/mit-license">MIT</a> permitted



<a name="@ungap/structured-clone"></a>
### @ungap/structured-clone v1.2.1
#### 

##### Paths
* /home/runner/work/giselle/giselle

<a href="http://en.wikipedia.org/wiki/ISC_license">ISC</a> permitted



<a name="@urql/core"></a>
### @urql/core v5.1.1
#### 

##### Paths
* /home/runner/work/giselle/giselle

<a href="http://opensource.org/licenses/mit-license">MIT</a> permitted



<a name="@vercel/blob"></a>
### @vercel/blob v0.27.3
#### 

##### Paths
* /home/runner/work/giselle/giselle

<a href="http://www.apache.org/licenses/LICENSE-2.0.txt">Apache 2.0</a> permitted



<a name="@vercel/edge-config"></a>
### @vercel/edge-config v1.4.0
#### 

##### Paths
* /home/runner/work/giselle/giselle

<a href="http://www.apache.org/licenses/LICENSE-2.0.txt">Apache 2.0</a> permitted



<a name="@vercel/edge-config-fs"></a>
### @vercel/edge-config-fs v0.1.0
#### 

##### Paths
* /home/runner/work/giselle/giselle

<a href="http://www.apache.org/licenses/LICENSE-2.0.txt">Apache 2.0</a> permitted



<a name="@vercel/functions"></a>
### @vercel/functions v2.2.11
#### 

##### Paths
* /home/runner/work/giselle/giselle

<a href="http://www.apache.org/licenses/LICENSE-2.0.txt">Apache 2.0</a> permitted



<a name="@vercel/oidc"></a>
### @vercel/oidc v2.0.0
#### 

##### Paths
* /home/runner/work/giselle/giselle

<a href="http://www.apache.org/licenses/LICENSE-2.0.txt">Apache 2.0</a> permitted



<a name="@vercel/otel"></a>
### @vercel/otel v1.10.0
#### 

##### Paths
* /home/runner/work/giselle/giselle

<a href="http://opensource.org/licenses/mit-license">MIT</a> permitted



<a name="@vercel/postgres"></a>
### @vercel/postgres v0.9.0
#### 

##### Paths
* /home/runner/work/giselle/giselle

<a href="http://www.apache.org/licenses/LICENSE-2.0.txt">Apache 2.0</a> permitted



<a name="@vercel/speed-insights"></a>
### @vercel/speed-insights v1.0.12
#### 

##### Paths
* /home/runner/work/giselle/giselle

<a href="http://www.apache.org/licenses/LICENSE-2.0.txt">Apache 2.0</a> permitted



<a name="@vitest/expect"></a>
### @vitest/expect v3.2.4
#### 

##### Paths
* /home/runner/work/giselle/giselle

<a href="http://opensource.org/licenses/mit-license">MIT</a> permitted



<a name="@vitest/mocker"></a>
### @vitest/mocker v3.2.4
#### 

##### Paths
* /home/runner/work/giselle/giselle

<a href="http://opensource.org/licenses/mit-license">MIT</a> permitted



<a name="@vitest/pretty-format"></a>
### @vitest/pretty-format v3.2.4
#### 

##### Paths
* /home/runner/work/giselle/giselle

<a href="http://opensource.org/licenses/mit-license">MIT</a> permitted



<a name="@vitest/runner"></a>
### @vitest/runner v3.2.4
#### 

##### Paths
* /home/runner/work/giselle/giselle

<a href="http://opensource.org/licenses/mit-license">MIT</a> permitted



<a name="@vitest/snapshot"></a>
### @vitest/snapshot v3.2.4
#### 

##### Paths
* /home/runner/work/giselle/giselle

<a href="http://opensource.org/licenses/mit-license">MIT</a> permitted



<a name="@vitest/spy"></a>
### @vitest/spy v3.2.4
#### 

##### Paths
* /home/runner/work/giselle/giselle

<a href="http://opensource.org/licenses/mit-license">MIT</a> permitted



<a name="@vitest/utils"></a>
### @vitest/utils v3.2.4
#### 

##### Paths
* /home/runner/work/giselle/giselle

<a href="http://opensource.org/licenses/mit-license">MIT</a> permitted



<a name="@webassemblyjs/ast"></a>
### @webassemblyjs/ast v1.14.1
#### 

##### Paths
* /home/runner/work/giselle/giselle

<a href="http://opensource.org/licenses/mit-license">MIT</a> permitted



<a name="@webassemblyjs/floating-point-hex-parser"></a>
### @webassemblyjs/floating-point-hex-parser v1.13.2
#### 

##### Paths
* /home/runner/work/giselle/giselle

<a href="http://opensource.org/licenses/mit-license">MIT</a> permitted



<a name="@webassemblyjs/helper-api-error"></a>
### @webassemblyjs/helper-api-error v1.13.2
#### 

##### Paths
* /home/runner/work/giselle/giselle

<a href="http://opensource.org/licenses/mit-license">MIT</a> permitted



<a name="@webassemblyjs/helper-buffer"></a>
### @webassemblyjs/helper-buffer v1.14.1
#### 

##### Paths
* /home/runner/work/giselle/giselle

<a href="http://opensource.org/licenses/mit-license">MIT</a> permitted



<a name="@webassemblyjs/helper-numbers"></a>
### @webassemblyjs/helper-numbers v1.13.2
#### 

##### Paths
* /home/runner/work/giselle/giselle

<a href="http://opensource.org/licenses/mit-license">MIT</a> permitted



<a name="@webassemblyjs/helper-wasm-bytecode"></a>
### @webassemblyjs/helper-wasm-bytecode v1.13.2
#### 

##### Paths
* /home/runner/work/giselle/giselle

<a href="http://opensource.org/licenses/mit-license">MIT</a> permitted



<a name="@webassemblyjs/helper-wasm-section"></a>
### @webassemblyjs/helper-wasm-section v1.14.1
#### 

##### Paths
* /home/runner/work/giselle/giselle

<a href="http://opensource.org/licenses/mit-license">MIT</a> permitted



<a name="@webassemblyjs/ieee754"></a>
### @webassemblyjs/ieee754 v1.13.2
#### 

##### Paths
* /home/runner/work/giselle/giselle

<a href="http://opensource.org/licenses/mit-license">MIT</a> permitted



<a name="@webassemblyjs/leb128"></a>
### @webassemblyjs/leb128 v1.13.2
#### 

##### Paths
* /home/runner/work/giselle/giselle

<a href="http://www.apache.org/licenses/LICENSE-2.0.txt">Apache 2.0</a> permitted



<a name="@webassemblyjs/utf8"></a>
### @webassemblyjs/utf8 v1.13.2
#### 

##### Paths
* /home/runner/work/giselle/giselle

<a href="http://opensource.org/licenses/mit-license">MIT</a> permitted



<a name="@webassemblyjs/wasm-edit"></a>
### @webassemblyjs/wasm-edit v1.14.1
#### 

##### Paths
* /home/runner/work/giselle/giselle

<a href="http://opensource.org/licenses/mit-license">MIT</a> permitted



<a name="@webassemblyjs/wasm-gen"></a>
### @webassemblyjs/wasm-gen v1.14.1
#### 

##### Paths
* /home/runner/work/giselle/giselle

<a href="http://opensource.org/licenses/mit-license">MIT</a> permitted



<a name="@webassemblyjs/wasm-opt"></a>
### @webassemblyjs/wasm-opt v1.14.1
#### 

##### Paths
* /home/runner/work/giselle/giselle

<a href="http://opensource.org/licenses/mit-license">MIT</a> permitted



<a name="@webassemblyjs/wasm-parser"></a>
### @webassemblyjs/wasm-parser v1.14.1
#### 

##### Paths
* /home/runner/work/giselle/giselle

<a href="http://opensource.org/licenses/mit-license">MIT</a> permitted



<a name="@webassemblyjs/wast-printer"></a>
### @webassemblyjs/wast-printer v1.14.1
#### 

##### Paths
* /home/runner/work/giselle/giselle

<a href="http://opensource.org/licenses/mit-license">MIT</a> permitted



<a name="@xmldom/xmldom"></a>
### @xmldom/xmldom v0.8.10
#### 

##### Paths
* /home/runner/work/giselle/giselle

<a href="http://opensource.org/licenses/mit-license">MIT</a> permitted



<a name="@xtuc/ieee754"></a>
### @xtuc/ieee754 v1.2.0
#### 

##### Paths
* /home/runner/work/giselle/giselle

<a href="http://opensource.org/licenses/BSD-3-Clause">New BSD</a> permitted



<a name="@xtuc/long"></a>
### @xtuc/long v4.2.2
#### 

##### Paths
* /home/runner/work/giselle/giselle

<a href="http://www.apache.org/licenses/LICENSE-2.0.txt">Apache 2.0</a> permitted



<a name="@xyflow/react"></a>
### @xyflow/react v12.8.3
#### 

##### Paths
* /home/runner/work/giselle/giselle

<a href="http://opensource.org/licenses/mit-license">MIT</a> permitted



<a name="@xyflow/system"></a>
### @xyflow/system v0.0.67
#### 

##### Paths
* /home/runner/work/giselle/giselle

<a href="http://opensource.org/licenses/mit-license">MIT</a> permitted



<a name="@zod/core"></a>
### @zod/core v0.11.6
#### 

##### Paths
* /home/runner/work/giselle/giselle

<a href="http://opensource.org/licenses/mit-license">MIT</a> permitted



<a name="acorn"></a>
### acorn v8.14.0
#### 

##### Paths
* /home/runner/work/giselle/giselle

<a href="http://opensource.org/licenses/mit-license">MIT</a> permitted



<a name="acorn-import-attributes"></a>
### acorn-import-attributes v1.9.5
#### 

##### Paths
* /home/runner/work/giselle/giselle

<a href="http://opensource.org/licenses/mit-license">MIT</a> permitted



<a name="acorn-walk"></a>
### acorn-walk v8.3.4
#### 

##### Paths
* /home/runner/work/giselle/giselle

<a href="http://opensource.org/licenses/mit-license">MIT</a> permitted



<a name="agent-base"></a>
### agent-base v6.0.2
#### 

##### Paths
* /home/runner/work/giselle/giselle

<a href="http://opensource.org/licenses/mit-license">MIT</a> permitted



<a name="ai"></a>
### ai v5.0.44
#### 

##### Paths
* /home/runner/work/giselle/giselle

<a href="http://www.apache.org/licenses/LICENSE-2.0.txt">Apache 2.0</a> permitted



<a name="ajv"></a>
### ajv v6.12.6
#### 

##### Paths
* /home/runner/work/giselle/giselle

<a href="http://opensource.org/licenses/mit-license">MIT</a> permitted



<a name="ajv-formats"></a>
### ajv-formats v2.1.1
#### 

##### Paths
* /home/runner/work/giselle/giselle

<a href="http://opensource.org/licenses/mit-license">MIT</a> permitted



<a name="ajv-keywords"></a>
### ajv-keywords v3.5.2
#### 

##### Paths
* /home/runner/work/giselle/giselle

<a href="http://opensource.org/licenses/mit-license">MIT</a> permitted



<a name="ansi-colors"></a>
### ansi-colors v4.1.3
#### 

##### Paths
* /home/runner/work/giselle/giselle

<a href="http://opensource.org/licenses/mit-license">MIT</a> permitted



<a name="ansi-regex"></a>
### ansi-regex v5.0.1
#### 

##### Paths
* /home/runner/work/giselle/giselle

<a href="http://opensource.org/licenses/mit-license">MIT</a> permitted



<a name="ansi-styles"></a>
### ansi-styles v4.3.0
#### 

##### Paths
* /home/runner/work/giselle/giselle

<a href="http://opensource.org/licenses/mit-license">MIT</a> permitted



<a name="any-promise"></a>
### any-promise v1.3.0
#### 

##### Paths
* /home/runner/work/giselle/giselle

<a href="http://opensource.org/licenses/mit-license">MIT</a> permitted



<a name="anymatch"></a>
### anymatch v3.1.3
#### 

##### Paths
* /home/runner/work/giselle/giselle

<a href="http://en.wikipedia.org/wiki/ISC_license">ISC</a> permitted



<a name="argparse"></a>
### argparse v1.0.10
#### 

##### Paths
* /home/runner/work/giselle/giselle

<a href="http://opensource.org/licenses/mit-license">MIT</a> permitted



<a name="argparse"></a>
### argparse v2.0.1
#### 

##### Paths
* /home/runner/work/giselle/giselle

Python-2.0 manually approved

>Python 2.0 license is compatible with Apache-2.0. But License Finder does not support the name "Python-2.0". See https://github.com/pivotal/LicenseFinder/pull/1053

><cite> OSPO @masutaka 2025-02-17</cite>



<a name="aria-hidden"></a>
### aria-hidden v1.2.4
#### 

##### Paths
* /home/runner/work/giselle/giselle

<a href="http://opensource.org/licenses/mit-license">MIT</a> permitted



<a name="array-union"></a>
### array-union v2.1.0
#### 

##### Paths
* /home/runner/work/giselle/giselle

<a href="http://opensource.org/licenses/mit-license">MIT</a> permitted



<a name="assertion-error"></a>
### assertion-error v2.0.1
#### 

##### Paths
* /home/runner/work/giselle/giselle

<a href="http://opensource.org/licenses/mit-license">MIT</a> permitted



<a name="async-retry"></a>
### async-retry v1.3.3
#### 

##### Paths
* /home/runner/work/giselle/giselle

<a href="http://opensource.org/licenses/mit-license">MIT</a> permitted



<a name="atomic-sleep"></a>
### atomic-sleep v1.0.0
#### 

##### Paths
* /home/runner/work/giselle/giselle

<a href="http://opensource.org/licenses/mit-license">MIT</a> permitted



<a name="aws4fetch"></a>
### aws4fetch v1.0.20
#### 

##### Paths
* /home/runner/work/giselle/giselle

<a href="http://opensource.org/licenses/mit-license">MIT</a> permitted



<a name="bail"></a>
### bail v2.0.2
#### 

##### Paths
* /home/runner/work/giselle/giselle

<a href="http://opensource.org/licenses/mit-license">MIT</a> permitted



<a name="balanced-match"></a>
### balanced-match v1.0.2
#### 

##### Paths
* /home/runner/work/giselle/giselle

<a href="http://opensource.org/licenses/mit-license">MIT</a> permitted



<a name="base64-js"></a>
### base64-js v1.5.1
#### 

##### Paths
* /home/runner/work/giselle/giselle

<a href="http://opensource.org/licenses/mit-license">MIT</a> permitted



<a name="before-after-hook"></a>
### before-after-hook v4.0.0
#### 

##### Paths
* /home/runner/work/giselle/giselle

<a href="http://www.apache.org/licenses/LICENSE-2.0.txt">Apache 2.0</a> permitted



<a name="better-path-resolve"></a>
### better-path-resolve v1.0.0
#### 

##### Paths
* /home/runner/work/giselle/giselle

<a href="http://opensource.org/licenses/mit-license">MIT</a> permitted



<a name="bignumber.js"></a>
### bignumber.js v9.1.2
#### 

##### Paths
* /home/runner/work/giselle/giselle

<a href="http://opensource.org/licenses/mit-license">MIT</a> permitted



<a name="binary-extensions"></a>
### binary-extensions v2.3.0
#### 

##### Paths
* /home/runner/work/giselle/giselle

<a href="http://opensource.org/licenses/mit-license">MIT</a> permitted



<a name="boring-avatars"></a>
### boring-avatars v1.11.1
#### 

##### Paths
* /home/runner/work/giselle/giselle

<a href="http://opensource.org/licenses/mit-license">MIT</a> permitted



<a name="bowser"></a>
### bowser v2.11.0
#### 

##### Paths
* /home/runner/work/giselle/giselle

<a href="http://opensource.org/licenses/mit-license">MIT</a> permitted



<a name="brace-expansion"></a>
### brace-expansion v2.0.1
#### 

##### Paths
* /home/runner/work/giselle/giselle

<a href="http://opensource.org/licenses/mit-license">MIT</a> permitted



<a name="braces"></a>
### braces v3.0.3
#### 

##### Paths
* /home/runner/work/giselle/giselle

<a href="http://opensource.org/licenses/mit-license">MIT</a> permitted



<a name="browserslist"></a>
### browserslist v4.24.4
#### 

##### Paths
* /home/runner/work/giselle/giselle

<a href="http://opensource.org/licenses/mit-license">MIT</a> permitted



<a name="buffer-equal-constant-time"></a>
### buffer-equal-constant-time v1.0.1
#### 

##### Paths
* /home/runner/work/giselle/giselle

<a href="http://opensource.org/licenses/BSD-3-Clause">New BSD</a> permitted



<a name="buffer-from"></a>
### buffer-from v1.1.2
#### 

##### Paths
* /home/runner/work/giselle/giselle

<a href="http://opensource.org/licenses/mit-license">MIT</a> permitted



<a name="bufferutil"></a>
### bufferutil v4.0.9
#### 

##### Paths
* /home/runner/work/giselle/giselle

<a href="http://opensource.org/licenses/mit-license">MIT</a> permitted



<a name="bundle-require"></a>
### bundle-require v5.1.0
#### 

##### Paths
* /home/runner/work/giselle/giselle

<a href="http://opensource.org/licenses/mit-license">MIT</a> permitted



<a name="cac"></a>
### cac v6.7.14
#### 

##### Paths
* /home/runner/work/giselle/giselle

<a href="http://opensource.org/licenses/mit-license">MIT</a> permitted



<a name="call-bind-apply-helpers"></a>
### call-bind-apply-helpers v1.0.1
#### 

##### Paths
* /home/runner/work/giselle/giselle

<a href="http://opensource.org/licenses/mit-license">MIT</a> permitted



<a name="call-bound"></a>
### call-bound v1.0.3
#### 

##### Paths
* /home/runner/work/giselle/giselle

<a href="http://opensource.org/licenses/mit-license">MIT</a> permitted



<a name="caniuse-lite"></a>
### caniuse-lite v1.0.30001695
#### 

##### Paths
* /home/runner/work/giselle/giselle

CC-BY-4.0 permitted



<a name="ccount"></a>
### ccount v2.0.1
#### 

##### Paths
* /home/runner/work/giselle/giselle

<a href="http://opensource.org/licenses/mit-license">MIT</a> permitted



<a name="chai"></a>
### chai v5.2.0
#### 

##### Paths
* /home/runner/work/giselle/giselle

<a href="http://opensource.org/licenses/mit-license">MIT</a> permitted



<a name="chalk"></a>
### chalk v3.0.0
#### 

##### Paths
* /home/runner/work/giselle/giselle

<a href="http://opensource.org/licenses/mit-license">MIT</a> permitted



<a name="character-entities"></a>
### character-entities v2.0.2
#### 

##### Paths
* /home/runner/work/giselle/giselle

<a href="http://opensource.org/licenses/mit-license">MIT</a> permitted



<a name="character-entities-html4"></a>
### character-entities-html4 v2.1.0
#### 

##### Paths
* /home/runner/work/giselle/giselle

<a href="http://opensource.org/licenses/mit-license">MIT</a> permitted



<a name="character-entities-legacy"></a>
### character-entities-legacy v3.0.0
#### 

##### Paths
* /home/runner/work/giselle/giselle

<a href="http://opensource.org/licenses/mit-license">MIT</a> permitted



<a name="character-reference-invalid"></a>
### character-reference-invalid v2.0.1
#### 

##### Paths
* /home/runner/work/giselle/giselle

<a href="http://opensource.org/licenses/mit-license">MIT</a> permitted



<a name="chardet"></a>
### chardet v0.7.0
#### 

##### Paths
* /home/runner/work/giselle/giselle

<a href="http://opensource.org/licenses/mit-license">MIT</a> permitted



<a name="check-error"></a>
### check-error v2.1.1
#### 

##### Paths
* /home/runner/work/giselle/giselle

<a href="http://opensource.org/licenses/mit-license">MIT</a> permitted



<a name="chokidar"></a>
### chokidar v3.6.0
#### 

##### Paths
* /home/runner/work/giselle/giselle

<a href="http://opensource.org/licenses/mit-license">MIT</a> permitted



<a name="chownr"></a>
### chownr v3.0.0
#### 

##### Paths
* /home/runner/work/giselle/giselle

BlueOak-1.0.0 permitted



<a name="chrome-trace-event"></a>
### chrome-trace-event v1.0.4
#### 

##### Paths
* /home/runner/work/giselle/giselle

<a href="http://opensource.org/licenses/mit-license">MIT</a> permitted



<a name="ci-info"></a>
### ci-info v3.9.0
#### 

##### Paths
* /home/runner/work/giselle/giselle

<a href="http://opensource.org/licenses/mit-license">MIT</a> permitted



<a name="cjs-module-lexer"></a>
### cjs-module-lexer v1.4.3
#### 

##### Paths
* /home/runner/work/giselle/giselle

<a href="http://opensource.org/licenses/mit-license">MIT</a> permitted



<a name="class-variance-authority"></a>
### class-variance-authority v0.7.1
#### 

##### Paths
* /home/runner/work/giselle/giselle

<a href="http://www.apache.org/licenses/LICENSE-2.0.txt">Apache 2.0</a> permitted



<a name="classcat"></a>
### classcat v5.0.5
#### 

##### Paths
* /home/runner/work/giselle/giselle

<a href="http://opensource.org/licenses/mit-license">MIT</a> permitted



<a name="client-only"></a>
### client-only v0.0.1
#### 

##### Paths
* /home/runner/work/giselle/giselle

<a href="http://opensource.org/licenses/mit-license">MIT</a> permitted



<a name="cliui"></a>
### cliui v8.0.1
#### 

##### Paths
* /home/runner/work/giselle/giselle

<a href="http://en.wikipedia.org/wiki/ISC_license">ISC</a> permitted



<a name="clsx"></a>
### clsx v2.1.1
#### 

##### Paths
* /home/runner/work/giselle/giselle

<a href="http://opensource.org/licenses/mit-license">MIT</a> permitted



<a name="color"></a>
### color v4.2.3
#### 

##### Paths
* /home/runner/work/giselle/giselle

<a href="http://opensource.org/licenses/mit-license">MIT</a> permitted



<a name="color-convert"></a>
### color-convert v2.0.1
#### 

##### Paths
* /home/runner/work/giselle/giselle

<a href="http://opensource.org/licenses/mit-license">MIT</a> permitted



<a name="color-name"></a>
### color-name v1.1.4
#### 

##### Paths
* /home/runner/work/giselle/giselle

<a href="http://opensource.org/licenses/mit-license">MIT</a> permitted



<a name="color-string"></a>
### color-string v1.9.1
#### 

##### Paths
* /home/runner/work/giselle/giselle

<a href="http://opensource.org/licenses/mit-license">MIT</a> permitted



<a name="colorette"></a>
### colorette v2.0.20
#### 

##### Paths
* /home/runner/work/giselle/giselle

<a href="http://opensource.org/licenses/mit-license">MIT</a> permitted



<a name="comma-separated-tokens"></a>
### comma-separated-tokens v2.0.3
#### 

##### Paths
* /home/runner/work/giselle/giselle

<a href="http://opensource.org/licenses/mit-license">MIT</a> permitted



<a name="commander"></a>
### commander v2.20.3
#### 

##### Paths
* /home/runner/work/giselle/giselle

<a href="http://opensource.org/licenses/mit-license">MIT</a> permitted



<a name="commondir"></a>
### commondir v1.0.1
#### 

##### Paths
* /home/runner/work/giselle/giselle

<a href="http://opensource.org/licenses/mit-license">MIT</a> permitted



<a name="consola"></a>
### consola v3.4.0
#### 

##### Paths
* /home/runner/work/giselle/giselle

<a href="http://opensource.org/licenses/mit-license">MIT</a> permitted



<a name="convert-source-map"></a>
### convert-source-map v2.0.0
#### 

##### Paths
* /home/runner/work/giselle/giselle

<a href="http://opensource.org/licenses/mit-license">MIT</a> permitted



<a name="cookie"></a>
### cookie v1.0.2
#### 

##### Paths
* /home/runner/work/giselle/giselle

<a href="http://opensource.org/licenses/mit-license">MIT</a> permitted



<a name="cookie-es"></a>
### cookie-es v1.2.2
#### 

##### Paths
* /home/runner/work/giselle/giselle

<a href="http://opensource.org/licenses/mit-license">MIT</a> permitted



<a name="core-js"></a>
### core-js v3.40.0
#### 

##### Paths
* /home/runner/work/giselle/giselle

<a href="http://opensource.org/licenses/mit-license">MIT</a> permitted



<a name="crelt"></a>
### crelt v1.0.6
#### 

##### Paths
* /home/runner/work/giselle/giselle

<a href="http://opensource.org/licenses/mit-license">MIT</a> permitted



<a name="cross-spawn"></a>
### cross-spawn v7.0.6
#### 

##### Paths
* /home/runner/work/giselle/giselle

<a href="http://opensource.org/licenses/mit-license">MIT</a> permitted



<a name="crossws"></a>
### crossws v0.3.4
#### 

##### Paths
* /home/runner/work/giselle/giselle

<a href="http://opensource.org/licenses/mit-license">MIT</a> permitted



<a name="css-what"></a>
### css-what v6.1.0
#### 

##### Paths
* /home/runner/work/giselle/giselle

<a href="http://opensource.org/licenses/bsd-license">Simplified BSD</a> permitted



<a name="cssesc"></a>
### cssesc v3.0.0
#### 

##### Paths
* /home/runner/work/giselle/giselle

<a href="http://opensource.org/licenses/mit-license">MIT</a> permitted



<a name="cssstyle"></a>
### cssstyle v4.3.1
#### 

##### Paths
* /home/runner/work/giselle/giselle

<a href="http://opensource.org/licenses/mit-license">MIT</a> permitted



<a name="csstype"></a>
### csstype v3.1.3
#### 

##### Paths
* /home/runner/work/giselle/giselle

<a href="http://opensource.org/licenses/mit-license">MIT</a> permitted



<a name="d3-color"></a>
### d3-color v3.1.0
#### 

##### Paths
* /home/runner/work/giselle/giselle

<a href="http://en.wikipedia.org/wiki/ISC_license">ISC</a> permitted



<a name="d3-dispatch"></a>
### d3-dispatch v3.0.1
#### 

##### Paths
* /home/runner/work/giselle/giselle

<a href="http://en.wikipedia.org/wiki/ISC_license">ISC</a> permitted



<a name="d3-drag"></a>
### d3-drag v3.0.0
#### 

##### Paths
* /home/runner/work/giselle/giselle

<a href="http://en.wikipedia.org/wiki/ISC_license">ISC</a> permitted



<a name="d3-ease"></a>
### d3-ease v3.0.1
#### 

##### Paths
* /home/runner/work/giselle/giselle

<a href="http://opensource.org/licenses/BSD-3-Clause">New BSD</a> permitted



<a name="d3-interpolate"></a>
### d3-interpolate v3.0.1
#### 

##### Paths
* /home/runner/work/giselle/giselle

<a href="http://en.wikipedia.org/wiki/ISC_license">ISC</a> permitted



<a name="d3-selection"></a>
### d3-selection v3.0.0
#### 

##### Paths
* /home/runner/work/giselle/giselle

<a href="http://en.wikipedia.org/wiki/ISC_license">ISC</a> permitted



<a name="d3-timer"></a>
### d3-timer v3.0.1
#### 

##### Paths
* /home/runner/work/giselle/giselle

<a href="http://en.wikipedia.org/wiki/ISC_license">ISC</a> permitted



<a name="d3-transition"></a>
### d3-transition v3.0.1
#### 

##### Paths
* /home/runner/work/giselle/giselle

<a href="http://en.wikipedia.org/wiki/ISC_license">ISC</a> permitted



<a name="d3-zoom"></a>
### d3-zoom v3.0.0
#### 

##### Paths
* /home/runner/work/giselle/giselle

<a href="http://en.wikipedia.org/wiki/ISC_license">ISC</a> permitted



<a name="data-urls"></a>
### data-urls v5.0.0
#### 

##### Paths
* /home/runner/work/giselle/giselle

<a href="http://opensource.org/licenses/mit-license">MIT</a> permitted



<a name="dateformat"></a>
### dateformat v4.6.3
#### 

##### Paths
* /home/runner/work/giselle/giselle

<a href="http://opensource.org/licenses/mit-license">MIT</a> permitted



<a name="debounce"></a>
### debounce v1.2.1
#### 

##### Paths
* /home/runner/work/giselle/giselle

<a href="http://opensource.org/licenses/mit-license">MIT</a> permitted



<a name="debug"></a>
### debug v4.4.0
#### 

##### Paths
* /home/runner/work/giselle/giselle

<a href="http://opensource.org/licenses/mit-license">MIT</a> permitted



<a name="decimal.js"></a>
### decimal.js v10.5.0
#### 

##### Paths
* /home/runner/work/giselle/giselle

<a href="http://opensource.org/licenses/mit-license">MIT</a> permitted



<a name="decode-named-character-reference"></a>
### decode-named-character-reference v1.0.2
#### 

##### Paths
* /home/runner/work/giselle/giselle

<a href="http://opensource.org/licenses/mit-license">MIT</a> permitted



<a name="deep-eql"></a>
### deep-eql v5.0.2
#### 

##### Paths
* /home/runner/work/giselle/giselle

<a href="http://opensource.org/licenses/mit-license">MIT</a> permitted



<a name="defu"></a>
### defu v6.1.4
#### 

##### Paths
* /home/runner/work/giselle/giselle

<a href="http://opensource.org/licenses/mit-license">MIT</a> permitted



<a name="defuddle"></a>
### defuddle v0.6.4
#### 

##### Paths
* /home/runner/work/giselle/giselle

<a href="http://opensource.org/licenses/mit-license">MIT</a> permitted



<a name="dequal"></a>
### dequal v2.0.3
#### 

##### Paths
* /home/runner/work/giselle/giselle

<a href="http://opensource.org/licenses/mit-license">MIT</a> permitted



<a name="destr"></a>
### destr v2.0.3
#### 

##### Paths
* /home/runner/work/giselle/giselle

<a href="http://opensource.org/licenses/mit-license">MIT</a> permitted



<a name="detect-indent"></a>
### detect-indent v6.1.0
#### 

##### Paths
* /home/runner/work/giselle/giselle

<a href="http://opensource.org/licenses/mit-license">MIT</a> permitted



<a name="detect-libc"></a>
### detect-libc v2.0.4
#### 

##### Paths
* /home/runner/work/giselle/giselle

<a href="http://www.apache.org/licenses/LICENSE-2.0.txt">Apache 2.0</a> permitted



<a name="detect-node-es"></a>
### detect-node-es v1.1.0
#### 

##### Paths
* /home/runner/work/giselle/giselle

<a href="http://opensource.org/licenses/mit-license">MIT</a> permitted



<a name="devlop"></a>
### devlop v1.1.0
#### 

##### Paths
* /home/runner/work/giselle/giselle

<a href="http://opensource.org/licenses/mit-license">MIT</a> permitted



<a name="dir-glob"></a>
### dir-glob v3.0.1
#### 

##### Paths
* /home/runner/work/giselle/giselle

<a href="http://opensource.org/licenses/mit-license">MIT</a> permitted



<a name="dotenv"></a>
### dotenv v16.4.7
#### 

##### Paths
* /home/runner/work/giselle/giselle

<a href="http://opensource.org/licenses/bsd-license">Simplified BSD</a> permitted



<a name="drizzle-kit"></a>
### drizzle-kit v0.31.4
#### 

##### Paths
* /home/runner/work/giselle/giselle

<a href="http://opensource.org/licenses/mit-license">MIT</a> permitted



<a name="drizzle-orm"></a>
### drizzle-orm v0.44.2
#### 

##### Paths
* /home/runner/work/giselle/giselle

<a href="http://www.apache.org/licenses/LICENSE-2.0.txt">Apache 2.0</a> permitted



<a name="dunder-proto"></a>
### dunder-proto v1.0.1
#### 

##### Paths
* /home/runner/work/giselle/giselle

<a href="http://opensource.org/licenses/mit-license">MIT</a> permitted



<a name="duplexer"></a>
### duplexer v0.1.2
#### 

##### Paths
* /home/runner/work/giselle/giselle

<a href="http://opensource.org/licenses/mit-license">MIT</a> permitted



<a name="eastasianwidth"></a>
### eastasianwidth v0.2.0
#### 

##### Paths
* /home/runner/work/giselle/giselle

<a href="http://opensource.org/licenses/mit-license">MIT</a> permitted



<a name="ecdsa-sig-formatter"></a>
### ecdsa-sig-formatter v1.0.11
#### 

##### Paths
* /home/runner/work/giselle/giselle

<a href="http://www.apache.org/licenses/LICENSE-2.0.txt">Apache 2.0</a> permitted



<a name="electron-to-chromium"></a>
### electron-to-chromium v1.5.83
#### 

##### Paths
* /home/runner/work/giselle/giselle

<a href="http://en.wikipedia.org/wiki/ISC_license">ISC</a> permitted



<a name="emoji-regex"></a>
### emoji-regex v8.0.0
#### 

##### Paths
* /home/runner/work/giselle/giselle

<a href="http://opensource.org/licenses/mit-license">MIT</a> permitted



<a name="end-of-stream"></a>
### end-of-stream v1.4.4
#### 

##### Paths
* /home/runner/work/giselle/giselle

<a href="http://opensource.org/licenses/mit-license">MIT</a> permitted



<a name="enhanced-resolve"></a>
### enhanced-resolve v5.18.3
#### 

##### Paths
* /home/runner/work/giselle/giselle

<a href="http://opensource.org/licenses/mit-license">MIT</a> permitted



<a name="enquirer"></a>
### enquirer v2.4.1
#### 

##### Paths
* /home/runner/work/giselle/giselle

<a href="http://opensource.org/licenses/mit-license">MIT</a> permitted



<a name="entities"></a>
### entities v4.5.0
#### 

##### Paths
* /home/runner/work/giselle/giselle

<a href="http://opensource.org/licenses/bsd-license">Simplified BSD</a> permitted



<a name="es-define-property"></a>
### es-define-property v1.0.1
#### 

##### Paths
* /home/runner/work/giselle/giselle

<a href="http://opensource.org/licenses/mit-license">MIT</a> permitted



<a name="es-errors"></a>
### es-errors v1.3.0
#### 

##### Paths
* /home/runner/work/giselle/giselle

<a href="http://opensource.org/licenses/mit-license">MIT</a> permitted



<a name="es-module-lexer"></a>
### es-module-lexer v1.7.0
#### 

##### Paths
* /home/runner/work/giselle/giselle

<a href="http://opensource.org/licenses/mit-license">MIT</a> permitted



<a name="es-object-atoms"></a>
### es-object-atoms v1.1.1
#### 

##### Paths
* /home/runner/work/giselle/giselle

<a href="http://opensource.org/licenses/mit-license">MIT</a> permitted



<a name="esbuild"></a>
### esbuild v0.18.20
#### 

##### Paths
* /home/runner/work/giselle/giselle

<a href="http://opensource.org/licenses/mit-license">MIT</a> permitted



<a name="esbuild-register"></a>
### esbuild-register v3.6.0
#### 

##### Paths
* /home/runner/work/giselle/giselle

<a href="http://opensource.org/licenses/mit-license">MIT</a> permitted



<a name="escalade"></a>
### escalade v3.2.0
#### 

##### Paths
* /home/runner/work/giselle/giselle

<a href="http://opensource.org/licenses/mit-license">MIT</a> permitted



<a name="escape-string-regexp"></a>
### escape-string-regexp v4.0.0
#### 

##### Paths
* /home/runner/work/giselle/giselle

<a href="http://opensource.org/licenses/mit-license">MIT</a> permitted



<a name="eslint-scope"></a>
### eslint-scope v5.1.1
#### 

##### Paths
* /home/runner/work/giselle/giselle

<a href="http://opensource.org/licenses/bsd-license">Simplified BSD</a> permitted



<a name="esprima"></a>
### esprima v4.0.1
#### 

##### Paths
* /home/runner/work/giselle/giselle

<a href="http://opensource.org/licenses/bsd-license">Simplified BSD</a> permitted



<a name="esrecurse"></a>
### esrecurse v4.3.0
#### 

##### Paths
* /home/runner/work/giselle/giselle

<a href="http://opensource.org/licenses/bsd-license">Simplified BSD</a> permitted



<a name="estraverse"></a>
### estraverse v4.3.0
#### 

##### Paths
* /home/runner/work/giselle/giselle

<a href="http://opensource.org/licenses/bsd-license">Simplified BSD</a> permitted



<a name="estree-util-is-identifier-name"></a>
### estree-util-is-identifier-name v3.0.0
#### 

##### Paths
* /home/runner/work/giselle/giselle

<a href="http://opensource.org/licenses/mit-license">MIT</a> permitted



<a name="estree-walker"></a>
### estree-walker v2.0.2
#### 

##### Paths
* /home/runner/work/giselle/giselle

<a href="http://opensource.org/licenses/mit-license">MIT</a> permitted



<a name="events"></a>
### events v3.3.0
#### 

##### Paths
* /home/runner/work/giselle/giselle

<a href="http://opensource.org/licenses/mit-license">MIT</a> permitted



<a name="eventsource-parser"></a>
### eventsource-parser v3.0.6
#### 

##### Paths
* /home/runner/work/giselle/giselle

<a href="http://opensource.org/licenses/mit-license">MIT</a> permitted



<a name="expect-type"></a>
### expect-type v1.2.1
#### 

##### Paths
* /home/runner/work/giselle/giselle

<a href="http://www.apache.org/licenses/LICENSE-2.0.txt">Apache 2.0</a> permitted



<a name="extend"></a>
### extend v3.0.2
#### 

##### Paths
* /home/runner/work/giselle/giselle

<a href="http://opensource.org/licenses/mit-license">MIT</a> permitted



<a name="extendable-error"></a>
### extendable-error v0.1.7
#### 

##### Paths
* /home/runner/work/giselle/giselle

<a href="http://opensource.org/licenses/mit-license">MIT</a> permitted



<a name="external-editor"></a>
### external-editor v3.1.0
#### 

##### Paths
* /home/runner/work/giselle/giselle

<a href="http://opensource.org/licenses/mit-license">MIT</a> permitted



<a name="fast-content-type-parse"></a>
### fast-content-type-parse v3.0.0
#### 

##### Paths
* /home/runner/work/giselle/giselle

<a href="http://opensource.org/licenses/mit-license">MIT</a> permitted



<a name="fast-copy"></a>
### fast-copy v3.0.2
#### 

##### Paths
* /home/runner/work/giselle/giselle

<a href="http://opensource.org/licenses/mit-license">MIT</a> permitted



<a name="fast-deep-equal"></a>
### fast-deep-equal v3.1.3
#### 

##### Paths
* /home/runner/work/giselle/giselle

<a href="http://opensource.org/licenses/mit-license">MIT</a> permitted



<a name="fast-glob"></a>
### fast-glob v3.3.3
#### 

##### Paths
* /home/runner/work/giselle/giselle

<a href="http://opensource.org/licenses/mit-license">MIT</a> permitted



<a name="fast-json-stable-stringify"></a>
### fast-json-stable-stringify v2.1.0
#### 

##### Paths
* /home/runner/work/giselle/giselle

<a href="http://opensource.org/licenses/mit-license">MIT</a> permitted



<a name="fast-levenshtein"></a>
### fast-levenshtein v3.0.0
#### 

##### Paths
* /home/runner/work/giselle/giselle

<a href="http://opensource.org/licenses/mit-license">MIT</a> permitted



<a name="fast-redact"></a>
### fast-redact v3.5.0
#### 

##### Paths
* /home/runner/work/giselle/giselle

<a href="http://opensource.org/licenses/mit-license">MIT</a> permitted



<a name="fast-safe-stringify"></a>
### fast-safe-stringify v2.1.1
#### 

##### Paths
* /home/runner/work/giselle/giselle

<a href="http://opensource.org/licenses/mit-license">MIT</a> permitted



<a name="fast-uri"></a>
### fast-uri v3.1.0
#### 

##### Paths
* /home/runner/work/giselle/giselle

<a href="http://opensource.org/licenses/BSD-3-Clause">New BSD</a> permitted



<a name="fast-xml-parser"></a>
### fast-xml-parser v4.4.1
#### 

##### Paths
* /home/runner/work/giselle/giselle

<a href="http://opensource.org/licenses/mit-license">MIT</a> permitted



<a name="fastest-levenshtein"></a>
### fastest-levenshtein v1.0.16
#### 

##### Paths
* /home/runner/work/giselle/giselle

<a href="http://opensource.org/licenses/mit-license">MIT</a> permitted



<a name="fastq"></a>
### fastq v1.18.0
#### 

##### Paths
* /home/runner/work/giselle/giselle

<a href="http://en.wikipedia.org/wiki/ISC_license">ISC</a> permitted



<a name="fd-package-json"></a>
### fd-package-json v2.0.0
#### 

##### Paths
* /home/runner/work/giselle/giselle

<a href="http://opensource.org/licenses/mit-license">MIT</a> permitted



<a name="fdir"></a>
### fdir v6.4.4
#### 

##### Paths
* /home/runner/work/giselle/giselle

<a href="http://opensource.org/licenses/mit-license">MIT</a> permitted



<a name="fflate"></a>
### fflate v0.4.8
#### 

##### Paths
* /home/runner/work/giselle/giselle

<a href="http://opensource.org/licenses/mit-license">MIT</a> permitted



<a name="fill-range"></a>
### fill-range v7.1.1
#### 

##### Paths
* /home/runner/work/giselle/giselle

<a href="http://opensource.org/licenses/mit-license">MIT</a> permitted



<a name="find-up"></a>
### find-up v4.1.0
#### 

##### Paths
* /home/runner/work/giselle/giselle

<a href="http://opensource.org/licenses/mit-license">MIT</a> permitted



<a name="flags"></a>
### flags v4.0.0
#### 

##### Paths
* /home/runner/work/giselle/giselle

<a href="http://opensource.org/licenses/mit-license">MIT</a> permitted



<a name="foreground-child"></a>
### foreground-child v3.3.0
#### 

##### Paths
* /home/runner/work/giselle/giselle

<a href="http://en.wikipedia.org/wiki/ISC_license">ISC</a> permitted



<a name="formatly"></a>
### formatly v0.2.4
#### 

##### Paths
* /home/runner/work/giselle/giselle

<a href="http://opensource.org/licenses/mit-license">MIT</a> permitted



<a name="forwarded-parse"></a>
### forwarded-parse v2.1.2
#### 

##### Paths
* /home/runner/work/giselle/giselle

<a href="http://opensource.org/licenses/mit-license">MIT</a> permitted



<a name="framer-motion"></a>
### framer-motion v12.4.3
#### 

##### Paths
* /home/runner/work/giselle/giselle

<a href="http://opensource.org/licenses/mit-license">MIT</a> permitted



<a name="fs-extra"></a>
### fs-extra v7.0.1
#### 

##### Paths
* /home/runner/work/giselle/giselle

<a href="http://opensource.org/licenses/mit-license">MIT</a> permitted



<a name="fs.realpath"></a>
### fs.realpath v1.0.0
#### 

##### Paths
* /home/runner/work/giselle/giselle

<a href="http://en.wikipedia.org/wiki/ISC_license">ISC</a> permitted



<a name="function-bind"></a>
### function-bind v1.1.2
#### 

##### Paths
* /home/runner/work/giselle/giselle

<a href="http://opensource.org/licenses/mit-license">MIT</a> permitted



<a name="gaxios"></a>
### gaxios v6.7.1
#### 

##### Paths
* /home/runner/work/giselle/giselle

<a href="http://www.apache.org/licenses/LICENSE-2.0.txt">Apache 2.0</a> permitted



<a name="gcp-metadata"></a>
### gcp-metadata v6.1.0
#### 

##### Paths
* /home/runner/work/giselle/giselle

<a href="http://www.apache.org/licenses/LICENSE-2.0.txt">Apache 2.0</a> permitted



<a name="gensync"></a>
### gensync v1.0.0-beta.2
#### 

##### Paths
* /home/runner/work/giselle/giselle

<a href="http://opensource.org/licenses/mit-license">MIT</a> permitted



<a name="get-caller-file"></a>
### get-caller-file v2.0.5
#### 

##### Paths
* /home/runner/work/giselle/giselle

<a href="http://en.wikipedia.org/wiki/ISC_license">ISC</a> permitted



<a name="get-intrinsic"></a>
### get-intrinsic v1.2.7
#### 

##### Paths
* /home/runner/work/giselle/giselle

<a href="http://opensource.org/licenses/mit-license">MIT</a> permitted



<a name="get-nonce"></a>
### get-nonce v1.0.1
#### 

##### Paths
* /home/runner/work/giselle/giselle

<a href="http://opensource.org/licenses/mit-license">MIT</a> permitted



<a name="get-proto"></a>
### get-proto v1.0.1
#### 

##### Paths
* /home/runner/work/giselle/giselle

<a href="http://opensource.org/licenses/mit-license">MIT</a> permitted



<a name="get-tsconfig"></a>
### get-tsconfig v4.9.0
#### 

##### Paths
* /home/runner/work/giselle/giselle

<a href="http://opensource.org/licenses/mit-license">MIT</a> permitted



<a name="glob"></a>
### glob v9.3.5
#### 

##### Paths
* /home/runner/work/giselle/giselle

<a href="http://en.wikipedia.org/wiki/ISC_license">ISC</a> permitted



<a name="glob-parent"></a>
### glob-parent v5.1.2
#### 

##### Paths
* /home/runner/work/giselle/giselle

<a href="http://en.wikipedia.org/wiki/ISC_license">ISC</a> permitted



<a name="glob-to-regexp"></a>
### glob-to-regexp v0.4.1
#### 

##### Paths
* /home/runner/work/giselle/giselle

<a href="http://opensource.org/licenses/bsd-license">Simplified BSD</a> permitted



<a name="globals"></a>
### globals v11.12.0
#### 

##### Paths
* /home/runner/work/giselle/giselle

<a href="http://opensource.org/licenses/mit-license">MIT</a> permitted



<a name="globby"></a>
### globby v11.1.0
#### 

##### Paths
* /home/runner/work/giselle/giselle

<a href="http://opensource.org/licenses/mit-license">MIT</a> permitted



<a name="globrex"></a>
### globrex v0.1.2
#### 

##### Paths
* /home/runner/work/giselle/giselle

<a href="http://opensource.org/licenses/mit-license">MIT</a> permitted



<a name="google-auth-library"></a>
### google-auth-library v9.15.0
#### 

##### Paths
* /home/runner/work/giselle/giselle

<a href="http://www.apache.org/licenses/LICENSE-2.0.txt">Apache 2.0</a> permitted



<a name="googleapis"></a>
### googleapis v144.0.0
#### 

##### Paths
* /home/runner/work/giselle/giselle

<a href="http://www.apache.org/licenses/LICENSE-2.0.txt">Apache 2.0</a> permitted



<a name="googleapis-common"></a>
### googleapis-common v7.2.0
#### 

##### Paths
* /home/runner/work/giselle/giselle

<a href="http://www.apache.org/licenses/LICENSE-2.0.txt">Apache 2.0</a> permitted



<a name="gopd"></a>
### gopd v1.2.0
#### 

##### Paths
* /home/runner/work/giselle/giselle

<a href="http://opensource.org/licenses/mit-license">MIT</a> permitted



<a name="gql.tada"></a>
### gql.tada v1.8.10
#### 

##### Paths
* /home/runner/work/giselle/giselle

<a href="http://opensource.org/licenses/mit-license">MIT</a> permitted



<a name="graceful-fs"></a>
### graceful-fs v4.2.11
#### 

##### Paths
* /home/runner/work/giselle/giselle

<a href="http://en.wikipedia.org/wiki/ISC_license">ISC</a> permitted



<a name="graphql"></a>
### graphql v16.10.0
#### 

##### Paths
* /home/runner/work/giselle/giselle

<a href="http://opensource.org/licenses/mit-license">MIT</a> permitted



<a name="gtoken"></a>
### gtoken v7.1.0
#### 

##### Paths
* /home/runner/work/giselle/giselle

<a href="http://opensource.org/licenses/mit-license">MIT</a> permitted



<a name="gzip-size"></a>
### gzip-size v6.0.0
#### 

##### Paths
* /home/runner/work/giselle/giselle

<a href="http://opensource.org/licenses/mit-license">MIT</a> permitted



<a name="h3"></a>
### h3 v1.15.0
#### 

##### Paths
* /home/runner/work/giselle/giselle

<a href="http://opensource.org/licenses/mit-license">MIT</a> permitted



<a name="happy-dom"></a>
### happy-dom v17.6.1
#### 

##### Paths
* /home/runner/work/giselle/giselle

<a href="http://opensource.org/licenses/mit-license">MIT</a> permitted



<a name="has-flag"></a>
### has-flag v4.0.0
#### 

##### Paths
* /home/runner/work/giselle/giselle

<a href="http://opensource.org/licenses/mit-license">MIT</a> permitted



<a name="has-symbols"></a>
### has-symbols v1.1.0
#### 

##### Paths
* /home/runner/work/giselle/giselle

<a href="http://opensource.org/licenses/mit-license">MIT</a> permitted



<a name="hasown"></a>
### hasown v2.0.2
#### 

##### Paths
* /home/runner/work/giselle/giselle

<a href="http://opensource.org/licenses/mit-license">MIT</a> permitted



<a name="hast-util-from-parse5"></a>
### hast-util-from-parse5 v8.0.3
#### 

##### Paths
* /home/runner/work/giselle/giselle

<a href="http://opensource.org/licenses/mit-license">MIT</a> permitted



<a name="hast-util-parse-selector"></a>
### hast-util-parse-selector v4.0.0
#### 

##### Paths
* /home/runner/work/giselle/giselle

<a href="http://opensource.org/licenses/mit-license">MIT</a> permitted



<a name="hast-util-raw"></a>
### hast-util-raw v9.1.0
#### 

##### Paths
* /home/runner/work/giselle/giselle

<a href="http://opensource.org/licenses/mit-license">MIT</a> permitted



<a name="hast-util-to-jsx-runtime"></a>
### hast-util-to-jsx-runtime v2.3.2
#### 

##### Paths
* /home/runner/work/giselle/giselle

<a href="http://opensource.org/licenses/mit-license">MIT</a> permitted



<a name="hast-util-to-parse5"></a>
### hast-util-to-parse5 v8.0.0
#### 

##### Paths
* /home/runner/work/giselle/giselle

<a href="http://opensource.org/licenses/mit-license">MIT</a> permitted



<a name="hast-util-whitespace"></a>
### hast-util-whitespace v3.0.0
#### 

##### Paths
* /home/runner/work/giselle/giselle

<a href="http://opensource.org/licenses/mit-license">MIT</a> permitted



<a name="hastscript"></a>
### hastscript v9.0.1
#### 

##### Paths
* /home/runner/work/giselle/giselle

<a href="http://opensource.org/licenses/mit-license">MIT</a> permitted



<a name="help-me"></a>
### help-me v5.0.0
#### 

##### Paths
* /home/runner/work/giselle/giselle

<a href="http://opensource.org/licenses/mit-license">MIT</a> permitted



<a name="highlight.js"></a>
### highlight.js v11.11.1
#### 

##### Paths
* /home/runner/work/giselle/giselle

<a href="http://opensource.org/licenses/BSD-3-Clause">New BSD</a> permitted



<a name="hoist-non-react-statics"></a>
### hoist-non-react-statics v3.3.2
#### 

##### Paths
* /home/runner/work/giselle/giselle

<a href="http://opensource.org/licenses/BSD-3-Clause">New BSD</a> permitted



<a name="html-encoding-sniffer"></a>
### html-encoding-sniffer v4.0.0
#### 

##### Paths
* /home/runner/work/giselle/giselle

<a href="http://opensource.org/licenses/mit-license">MIT</a> permitted



<a name="html-escaper"></a>
### html-escaper v2.0.2
#### 

##### Paths
* /home/runner/work/giselle/giselle

<a href="http://opensource.org/licenses/mit-license">MIT</a> permitted



<a name="html-url-attributes"></a>
### html-url-attributes v3.0.1
#### 

##### Paths
* /home/runner/work/giselle/giselle

<a href="http://opensource.org/licenses/mit-license">MIT</a> permitted



<a name="html-void-elements"></a>
### html-void-elements v3.0.0
#### 

##### Paths
* /home/runner/work/giselle/giselle

<a href="http://opensource.org/licenses/mit-license">MIT</a> permitted



<a name="http-proxy-agent"></a>
### http-proxy-agent v7.0.2
#### 

##### Paths
* /home/runner/work/giselle/giselle

<a href="http://opensource.org/licenses/mit-license">MIT</a> permitted



<a name="https-proxy-agent"></a>
### https-proxy-agent v5.0.1
#### 

##### Paths
* /home/runner/work/giselle/giselle

<a href="http://opensource.org/licenses/mit-license">MIT</a> permitted



<a name="human-id"></a>
### human-id v4.1.1
#### 

##### Paths
* /home/runner/work/giselle/giselle

<a href="http://opensource.org/licenses/mit-license">MIT</a> permitted



<a name="iconv-lite"></a>
### iconv-lite v0.4.24
#### 

##### Paths
* /home/runner/work/giselle/giselle

<a href="http://opensource.org/licenses/mit-license">MIT</a> permitted



<a name="ignore"></a>
### ignore v5.3.2
#### 

##### Paths
* /home/runner/work/giselle/giselle

<a href="http://opensource.org/licenses/mit-license">MIT</a> permitted



<a name="import-in-the-middle"></a>
### import-in-the-middle v1.7.4
#### 

##### Paths
* /home/runner/work/giselle/giselle

<a href="http://www.apache.org/licenses/LICENSE-2.0.txt">Apache 2.0</a> permitted



<a name="inline-style-parser"></a>
### inline-style-parser v0.2.4
#### 

##### Paths
* /home/runner/work/giselle/giselle

<a href="http://opensource.org/licenses/mit-license">MIT</a> permitted



<a name="input-otp"></a>
### input-otp v1.4.2
#### 

##### Paths
* /home/runner/work/giselle/giselle

<a href="http://opensource.org/licenses/mit-license">MIT</a> permitted



<a name="iron-webcrypto"></a>
### iron-webcrypto v1.2.1
#### 

##### Paths
* /home/runner/work/giselle/giselle

<a href="http://opensource.org/licenses/mit-license">MIT</a> permitted



<a name="is-alphabetical"></a>
### is-alphabetical v2.0.1
#### 

##### Paths
* /home/runner/work/giselle/giselle

<a href="http://opensource.org/licenses/mit-license">MIT</a> permitted



<a name="is-alphanumerical"></a>
### is-alphanumerical v2.0.1
#### 

##### Paths
* /home/runner/work/giselle/giselle

<a href="http://opensource.org/licenses/mit-license">MIT</a> permitted



<a name="is-arrayish"></a>
### is-arrayish v0.3.2
#### 

##### Paths
* /home/runner/work/giselle/giselle

<a href="http://opensource.org/licenses/mit-license">MIT</a> permitted



<a name="is-binary-path"></a>
### is-binary-path v2.1.0
#### 

##### Paths
* /home/runner/work/giselle/giselle

<a href="http://opensource.org/licenses/mit-license">MIT</a> permitted



<a name="is-buffer"></a>
### is-buffer v2.0.5
#### 

##### Paths
* /home/runner/work/giselle/giselle

<a href="http://opensource.org/licenses/mit-license">MIT</a> permitted



<a name="is-core-module"></a>
### is-core-module v2.16.1
#### 

##### Paths
* /home/runner/work/giselle/giselle

<a href="http://opensource.org/licenses/mit-license">MIT</a> permitted



<a name="is-decimal"></a>
### is-decimal v2.0.1
#### 

##### Paths
* /home/runner/work/giselle/giselle

<a href="http://opensource.org/licenses/mit-license">MIT</a> permitted



<a name="is-extglob"></a>
### is-extglob v2.1.1
#### 

##### Paths
* /home/runner/work/giselle/giselle

<a href="http://opensource.org/licenses/mit-license">MIT</a> permitted



<a name="is-fullwidth-code-point"></a>
### is-fullwidth-code-point v3.0.0
#### 

##### Paths
* /home/runner/work/giselle/giselle

<a href="http://opensource.org/licenses/mit-license">MIT</a> permitted



<a name="is-glob"></a>
### is-glob v4.0.3
#### 

##### Paths
* /home/runner/work/giselle/giselle

<a href="http://opensource.org/licenses/mit-license">MIT</a> permitted



<a name="is-hexadecimal"></a>
### is-hexadecimal v2.0.1
#### 

##### Paths
* /home/runner/work/giselle/giselle

<a href="http://opensource.org/licenses/mit-license">MIT</a> permitted



<a name="is-node-process"></a>
### is-node-process v1.2.0
#### 

##### Paths
* /home/runner/work/giselle/giselle

<a href="http://opensource.org/licenses/mit-license">MIT</a> permitted



<a name="is-number"></a>
### is-number v7.0.0
#### 

##### Paths
* /home/runner/work/giselle/giselle

<a href="http://opensource.org/licenses/mit-license">MIT</a> permitted



<a name="is-plain-obj"></a>
### is-plain-obj v4.1.0
#### 

##### Paths
* /home/runner/work/giselle/giselle

<a href="http://opensource.org/licenses/mit-license">MIT</a> permitted



<a name="is-plain-object"></a>
### is-plain-object v5.0.0
#### 

##### Paths
* /home/runner/work/giselle/giselle

<a href="http://opensource.org/licenses/mit-license">MIT</a> permitted



<a name="is-potential-custom-element-name"></a>
### is-potential-custom-element-name v1.0.1
#### 

##### Paths
* /home/runner/work/giselle/giselle

<a href="http://opensource.org/licenses/mit-license">MIT</a> permitted



<a name="is-reference"></a>
### is-reference v1.2.1
#### 

##### Paths
* /home/runner/work/giselle/giselle

<a href="http://opensource.org/licenses/mit-license">MIT</a> permitted



<a name="is-stream"></a>
### is-stream v2.0.1
#### 

##### Paths
* /home/runner/work/giselle/giselle

<a href="http://opensource.org/licenses/mit-license">MIT</a> permitted



<a name="is-subdir"></a>
### is-subdir v1.2.0
#### 

##### Paths
* /home/runner/work/giselle/giselle

<a href="http://opensource.org/licenses/mit-license">MIT</a> permitted



<a name="is-windows"></a>
### is-windows v1.0.2
#### 

##### Paths
* /home/runner/work/giselle/giselle

<a href="http://opensource.org/licenses/mit-license">MIT</a> permitted



<a name="isexe"></a>
### isexe v2.0.0
#### 

##### Paths
* /home/runner/work/giselle/giselle

<a href="http://en.wikipedia.org/wiki/ISC_license">ISC</a> permitted



<a name="isows"></a>
### isows v1.0.7
#### 

##### Paths
* /home/runner/work/giselle/giselle

<a href="http://opensource.org/licenses/mit-license">MIT</a> permitted



<a name="jackspeak"></a>
### jackspeak v3.4.3
#### 

##### Paths
* /home/runner/work/giselle/giselle

BlueOak-1.0.0 permitted



<a name="jest-worker"></a>
### jest-worker v27.5.1
#### 

##### Paths
* /home/runner/work/giselle/giselle

<a href="http://opensource.org/licenses/mit-license">MIT</a> permitted



<a name="jiti"></a>
### jiti v2.4.2
#### 

##### Paths
* /home/runner/work/giselle/giselle

<a href="http://opensource.org/licenses/mit-license">MIT</a> permitted



<a name="jose"></a>
### jose v5.9.6
#### 

##### Paths
* /home/runner/work/giselle/giselle

<a href="http://opensource.org/licenses/mit-license">MIT</a> permitted



<a name="joycon"></a>
### joycon v3.1.1
#### 

##### Paths
* /home/runner/work/giselle/giselle

<a href="http://opensource.org/licenses/mit-license">MIT</a> permitted



<a name="js-tokens"></a>
### js-tokens v4.0.0
#### 

##### Paths
* /home/runner/work/giselle/giselle

<a href="http://opensource.org/licenses/mit-license">MIT</a> permitted



<a name="js-yaml"></a>
### js-yaml v3.14.1
#### 

##### Paths
* /home/runner/work/giselle/giselle

<a href="http://opensource.org/licenses/mit-license">MIT</a> permitted



<a name="jsdom"></a>
### jsdom v26.1.0
#### 

##### Paths
* /home/runner/work/giselle/giselle

<a href="http://opensource.org/licenses/mit-license">MIT</a> permitted



<a name="jsesc"></a>
### jsesc v3.1.0
#### 

##### Paths
* /home/runner/work/giselle/giselle

<a href="http://opensource.org/licenses/mit-license">MIT</a> permitted



<a name="json-bigint"></a>
### json-bigint v1.0.0
#### 

##### Paths
* /home/runner/work/giselle/giselle

<a href="http://opensource.org/licenses/mit-license">MIT</a> permitted



<a name="json-parse-even-better-errors"></a>
### json-parse-even-better-errors v2.3.1
#### 

##### Paths
* /home/runner/work/giselle/giselle

<a href="http://opensource.org/licenses/mit-license">MIT</a> permitted



<a name="json-schema"></a>
### json-schema v0.4.0
#### 

##### Paths
* /home/runner/work/giselle/giselle

(AFL-2.1 OR BSD-3-Clause) permitted



<a name="json-schema-traverse"></a>
### json-schema-traverse v0.4.1
#### 

##### Paths
* /home/runner/work/giselle/giselle

<a href="http://opensource.org/licenses/mit-license">MIT</a> permitted



<a name="json5"></a>
### json5 v2.2.3
#### 

##### Paths
* /home/runner/work/giselle/giselle

<a href="http://opensource.org/licenses/mit-license">MIT</a> permitted



<a name="jsonfile"></a>
### jsonfile v4.0.0
#### 

##### Paths
* /home/runner/work/giselle/giselle

<a href="http://opensource.org/licenses/mit-license">MIT</a> permitted



<a name="jwa"></a>
### jwa v2.0.0
#### 

##### Paths
* /home/runner/work/giselle/giselle

<a href="http://opensource.org/licenses/mit-license">MIT</a> permitted



<a name="jws"></a>
### jws v4.0.0
#### 

##### Paths
* /home/runner/work/giselle/giselle

<a href="http://opensource.org/licenses/mit-license">MIT</a> permitted



<a name="knip"></a>
### knip v5.61.3
#### 

##### Paths
* /home/runner/work/giselle/giselle

<a href="http://en.wikipedia.org/wiki/ISC_license">ISC</a> permitted



<a name="langfuse"></a>
### langfuse v3.38.4
#### 

##### Paths
* /home/runner/work/giselle/giselle

<a href="http://opensource.org/licenses/mit-license">MIT</a> permitted



<a name="langfuse-core"></a>
### langfuse-core v3.37.0
#### 

##### Paths
* /home/runner/work/giselle/giselle

<a href="http://opensource.org/licenses/mit-license">MIT</a> permitted



<a name="langfuse-vercel"></a>
### langfuse-vercel v3.37.0
#### 

##### Paths
* /home/runner/work/giselle/giselle

<a href="http://opensource.org/licenses/mit-license">MIT</a> permitted



<a name="lightningcss"></a>
### lightningcss v1.30.1
#### 

##### Paths
* /home/runner/work/giselle/giselle

<a href="https://www.mozilla.org/media/MPL/2.0/index.815ca599c9df.txt">Mozilla Public License 2.0</a> permitted



<a name="lightningcss-linux-x64-gnu"></a>
### lightningcss-linux-x64-gnu v1.30.1
#### 

##### Paths
* /home/runner/work/giselle/giselle

<a href="https://www.mozilla.org/media/MPL/2.0/index.815ca599c9df.txt">Mozilla Public License 2.0</a> permitted



<a name="lilconfig"></a>
### lilconfig v3.1.3
#### 

##### Paths
* /home/runner/work/giselle/giselle

<a href="http://opensource.org/licenses/mit-license">MIT</a> permitted



<a name="lines-and-columns"></a>
### lines-and-columns v1.2.4
#### 

##### Paths
* /home/runner/work/giselle/giselle

<a href="http://opensource.org/licenses/mit-license">MIT</a> permitted



<a name="linkify-it"></a>
### linkify-it v5.0.0
#### 

##### Paths
* /home/runner/work/giselle/giselle

<a href="http://opensource.org/licenses/mit-license">MIT</a> permitted



<a name="load-tsconfig"></a>
### load-tsconfig v0.2.5
#### 

##### Paths
* /home/runner/work/giselle/giselle

<a href="http://opensource.org/licenses/mit-license">MIT</a> permitted



<a name="loader-runner"></a>
### loader-runner v4.3.0
#### 

##### Paths
* /home/runner/work/giselle/giselle

<a href="http://opensource.org/licenses/mit-license">MIT</a> permitted



<a name="locate-path"></a>
### locate-path v5.0.0
#### 

##### Paths
* /home/runner/work/giselle/giselle

<a href="http://opensource.org/licenses/mit-license">MIT</a> permitted



<a name="lodash.camelcase"></a>
### lodash.camelcase v4.3.0
#### 

##### Paths
* /home/runner/work/giselle/giselle

<a href="http://opensource.org/licenses/mit-license">MIT</a> permitted



<a name="lodash.castarray"></a>
### lodash.castarray v4.4.0
#### 

##### Paths
* /home/runner/work/giselle/giselle

<a href="http://opensource.org/licenses/mit-license">MIT</a> permitted



<a name="lodash.isplainobject"></a>
### lodash.isplainobject v4.0.6
#### 

##### Paths
* /home/runner/work/giselle/giselle

<a href="http://opensource.org/licenses/mit-license">MIT</a> permitted



<a name="lodash.merge"></a>
### lodash.merge v4.6.2
#### 

##### Paths
* /home/runner/work/giselle/giselle

<a href="http://opensource.org/licenses/mit-license">MIT</a> permitted



<a name="lodash.sortby"></a>
### lodash.sortby v4.7.0
#### 

##### Paths
* /home/runner/work/giselle/giselle

<a href="http://opensource.org/licenses/mit-license">MIT</a> permitted



<a name="lodash.startcase"></a>
### lodash.startcase v4.4.0
#### 

##### Paths
* /home/runner/work/giselle/giselle

<a href="http://opensource.org/licenses/mit-license">MIT</a> permitted



<a name="long"></a>
### long v5.2.4
#### 

##### Paths
* /home/runner/work/giselle/giselle

<a href="http://www.apache.org/licenses/LICENSE-2.0.txt">Apache 2.0</a> permitted



<a name="longest-streak"></a>
### longest-streak v3.1.0
#### 

##### Paths
* /home/runner/work/giselle/giselle

<a href="http://opensource.org/licenses/mit-license">MIT</a> permitted



<a name="loupe"></a>
### loupe v3.1.4
#### 

##### Paths
* /home/runner/work/giselle/giselle

<a href="http://opensource.org/licenses/mit-license">MIT</a> permitted



<a name="lowlight"></a>
### lowlight v3.3.0
#### 

##### Paths
* /home/runner/work/giselle/giselle

<a href="http://opensource.org/licenses/mit-license">MIT</a> permitted



<a name="lru-cache"></a>
### lru-cache v5.1.1
#### 

##### Paths
* /home/runner/work/giselle/giselle

<a href="http://en.wikipedia.org/wiki/ISC_license">ISC</a> permitted



<a name="lucide-react"></a>
### lucide-react v0.473.0
#### 

##### Paths
* /home/runner/work/giselle/giselle

<a href="http://en.wikipedia.org/wiki/ISC_license">ISC</a> permitted



<a name="magic-string"></a>
### magic-string v0.30.8
#### 

##### Paths
* /home/runner/work/giselle/giselle

<a href="http://opensource.org/licenses/mit-license">MIT</a> permitted



<a name="markdown-it"></a>
### markdown-it v14.1.0
#### 

##### Paths
* /home/runner/work/giselle/giselle

<a href="http://opensource.org/licenses/mit-license">MIT</a> permitted



<a name="markdown-table"></a>
### markdown-table v3.0.4
#### 

##### Paths
* /home/runner/work/giselle/giselle

<a href="http://opensource.org/licenses/mit-license">MIT</a> permitted



<a name="marked"></a>
### marked v15.0.7
#### 

##### Paths
* /home/runner/work/giselle/giselle

<a href="http://opensource.org/licenses/mit-license">MIT</a> permitted



<a name="math-intrinsics"></a>
### math-intrinsics v1.1.0
#### 

##### Paths
* /home/runner/work/giselle/giselle

<a href="http://opensource.org/licenses/mit-license">MIT</a> permitted



<a name="mathml-to-latex"></a>
### mathml-to-latex v1.5.0
#### 

##### Paths
* /home/runner/work/giselle/giselle

<a href="http://opensource.org/licenses/mit-license">MIT</a> permitted



<a name="mdast-util-find-and-replace"></a>
### mdast-util-find-and-replace v3.0.2
#### 

##### Paths
* /home/runner/work/giselle/giselle

<a href="http://opensource.org/licenses/mit-license">MIT</a> permitted



<a name="mdast-util-from-markdown"></a>
### mdast-util-from-markdown v2.0.2
#### 

##### Paths
* /home/runner/work/giselle/giselle

<a href="http://opensource.org/licenses/mit-license">MIT</a> permitted



<a name="mdast-util-gfm"></a>
### mdast-util-gfm v3.1.0
#### 

##### Paths
* /home/runner/work/giselle/giselle

<a href="http://opensource.org/licenses/mit-license">MIT</a> permitted



<a name="mdast-util-gfm-autolink-literal"></a>
### mdast-util-gfm-autolink-literal v2.0.1
#### 

##### Paths
* /home/runner/work/giselle/giselle

<a href="http://opensource.org/licenses/mit-license">MIT</a> permitted



<a name="mdast-util-gfm-footnote"></a>
### mdast-util-gfm-footnote v2.1.0
#### 

##### Paths
* /home/runner/work/giselle/giselle

<a href="http://opensource.org/licenses/mit-license">MIT</a> permitted



<a name="mdast-util-gfm-strikethrough"></a>
### mdast-util-gfm-strikethrough v2.0.0
#### 

##### Paths
* /home/runner/work/giselle/giselle

<a href="http://opensource.org/licenses/mit-license">MIT</a> permitted



<a name="mdast-util-gfm-table"></a>
### mdast-util-gfm-table v2.0.0
#### 

##### Paths
* /home/runner/work/giselle/giselle

<a href="http://opensource.org/licenses/mit-license">MIT</a> permitted



<a name="mdast-util-gfm-task-list-item"></a>
### mdast-util-gfm-task-list-item v2.0.0
#### 

##### Paths
* /home/runner/work/giselle/giselle

<a href="http://opensource.org/licenses/mit-license">MIT</a> permitted



<a name="mdast-util-mdx-expression"></a>
### mdast-util-mdx-expression v2.0.1
#### 

##### Paths
* /home/runner/work/giselle/giselle

<a href="http://opensource.org/licenses/mit-license">MIT</a> permitted



<a name="mdast-util-mdx-jsx"></a>
### mdast-util-mdx-jsx v3.2.0
#### 

##### Paths
* /home/runner/work/giselle/giselle

<a href="http://opensource.org/licenses/mit-license">MIT</a> permitted



<a name="mdast-util-mdxjs-esm"></a>
### mdast-util-mdxjs-esm v2.0.1
#### 

##### Paths
* /home/runner/work/giselle/giselle

<a href="http://opensource.org/licenses/mit-license">MIT</a> permitted



<a name="mdast-util-phrasing"></a>
### mdast-util-phrasing v4.1.0
#### 

##### Paths
* /home/runner/work/giselle/giselle

<a href="http://opensource.org/licenses/mit-license">MIT</a> permitted



<a name="mdast-util-to-hast"></a>
### mdast-util-to-hast v13.2.0
#### 

##### Paths
* /home/runner/work/giselle/giselle

<a href="http://opensource.org/licenses/mit-license">MIT</a> permitted



<a name="mdast-util-to-markdown"></a>
### mdast-util-to-markdown v2.1.2
#### 

##### Paths
* /home/runner/work/giselle/giselle

<a href="http://opensource.org/licenses/mit-license">MIT</a> permitted



<a name="mdast-util-to-string"></a>
### mdast-util-to-string v4.0.0
#### 

##### Paths
* /home/runner/work/giselle/giselle

<a href="http://opensource.org/licenses/mit-license">MIT</a> permitted



<a name="mdurl"></a>
### mdurl v2.0.0
#### 

##### Paths
* /home/runner/work/giselle/giselle

<a href="http://opensource.org/licenses/mit-license">MIT</a> permitted



<a name="merge-stream"></a>
### merge-stream v2.0.0
#### 

##### Paths
* /home/runner/work/giselle/giselle

<a href="http://opensource.org/licenses/mit-license">MIT</a> permitted



<a name="merge2"></a>
### merge2 v1.4.1
#### 

##### Paths
* /home/runner/work/giselle/giselle

<a href="http://opensource.org/licenses/mit-license">MIT</a> permitted



<a name="micromark"></a>
### micromark v4.0.1
#### 

##### Paths
* /home/runner/work/giselle/giselle

<a href="http://opensource.org/licenses/mit-license">MIT</a> permitted



<a name="micromark-core-commonmark"></a>
### micromark-core-commonmark v2.0.2
#### 

##### Paths
* /home/runner/work/giselle/giselle

<a href="http://opensource.org/licenses/mit-license">MIT</a> permitted



<a name="micromark-extension-gfm"></a>
### micromark-extension-gfm v3.0.0
#### 

##### Paths
* /home/runner/work/giselle/giselle

<a href="http://opensource.org/licenses/mit-license">MIT</a> permitted



<a name="micromark-extension-gfm-autolink-literal"></a>
### micromark-extension-gfm-autolink-literal v2.1.0
#### 

##### Paths
* /home/runner/work/giselle/giselle

<a href="http://opensource.org/licenses/mit-license">MIT</a> permitted



<a name="micromark-extension-gfm-footnote"></a>
### micromark-extension-gfm-footnote v2.1.0
#### 

##### Paths
* /home/runner/work/giselle/giselle

<a href="http://opensource.org/licenses/mit-license">MIT</a> permitted



<a name="micromark-extension-gfm-strikethrough"></a>
### micromark-extension-gfm-strikethrough v2.1.0
#### 

##### Paths
* /home/runner/work/giselle/giselle

<a href="http://opensource.org/licenses/mit-license">MIT</a> permitted



<a name="micromark-extension-gfm-table"></a>
### micromark-extension-gfm-table v2.1.1
#### 

##### Paths
* /home/runner/work/giselle/giselle

<a href="http://opensource.org/licenses/mit-license">MIT</a> permitted



<a name="micromark-extension-gfm-tagfilter"></a>
### micromark-extension-gfm-tagfilter v2.0.0
#### 

##### Paths
* /home/runner/work/giselle/giselle

<a href="http://opensource.org/licenses/mit-license">MIT</a> permitted



<a name="micromark-extension-gfm-task-list-item"></a>
### micromark-extension-gfm-task-list-item v2.1.0
#### 

##### Paths
* /home/runner/work/giselle/giselle

<a href="http://opensource.org/licenses/mit-license">MIT</a> permitted



<a name="micromark-factory-destination"></a>
### micromark-factory-destination v2.0.1
#### 

##### Paths
* /home/runner/work/giselle/giselle

<a href="http://opensource.org/licenses/mit-license">MIT</a> permitted



<a name="micromark-factory-label"></a>
### micromark-factory-label v2.0.1
#### 

##### Paths
* /home/runner/work/giselle/giselle

<a href="http://opensource.org/licenses/mit-license">MIT</a> permitted



<a name="micromark-factory-space"></a>
### micromark-factory-space v2.0.1
#### 

##### Paths
* /home/runner/work/giselle/giselle

<a href="http://opensource.org/licenses/mit-license">MIT</a> permitted



<a name="micromark-factory-title"></a>
### micromark-factory-title v2.0.1
#### 

##### Paths
* /home/runner/work/giselle/giselle

<a href="http://opensource.org/licenses/mit-license">MIT</a> permitted



<a name="micromark-factory-whitespace"></a>
### micromark-factory-whitespace v2.0.1
#### 

##### Paths
* /home/runner/work/giselle/giselle

<a href="http://opensource.org/licenses/mit-license">MIT</a> permitted



<a name="micromark-util-character"></a>
### micromark-util-character v2.1.1
#### 

##### Paths
* /home/runner/work/giselle/giselle

<a href="http://opensource.org/licenses/mit-license">MIT</a> permitted



<a name="micromark-util-chunked"></a>
### micromark-util-chunked v2.0.1
#### 

##### Paths
* /home/runner/work/giselle/giselle

<a href="http://opensource.org/licenses/mit-license">MIT</a> permitted



<a name="micromark-util-classify-character"></a>
### micromark-util-classify-character v2.0.1
#### 

##### Paths
* /home/runner/work/giselle/giselle

<a href="http://opensource.org/licenses/mit-license">MIT</a> permitted



<a name="micromark-util-combine-extensions"></a>
### micromark-util-combine-extensions v2.0.1
#### 

##### Paths
* /home/runner/work/giselle/giselle

<a href="http://opensource.org/licenses/mit-license">MIT</a> permitted



<a name="micromark-util-decode-numeric-character-reference"></a>
### micromark-util-decode-numeric-character-reference v2.0.2
#### 

##### Paths
* /home/runner/work/giselle/giselle

<a href="http://opensource.org/licenses/mit-license">MIT</a> permitted



<a name="micromark-util-decode-string"></a>
### micromark-util-decode-string v2.0.1
#### 

##### Paths
* /home/runner/work/giselle/giselle

<a href="http://opensource.org/licenses/mit-license">MIT</a> permitted



<a name="micromark-util-encode"></a>
### micromark-util-encode v2.0.1
#### 

##### Paths
* /home/runner/work/giselle/giselle

<a href="http://opensource.org/licenses/mit-license">MIT</a> permitted



<a name="micromark-util-html-tag-name"></a>
### micromark-util-html-tag-name v2.0.1
#### 

##### Paths
* /home/runner/work/giselle/giselle

<a href="http://opensource.org/licenses/mit-license">MIT</a> permitted



<a name="micromark-util-normalize-identifier"></a>
### micromark-util-normalize-identifier v2.0.1
#### 

##### Paths
* /home/runner/work/giselle/giselle

<a href="http://opensource.org/licenses/mit-license">MIT</a> permitted



<a name="micromark-util-resolve-all"></a>
### micromark-util-resolve-all v2.0.1
#### 

##### Paths
* /home/runner/work/giselle/giselle

<a href="http://opensource.org/licenses/mit-license">MIT</a> permitted



<a name="micromark-util-sanitize-uri"></a>
### micromark-util-sanitize-uri v2.0.1
#### 

##### Paths
* /home/runner/work/giselle/giselle

<a href="http://opensource.org/licenses/mit-license">MIT</a> permitted



<a name="micromark-util-subtokenize"></a>
### micromark-util-subtokenize v2.0.3
#### 

##### Paths
* /home/runner/work/giselle/giselle

<a href="http://opensource.org/licenses/mit-license">MIT</a> permitted



<a name="micromark-util-symbol"></a>
### micromark-util-symbol v2.0.1
#### 

##### Paths
* /home/runner/work/giselle/giselle

<a href="http://opensource.org/licenses/mit-license">MIT</a> permitted



<a name="micromark-util-types"></a>
### micromark-util-types v2.0.1
#### 

##### Paths
* /home/runner/work/giselle/giselle

<a href="http://opensource.org/licenses/mit-license">MIT</a> permitted



<a name="micromatch"></a>
### micromatch v4.0.8
#### 

##### Paths
* /home/runner/work/giselle/giselle

<a href="http://opensource.org/licenses/mit-license">MIT</a> permitted



<a name="mime-db"></a>
### mime-db v1.52.0
#### 

##### Paths
* /home/runner/work/giselle/giselle

<a href="http://opensource.org/licenses/mit-license">MIT</a> permitted



<a name="mime-types"></a>
### mime-types v2.1.35
#### 

##### Paths
* /home/runner/work/giselle/giselle

<a href="http://opensource.org/licenses/mit-license">MIT</a> permitted



<a name="minimatch"></a>
### minimatch v8.0.4
#### 

##### Paths
* /home/runner/work/giselle/giselle

<a href="http://en.wikipedia.org/wiki/ISC_license">ISC</a> permitted



<a name="minimist"></a>
### minimist v1.2.8
#### 

##### Paths
* /home/runner/work/giselle/giselle

<a href="http://opensource.org/licenses/mit-license">MIT</a> permitted



<a name="minipass"></a>
### minipass v4.2.8
#### 

##### Paths
* /home/runner/work/giselle/giselle

<a href="http://en.wikipedia.org/wiki/ISC_license">ISC</a> permitted



<a name="minizlib"></a>
### minizlib v3.0.2
#### 

##### Paths
* /home/runner/work/giselle/giselle

<a href="http://opensource.org/licenses/mit-license">MIT</a> permitted



<a name="mkdirp"></a>
### mkdirp v3.0.1
#### 

##### Paths
* /home/runner/work/giselle/giselle

<a href="http://opensource.org/licenses/mit-license">MIT</a> permitted



<a name="module-details-from-path"></a>
### module-details-from-path v1.0.3
#### 

##### Paths
* /home/runner/work/giselle/giselle

<a href="http://opensource.org/licenses/mit-license">MIT</a> permitted



<a name="motion"></a>
### motion v12.3.1
#### 

##### Paths
* /home/runner/work/giselle/giselle

<a href="http://opensource.org/licenses/mit-license">MIT</a> permitted



<a name="motion-dom"></a>
### motion-dom v12.0.0
#### 

##### Paths
* /home/runner/work/giselle/giselle

<a href="http://opensource.org/licenses/mit-license">MIT</a> permitted



<a name="motion-utils"></a>
### motion-utils v12.0.0
#### 

##### Paths
* /home/runner/work/giselle/giselle

<a href="http://opensource.org/licenses/mit-license">MIT</a> permitted



<a name="mri"></a>
### mri v1.2.0
#### 

##### Paths
* /home/runner/work/giselle/giselle

<a href="http://opensource.org/licenses/mit-license">MIT</a> permitted



<a name="mrmime"></a>
### mrmime v2.0.1
#### 

##### Paths
* /home/runner/work/giselle/giselle

<a href="http://opensource.org/licenses/mit-license">MIT</a> permitted



<a name="ms"></a>
### ms v2.1.3
#### 

##### Paths
* /home/runner/work/giselle/giselle

<a href="http://opensource.org/licenses/mit-license">MIT</a> permitted



<a name="mustache"></a>
### mustache v4.2.0
#### 

##### Paths
* /home/runner/work/giselle/giselle

<a href="http://opensource.org/licenses/mit-license">MIT</a> permitted



<a name="mz"></a>
### mz v2.7.0
#### 

##### Paths
* /home/runner/work/giselle/giselle

<a href="http://opensource.org/licenses/mit-license">MIT</a> permitted



<a name="nanoid"></a>
### nanoid v3.3.11
#### 

##### Paths
* /home/runner/work/giselle/giselle

<a href="http://opensource.org/licenses/mit-license">MIT</a> permitted



<a name="napi-postinstall"></a>
### napi-postinstall v0.3.0
#### 

##### Paths
* /home/runner/work/giselle/giselle

<a href="http://opensource.org/licenses/mit-license">MIT</a> permitted



<a name="neo-async"></a>
### neo-async v2.6.2
#### 

##### Paths
* /home/runner/work/giselle/giselle

<a href="http://opensource.org/licenses/mit-license">MIT</a> permitted



<a name="next"></a>
### next v15.5.2
#### 

##### Paths
* /home/runner/work/giselle/giselle

<a href="http://opensource.org/licenses/mit-license">MIT</a> permitted



<a name="next-themes"></a>
### next-themes v0.3.0
#### 

##### Paths
* /home/runner/work/giselle/giselle

<a href="http://opensource.org/licenses/mit-license">MIT</a> permitted



<a name="node-fetch"></a>
### node-fetch v2.7.0
#### 

##### Paths
* /home/runner/work/giselle/giselle

<a href="http://opensource.org/licenses/mit-license">MIT</a> permitted



<a name="node-fetch-native"></a>
### node-fetch-native v1.6.6
#### 

##### Paths
* /home/runner/work/giselle/giselle

<a href="http://opensource.org/licenses/mit-license">MIT</a> permitted



<a name="node-gyp-build"></a>
### node-gyp-build v4.8.4
#### 

##### Paths
* /home/runner/work/giselle/giselle

<a href="http://opensource.org/licenses/mit-license">MIT</a> permitted



<a name="node-mock-http"></a>
### node-mock-http v1.0.0
#### 

##### Paths
* /home/runner/work/giselle/giselle

<a href="http://opensource.org/licenses/mit-license">MIT</a> permitted



<a name="node-releases"></a>
### node-releases v2.0.19
#### 

##### Paths
* /home/runner/work/giselle/giselle

<a href="http://opensource.org/licenses/mit-license">MIT</a> permitted



<a name="nodemailer"></a>
### nodemailer v6.10.0
#### 

##### Paths
* /home/runner/work/giselle/giselle

MIT-0 permitted



<a name="normalize-path"></a>
### normalize-path v3.0.0
#### 

##### Paths
* /home/runner/work/giselle/giselle

<a href="http://opensource.org/licenses/mit-license">MIT</a> permitted



<a name="nuqs"></a>
### nuqs v2.6.0
#### 

##### Paths
* /home/runner/work/giselle/giselle

<a href="http://opensource.org/licenses/mit-license">MIT</a> permitted



<a name="nwsapi"></a>
### nwsapi v2.2.20
#### 

##### Paths
* /home/runner/work/giselle/giselle

<a href="http://opensource.org/licenses/mit-license">MIT</a> permitted



<a name="object-assign"></a>
### object-assign v4.1.1
#### 

##### Paths
* /home/runner/work/giselle/giselle

<a href="http://opensource.org/licenses/mit-license">MIT</a> permitted



<a name="object-inspect"></a>
### object-inspect v1.13.3
#### 

##### Paths
* /home/runner/work/giselle/giselle

<a href="http://opensource.org/licenses/mit-license">MIT</a> permitted



<a name="obuf"></a>
### obuf v1.1.2
#### 

##### Paths
* /home/runner/work/giselle/giselle

<a href="http://opensource.org/licenses/mit-license">MIT</a> permitted



<a name="ofetch"></a>
### ofetch v1.4.1
#### 

##### Paths
* /home/runner/work/giselle/giselle

<a href="http://opensource.org/licenses/mit-license">MIT</a> permitted



<a name="ohash"></a>
### ohash v1.1.4
#### 

##### Paths
* /home/runner/work/giselle/giselle

<a href="http://opensource.org/licenses/mit-license">MIT</a> permitted



<a name="on-exit-leak-free"></a>
### on-exit-leak-free v2.1.2
#### 

##### Paths
* /home/runner/work/giselle/giselle

<a href="http://opensource.org/licenses/mit-license">MIT</a> permitted



<a name="once"></a>
### once v1.4.0
#### 

##### Paths
* /home/runner/work/giselle/giselle

<a href="http://en.wikipedia.org/wiki/ISC_license">ISC</a> permitted



<a name="openai"></a>
### openai v5.11.0
#### 

##### Paths
* /home/runner/work/giselle/giselle

<a href="http://www.apache.org/licenses/LICENSE-2.0.txt">Apache 2.0</a> permitted



<a name="opener"></a>
### opener v1.5.2
#### 

##### Paths
* /home/runner/work/giselle/giselle

(WTFPL OR MIT) permitted



<a name="orderedmap"></a>
### orderedmap v2.1.1
#### 

##### Paths
* /home/runner/work/giselle/giselle

<a href="http://opensource.org/licenses/mit-license">MIT</a> permitted



<a name="os-tmpdir"></a>
### os-tmpdir v1.0.2
#### 

##### Paths
* /home/runner/work/giselle/giselle

<a href="http://opensource.org/licenses/mit-license">MIT</a> permitted



<a name="outdent"></a>
### outdent v0.5.0
#### 

##### Paths
* /home/runner/work/giselle/giselle

<a href="http://opensource.org/licenses/mit-license">MIT</a> permitted



<a name="oxc-resolver"></a>
### oxc-resolver v11.5.2
#### 

##### Paths
* /home/runner/work/giselle/giselle

<a href="http://opensource.org/licenses/mit-license">MIT</a> permitted



<a name="p-filter"></a>
### p-filter v2.1.0
#### 

##### Paths
* /home/runner/work/giselle/giselle

<a href="http://opensource.org/licenses/mit-license">MIT</a> permitted



<a name="p-limit"></a>
### p-limit v2.3.0
#### 

##### Paths
* /home/runner/work/giselle/giselle

<a href="http://opensource.org/licenses/mit-license">MIT</a> permitted



<a name="p-locate"></a>
### p-locate v4.1.0
#### 

##### Paths
* /home/runner/work/giselle/giselle

<a href="http://opensource.org/licenses/mit-license">MIT</a> permitted



<a name="p-map"></a>
### p-map v2.1.0
#### 

##### Paths
* /home/runner/work/giselle/giselle

<a href="http://opensource.org/licenses/mit-license">MIT</a> permitted



<a name="p-try"></a>
### p-try v2.2.0
#### 

##### Paths
* /home/runner/work/giselle/giselle

<a href="http://opensource.org/licenses/mit-license">MIT</a> permitted



<a name="package-json-from-dist"></a>
### package-json-from-dist v1.0.1
#### 

##### Paths
* /home/runner/work/giselle/giselle

BlueOak-1.0.0 permitted



<a name="package-manager-detector"></a>
### package-manager-detector v0.2.9
#### 

##### Paths
* /home/runner/work/giselle/giselle

<a href="http://opensource.org/licenses/mit-license">MIT</a> permitted



<a name="parse-entities"></a>
### parse-entities v4.0.2
#### 

##### Paths
* /home/runner/work/giselle/giselle

<a href="http://opensource.org/licenses/mit-license">MIT</a> permitted



<a name="parse5"></a>
### parse5 v7.3.0
#### 

##### Paths
* /home/runner/work/giselle/giselle

<a href="http://opensource.org/licenses/mit-license">MIT</a> permitted



<a name="path-exists"></a>
### path-exists v4.0.0
#### 

##### Paths
* /home/runner/work/giselle/giselle

<a href="http://opensource.org/licenses/mit-license">MIT</a> permitted



<a name="path-key"></a>
### path-key v3.1.1
#### 

##### Paths
* /home/runner/work/giselle/giselle

<a href="http://opensource.org/licenses/mit-license">MIT</a> permitted



<a name="path-parse"></a>
### path-parse v1.0.7
#### 

##### Paths
* /home/runner/work/giselle/giselle

<a href="http://opensource.org/licenses/mit-license">MIT</a> permitted



<a name="path-scurry"></a>
### path-scurry v1.11.1
#### 

##### Paths
* /home/runner/work/giselle/giselle

BlueOak-1.0.0 permitted



<a name="path-type"></a>
### path-type v4.0.0
#### 

##### Paths
* /home/runner/work/giselle/giselle

<a href="http://opensource.org/licenses/mit-license">MIT</a> permitted



<a name="pathe"></a>
### pathe v2.0.3
#### 

##### Paths
* /home/runner/work/giselle/giselle

<a href="http://opensource.org/licenses/mit-license">MIT</a> permitted



<a name="pathval"></a>
### pathval v2.0.0
#### 

##### Paths
* /home/runner/work/giselle/giselle

<a href="http://opensource.org/licenses/mit-license">MIT</a> permitted



<a name="pg"></a>
### pg v8.14.1
#### 

##### Paths
* /home/runner/work/giselle/giselle

<a href="http://opensource.org/licenses/mit-license">MIT</a> permitted



<a name="pg-cloudflare"></a>
### pg-cloudflare v1.1.1
#### 

##### Paths
* /home/runner/work/giselle/giselle

<a href="http://opensource.org/licenses/mit-license">MIT</a> permitted



<a name="pg-connection-string"></a>
### pg-connection-string v2.7.0
#### 

##### Paths
* /home/runner/work/giselle/giselle

<a href="http://opensource.org/licenses/mit-license">MIT</a> permitted



<a name="pg-int8"></a>
### pg-int8 v1.0.1
#### 

##### Paths
* /home/runner/work/giselle/giselle

<a href="http://en.wikipedia.org/wiki/ISC_license">ISC</a> permitted



<a name="pg-numeric"></a>
### pg-numeric v1.0.2
#### 

##### Paths
* /home/runner/work/giselle/giselle

<a href="http://en.wikipedia.org/wiki/ISC_license">ISC</a> permitted



<a name="pg-pool"></a>
### pg-pool v3.8.0
#### 

##### Paths
* /home/runner/work/giselle/giselle

<a href="http://opensource.org/licenses/mit-license">MIT</a> permitted



<a name="pg-protocol"></a>
### pg-protocol v1.8.0
#### 

##### Paths
* /home/runner/work/giselle/giselle

<a href="http://opensource.org/licenses/mit-license">MIT</a> permitted



<a name="pg-types"></a>
### pg-types v2.2.0
#### 

##### Paths
* /home/runner/work/giselle/giselle

<a href="http://opensource.org/licenses/mit-license">MIT</a> permitted



<a name="pgpass"></a>
### pgpass v1.0.5
#### 

##### Paths
* /home/runner/work/giselle/giselle

<a href="http://opensource.org/licenses/mit-license">MIT</a> permitted



<a name="pgvector"></a>
### pgvector v0.2.1
#### 

##### Paths
* /home/runner/work/giselle/giselle

<a href="http://opensource.org/licenses/mit-license">MIT</a> permitted



<a name="picocolors"></a>
### picocolors v1.1.1
#### 

##### Paths
* /home/runner/work/giselle/giselle

<a href="http://en.wikipedia.org/wiki/ISC_license">ISC</a> permitted



<a name="picomatch"></a>
### picomatch v2.3.1
#### 

##### Paths
* /home/runner/work/giselle/giselle

<a href="http://opensource.org/licenses/mit-license">MIT</a> permitted



<a name="pify"></a>
### pify v4.0.1
#### 

##### Paths
* /home/runner/work/giselle/giselle

<a href="http://opensource.org/licenses/mit-license">MIT</a> permitted



<a name="pino"></a>
### pino v9.9.0
#### 

##### Paths
* /home/runner/work/giselle/giselle

<a href="http://opensource.org/licenses/mit-license">MIT</a> permitted



<a name="pino-abstract-transport"></a>
### pino-abstract-transport v2.0.0
#### 

##### Paths
* /home/runner/work/giselle/giselle

<a href="http://opensource.org/licenses/mit-license">MIT</a> permitted



<a name="pino-pretty"></a>
### pino-pretty v13.0.0
#### 

##### Paths
* /home/runner/work/giselle/giselle

<a href="http://opensource.org/licenses/mit-license">MIT</a> permitted



<a name="pino-std-serializers"></a>
### pino-std-serializers v7.0.0
#### 

##### Paths
* /home/runner/work/giselle/giselle

<a href="http://opensource.org/licenses/mit-license">MIT</a> permitted



<a name="pirates"></a>
### pirates v4.0.6
#### 

##### Paths
* /home/runner/work/giselle/giselle

<a href="http://opensource.org/licenses/mit-license">MIT</a> permitted



<a name="playwright"></a>
### playwright v1.53.0
#### 

##### Paths
* /home/runner/work/giselle/giselle

<a href="http://www.apache.org/licenses/LICENSE-2.0.txt">Apache 2.0</a> permitted



<a name="playwright-core"></a>
### playwright-core v1.53.0
#### 

##### Paths
* /home/runner/work/giselle/giselle

<a href="http://www.apache.org/licenses/LICENSE-2.0.txt">Apache 2.0</a> permitted



<a name="pluralize"></a>
### pluralize v8.0.0
#### 

##### Paths
* /home/runner/work/giselle/giselle

<a href="http://opensource.org/licenses/mit-license">MIT</a> permitted



<a name="pngjs"></a>
### pngjs v7.0.0
#### 

##### Paths
* /home/runner/work/giselle/giselle

<a href="http://opensource.org/licenses/mit-license">MIT</a> permitted



<a name="postcss"></a>
### postcss v8.4.31
#### 

##### Paths
* /home/runner/work/giselle/giselle

<a href="http://opensource.org/licenses/mit-license">MIT</a> permitted



<a name="postcss-load-config"></a>
### postcss-load-config v6.0.1
#### 

##### Paths
* /home/runner/work/giselle/giselle

<a href="http://opensource.org/licenses/mit-license">MIT</a> permitted



<a name="postcss-selector-parser"></a>
### postcss-selector-parser v6.0.10
#### 

##### Paths
* /home/runner/work/giselle/giselle

<a href="http://opensource.org/licenses/mit-license">MIT</a> permitted



<a name="postgres-array"></a>
### postgres-array v2.0.0
#### 

##### Paths
* /home/runner/work/giselle/giselle

<a href="http://opensource.org/licenses/mit-license">MIT</a> permitted



<a name="postgres-bytea"></a>
### postgres-bytea v1.0.0
#### 

##### Paths
* /home/runner/work/giselle/giselle

<a href="http://opensource.org/licenses/mit-license">MIT</a> permitted



<a name="postgres-date"></a>
### postgres-date v1.0.7
#### 

##### Paths
* /home/runner/work/giselle/giselle

<a href="http://opensource.org/licenses/mit-license">MIT</a> permitted



<a name="postgres-interval"></a>
### postgres-interval v1.2.0
#### 

##### Paths
* /home/runner/work/giselle/giselle

<a href="http://opensource.org/licenses/mit-license">MIT</a> permitted



<a name="postgres-range"></a>
### postgres-range v1.1.4
#### 

##### Paths
* /home/runner/work/giselle/giselle

<a href="http://opensource.org/licenses/mit-license">MIT</a> permitted



<a name="posthog-js"></a>
### posthog-js v1.194.2
#### 

##### Paths
* /home/runner/work/giselle/giselle

<a href="http://opensource.org/licenses/mit-license">MIT</a> permitted



<a name="preact"></a>
### preact v10.25.4
#### 

##### Paths
* /home/runner/work/giselle/giselle

<a href="http://opensource.org/licenses/mit-license">MIT</a> permitted



<a name="prettier"></a>
### prettier v2.8.8
#### 

##### Paths
* /home/runner/work/giselle/giselle

<a href="http://opensource.org/licenses/mit-license">MIT</a> permitted



<a name="process-warning"></a>
### process-warning v5.0.0
#### 

##### Paths
* /home/runner/work/giselle/giselle

<a href="http://opensource.org/licenses/mit-license">MIT</a> permitted



<a name="progress"></a>
### progress v2.0.3
#### 

##### Paths
* /home/runner/work/giselle/giselle

<a href="http://opensource.org/licenses/mit-license">MIT</a> permitted



<a name="property-information"></a>
### property-information v6.5.0
#### 

##### Paths
* /home/runner/work/giselle/giselle

<a href="http://opensource.org/licenses/mit-license">MIT</a> permitted



<a name="prosemirror-changeset"></a>
### prosemirror-changeset v2.2.1
#### 

##### Paths
* /home/runner/work/giselle/giselle

<a href="http://opensource.org/licenses/mit-license">MIT</a> permitted



<a name="prosemirror-collab"></a>
### prosemirror-collab v1.3.1
#### 

##### Paths
* /home/runner/work/giselle/giselle

<a href="http://opensource.org/licenses/mit-license">MIT</a> permitted



<a name="prosemirror-commands"></a>
### prosemirror-commands v1.6.2
#### 

##### Paths
* /home/runner/work/giselle/giselle

<a href="http://opensource.org/licenses/mit-license">MIT</a> permitted



<a name="prosemirror-dropcursor"></a>
### prosemirror-dropcursor v1.8.1
#### 

##### Paths
* /home/runner/work/giselle/giselle

<a href="http://opensource.org/licenses/mit-license">MIT</a> permitted



<a name="prosemirror-gapcursor"></a>
### prosemirror-gapcursor v1.3.2
#### 

##### Paths
* /home/runner/work/giselle/giselle

<a href="http://opensource.org/licenses/mit-license">MIT</a> permitted



<a name="prosemirror-history"></a>
### prosemirror-history v1.4.1
#### 

##### Paths
* /home/runner/work/giselle/giselle

<a href="http://opensource.org/licenses/mit-license">MIT</a> permitted



<a name="prosemirror-inputrules"></a>
### prosemirror-inputrules v1.4.0
#### 

##### Paths
* /home/runner/work/giselle/giselle

<a href="http://opensource.org/licenses/mit-license">MIT</a> permitted



<a name="prosemirror-keymap"></a>
### prosemirror-keymap v1.2.2
#### 

##### Paths
* /home/runner/work/giselle/giselle

<a href="http://opensource.org/licenses/mit-license">MIT</a> permitted



<a name="prosemirror-markdown"></a>
### prosemirror-markdown v1.13.1
#### 

##### Paths
* /home/runner/work/giselle/giselle

<a href="http://opensource.org/licenses/mit-license">MIT</a> permitted



<a name="prosemirror-menu"></a>
### prosemirror-menu v1.2.4
#### 

##### Paths
* /home/runner/work/giselle/giselle

<a href="http://opensource.org/licenses/mit-license">MIT</a> permitted



<a name="prosemirror-model"></a>
### prosemirror-model v1.24.1
#### 

##### Paths
* /home/runner/work/giselle/giselle

<a href="http://opensource.org/licenses/mit-license">MIT</a> permitted



<a name="prosemirror-schema-basic"></a>
### prosemirror-schema-basic v1.2.3
#### 

##### Paths
* /home/runner/work/giselle/giselle

<a href="http://opensource.org/licenses/mit-license">MIT</a> permitted



<a name="prosemirror-schema-list"></a>
### prosemirror-schema-list v1.5.0
#### 

##### Paths
* /home/runner/work/giselle/giselle

<a href="http://opensource.org/licenses/mit-license">MIT</a> permitted



<a name="prosemirror-state"></a>
### prosemirror-state v1.4.3
#### 

##### Paths
* /home/runner/work/giselle/giselle

<a href="http://opensource.org/licenses/mit-license">MIT</a> permitted



<a name="prosemirror-tables"></a>
### prosemirror-tables v1.6.4
#### 

##### Paths
* /home/runner/work/giselle/giselle

<a href="http://opensource.org/licenses/mit-license">MIT</a> permitted



<a name="prosemirror-trailing-node"></a>
### prosemirror-trailing-node v3.0.0
#### 

##### Paths
* /home/runner/work/giselle/giselle

<a href="http://opensource.org/licenses/mit-license">MIT</a> permitted



<a name="prosemirror-transform"></a>
### prosemirror-transform v1.10.2
#### 

##### Paths
* /home/runner/work/giselle/giselle

<a href="http://opensource.org/licenses/mit-license">MIT</a> permitted



<a name="prosemirror-view"></a>
### prosemirror-view v1.38.0
#### 

##### Paths
* /home/runner/work/giselle/giselle

<a href="http://opensource.org/licenses/mit-license">MIT</a> permitted



<a name="protobufjs"></a>
### protobufjs v7.4.0
#### 

##### Paths
* /home/runner/work/giselle/giselle

<a href="http://opensource.org/licenses/BSD-3-Clause">New BSD</a> permitted



<a name="proxy-from-env"></a>
### proxy-from-env v1.1.0
#### 

##### Paths
* /home/runner/work/giselle/giselle

<a href="http://opensource.org/licenses/mit-license">MIT</a> permitted



<a name="pump"></a>
### pump v3.0.2
#### 

##### Paths
* /home/runner/work/giselle/giselle

<a href="http://opensource.org/licenses/mit-license">MIT</a> permitted



<a name="punycode"></a>
### punycode v2.3.1
#### 

##### Paths
* /home/runner/work/giselle/giselle

<a href="http://opensource.org/licenses/mit-license">MIT</a> permitted



<a name="punycode.js"></a>
### punycode.js v2.3.1
#### 

##### Paths
* /home/runner/work/giselle/giselle

<a href="http://opensource.org/licenses/mit-license">MIT</a> permitted



<a name="qs"></a>
### qs v6.14.0
#### 

##### Paths
* /home/runner/work/giselle/giselle

<a href="http://opensource.org/licenses/BSD-3-Clause">New BSD</a> permitted



<a name="queue-microtask"></a>
### queue-microtask v1.2.3
#### 

##### Paths
* /home/runner/work/giselle/giselle

<a href="http://opensource.org/licenses/mit-license">MIT</a> permitted



<a name="quick-format-unescaped"></a>
### quick-format-unescaped v4.0.4
#### 

##### Paths
* /home/runner/work/giselle/giselle

<a href="http://opensource.org/licenses/mit-license">MIT</a> permitted



<a name="radix-ui"></a>
### radix-ui v1.1.2
#### 

##### Paths
* /home/runner/work/giselle/giselle

<a href="http://opensource.org/licenses/mit-license">MIT</a> permitted



<a name="radix3"></a>
### radix3 v1.1.2
#### 

##### Paths
* /home/runner/work/giselle/giselle

<a href="http://opensource.org/licenses/mit-license">MIT</a> permitted



<a name="randombytes"></a>
### randombytes v2.1.0
#### 

##### Paths
* /home/runner/work/giselle/giselle

<a href="http://opensource.org/licenses/mit-license">MIT</a> permitted



<a name="react"></a>
### react v19.1.1
#### 

##### Paths
* /home/runner/work/giselle/giselle

<a href="http://opensource.org/licenses/mit-license">MIT</a> permitted



<a name="react-dom"></a>
### react-dom v19.1.1
#### 

##### Paths
* /home/runner/work/giselle/giselle

<a href="http://opensource.org/licenses/mit-license">MIT</a> permitted



<a name="react-is"></a>
### react-is v16.13.1
#### 

##### Paths
* /home/runner/work/giselle/giselle

<a href="http://opensource.org/licenses/mit-license">MIT</a> permitted



<a name="react-markdown"></a>
### react-markdown v9.0.3
#### 

##### Paths
* /home/runner/work/giselle/giselle

<a href="http://opensource.org/licenses/mit-license">MIT</a> permitted



<a name="react-remove-scroll"></a>
### react-remove-scroll v2.6.0
#### 

##### Paths
* /home/runner/work/giselle/giselle

<a href="http://opensource.org/licenses/mit-license">MIT</a> permitted



<a name="react-remove-scroll-bar"></a>
### react-remove-scroll-bar v2.3.8
#### 

##### Paths
* /home/runner/work/giselle/giselle

<a href="http://opensource.org/licenses/mit-license">MIT</a> permitted



<a name="react-resizable-panels"></a>
### react-resizable-panels v2.1.7
#### 

##### Paths
* /home/runner/work/giselle/giselle

<a href="http://opensource.org/licenses/mit-license">MIT</a> permitted



<a name="react-style-singleton"></a>
### react-style-singleton v2.2.3
#### 

##### Paths
* /home/runner/work/giselle/giselle

<a href="http://opensource.org/licenses/mit-license">MIT</a> permitted



<a name="read-yaml-file"></a>
### read-yaml-file v1.1.0
#### 

##### Paths
* /home/runner/work/giselle/giselle

<a href="http://opensource.org/licenses/mit-license">MIT</a> permitted



<a name="readdirp"></a>
### readdirp v3.6.0
#### 

##### Paths
* /home/runner/work/giselle/giselle

<a href="http://opensource.org/licenses/mit-license">MIT</a> permitted



<a name="real-require"></a>
### real-require v0.2.0
#### 

##### Paths
* /home/runner/work/giselle/giselle

<a href="http://opensource.org/licenses/mit-license">MIT</a> permitted



<a name="regenerator-runtime"></a>
### regenerator-runtime v0.14.1
#### 

##### Paths
* /home/runner/work/giselle/giselle

<a href="http://opensource.org/licenses/mit-license">MIT</a> permitted



<a name="rehype-raw"></a>
### rehype-raw v7.0.0
#### 

##### Paths
* /home/runner/work/giselle/giselle

<a href="http://opensource.org/licenses/mit-license">MIT</a> permitted



<a name="remark-gfm"></a>
### remark-gfm v4.0.1
#### 

##### Paths
* /home/runner/work/giselle/giselle

<a href="http://opensource.org/licenses/mit-license">MIT</a> permitted



<a name="remark-parse"></a>
### remark-parse v11.0.0
#### 

##### Paths
* /home/runner/work/giselle/giselle

<a href="http://opensource.org/licenses/mit-license">MIT</a> permitted



<a name="remark-rehype"></a>
### remark-rehype v11.1.1
#### 

##### Paths
* /home/runner/work/giselle/giselle

<a href="http://opensource.org/licenses/mit-license">MIT</a> permitted



<a name="remark-stringify"></a>
### remark-stringify v11.0.0
#### 

##### Paths
* /home/runner/work/giselle/giselle

<a href="http://opensource.org/licenses/mit-license">MIT</a> permitted



<a name="require-directory"></a>
### require-directory v2.1.1
#### 

##### Paths
* /home/runner/work/giselle/giselle

<a href="http://opensource.org/licenses/mit-license">MIT</a> permitted



<a name="require-from-string"></a>
### require-from-string v2.0.2
#### 

##### Paths
* /home/runner/work/giselle/giselle

<a href="http://opensource.org/licenses/mit-license">MIT</a> permitted



<a name="require-in-the-middle"></a>
### require-in-the-middle v7.5.2
#### 

##### Paths
* /home/runner/work/giselle/giselle

<a href="http://opensource.org/licenses/mit-license">MIT</a> permitted



<a name="resolve"></a>
### resolve v1.22.8
#### 

##### Paths
* /home/runner/work/giselle/giselle

<a href="http://opensource.org/licenses/mit-license">MIT</a> permitted



<a name="resolve-from"></a>
### resolve-from v5.0.0
#### 

##### Paths
* /home/runner/work/giselle/giselle

<a href="http://opensource.org/licenses/mit-license">MIT</a> permitted



<a name="resolve-pkg-maps"></a>
### resolve-pkg-maps v1.0.0
#### 

##### Paths
* /home/runner/work/giselle/giselle

<a href="http://opensource.org/licenses/mit-license">MIT</a> permitted



<a name="retry"></a>
### retry v0.13.1
#### 

##### Paths
* /home/runner/work/giselle/giselle

<a href="http://opensource.org/licenses/mit-license">MIT</a> permitted



<a name="reusify"></a>
### reusify v1.0.4
#### 

##### Paths
* /home/runner/work/giselle/giselle

<a href="http://opensource.org/licenses/mit-license">MIT</a> permitted



<a name="rollup"></a>
### rollup v4.35.0
#### 

##### Paths
* /home/runner/work/giselle/giselle

<a href="http://opensource.org/licenses/mit-license">MIT</a> permitted



<a name="rope-sequence"></a>
### rope-sequence v1.3.4
#### 

##### Paths
* /home/runner/work/giselle/giselle

<a href="http://opensource.org/licenses/mit-license">MIT</a> permitted



<a name="rrweb-cssom"></a>
### rrweb-cssom v0.8.0
#### 

##### Paths
* /home/runner/work/giselle/giselle

<a href="http://opensource.org/licenses/mit-license">MIT</a> permitted



<a name="run-parallel"></a>
### run-parallel v1.2.0
#### 

##### Paths
* /home/runner/work/giselle/giselle

<a href="http://opensource.org/licenses/mit-license">MIT</a> permitted



<a name="safe-buffer"></a>
### safe-buffer v5.2.1
#### 

##### Paths
* /home/runner/work/giselle/giselle

<a href="http://opensource.org/licenses/mit-license">MIT</a> permitted



<a name="safe-stable-stringify"></a>
### safe-stable-stringify v2.5.0
#### 

##### Paths
* /home/runner/work/giselle/giselle

<a href="http://opensource.org/licenses/mit-license">MIT</a> permitted



<a name="safer-buffer"></a>
### safer-buffer v2.1.2
#### 

##### Paths
* /home/runner/work/giselle/giselle

<a href="http://opensource.org/licenses/mit-license">MIT</a> permitted



<a name="saxes"></a>
### saxes v6.0.0
#### 

##### Paths
* /home/runner/work/giselle/giselle

<a href="http://en.wikipedia.org/wiki/ISC_license">ISC</a> permitted



<a name="scheduler"></a>
### scheduler v0.26.0
#### 

##### Paths
* /home/runner/work/giselle/giselle

<a href="http://opensource.org/licenses/mit-license">MIT</a> permitted



<a name="schema-utils"></a>
### schema-utils v3.3.0
#### 

##### Paths
* /home/runner/work/giselle/giselle

<a href="http://opensource.org/licenses/mit-license">MIT</a> permitted



<a name="secure-json-parse"></a>
### secure-json-parse v2.7.0
#### 

##### Paths
* /home/runner/work/giselle/giselle

<a href="http://opensource.org/licenses/BSD-3-Clause">New BSD</a> permitted



<a name="semver"></a>
### semver v6.3.1
#### 

##### Paths
* /home/runner/work/giselle/giselle

<a href="http://en.wikipedia.org/wiki/ISC_license">ISC</a> permitted



<a name="serialize-javascript"></a>
### serialize-javascript v6.0.2
#### 

##### Paths
* /home/runner/work/giselle/giselle

<a href="http://opensource.org/licenses/BSD-3-Clause">New BSD</a> permitted



<a name="sharp"></a>
### sharp v0.34.3
#### 

##### Paths
* /home/runner/work/giselle/giselle

<a href="http://www.apache.org/licenses/LICENSE-2.0.txt">Apache 2.0</a> permitted



<a name="shebang-command"></a>
### shebang-command v2.0.0
#### 

##### Paths
* /home/runner/work/giselle/giselle

<a href="http://opensource.org/licenses/mit-license">MIT</a> permitted



<a name="shebang-regex"></a>
### shebang-regex v3.0.0
#### 

##### Paths
* /home/runner/work/giselle/giselle

<a href="http://opensource.org/licenses/mit-license">MIT</a> permitted



<a name="shimmer"></a>
### shimmer v1.2.1
#### 

##### Paths
* /home/runner/work/giselle/giselle

<a href="http://opensource.org/licenses/bsd-license">Simplified BSD</a> permitted



<a name="side-channel"></a>
### side-channel v1.1.0
#### 

##### Paths
* /home/runner/work/giselle/giselle

<a href="http://opensource.org/licenses/mit-license">MIT</a> permitted



<a name="side-channel-list"></a>
### side-channel-list v1.0.0
#### 

##### Paths
* /home/runner/work/giselle/giselle

<a href="http://opensource.org/licenses/mit-license">MIT</a> permitted



<a name="side-channel-map"></a>
### side-channel-map v1.0.1
#### 

##### Paths
* /home/runner/work/giselle/giselle

<a href="http://opensource.org/licenses/mit-license">MIT</a> permitted



<a name="side-channel-weakmap"></a>
### side-channel-weakmap v1.0.2
#### 

##### Paths
* /home/runner/work/giselle/giselle

<a href="http://opensource.org/licenses/mit-license">MIT</a> permitted



<a name="siginfo"></a>
### siginfo v2.0.0
#### 

##### Paths
* /home/runner/work/giselle/giselle

<a href="http://en.wikipedia.org/wiki/ISC_license">ISC</a> permitted



<a name="signal-exit"></a>
### signal-exit v4.1.0
#### 

##### Paths
* /home/runner/work/giselle/giselle

<a href="http://en.wikipedia.org/wiki/ISC_license">ISC</a> permitted



<a name="simple-swizzle"></a>
### simple-swizzle v0.2.2
#### 

##### Paths
* /home/runner/work/giselle/giselle

<a href="http://opensource.org/licenses/mit-license">MIT</a> permitted



<a name="sirv"></a>
### sirv v2.0.4
#### 

##### Paths
* /home/runner/work/giselle/giselle

<a href="http://opensource.org/licenses/mit-license">MIT</a> permitted



<a name="slash"></a>
### slash v3.0.0
#### 

##### Paths
* /home/runner/work/giselle/giselle

<a href="http://opensource.org/licenses/mit-license">MIT</a> permitted



<a name="smol-toml"></a>
### smol-toml v1.4.1
#### 

##### Paths
* /home/runner/work/giselle/giselle

<a href="http://opensource.org/licenses/BSD-3-Clause">New BSD</a> permitted



<a name="sonic-boom"></a>
### sonic-boom v4.2.0
#### 

##### Paths
* /home/runner/work/giselle/giselle

<a href="http://opensource.org/licenses/mit-license">MIT</a> permitted



<a name="source-map"></a>
### source-map v0.6.1
#### 

##### Paths
* /home/runner/work/giselle/giselle

<a href="http://opensource.org/licenses/BSD-3-Clause">New BSD</a> permitted



<a name="source-map-js"></a>
### source-map-js v1.2.1
#### 

##### Paths
* /home/runner/work/giselle/giselle

<a href="http://opensource.org/licenses/BSD-3-Clause">New BSD</a> permitted



<a name="source-map-support"></a>
### source-map-support v0.5.21
#### 

##### Paths
* /home/runner/work/giselle/giselle

<a href="http://opensource.org/licenses/mit-license">MIT</a> permitted



<a name="space-separated-tokens"></a>
### space-separated-tokens v2.0.2
#### 

##### Paths
* /home/runner/work/giselle/giselle

<a href="http://opensource.org/licenses/mit-license">MIT</a> permitted



<a name="spawndamnit"></a>
### spawndamnit v3.0.1
#### 

##### Paths
* /home/runner/work/giselle/giselle

Unknown manually approved

>See https://github.com/jamiebuilds/spawndamnit/pull/11

><cite> sakito 2025-03-10</cite>



<a name="split2"></a>
### split2 v4.2.0
#### 

##### Paths
* /home/runner/work/giselle/giselle

<a href="http://en.wikipedia.org/wiki/ISC_license">ISC</a> permitted



<a name="sprintf-js"></a>
### sprintf-js v1.0.3
#### 

##### Paths
* /home/runner/work/giselle/giselle

<a href="http://opensource.org/licenses/BSD-3-Clause">New BSD</a> permitted



<a name="stackback"></a>
### stackback v0.0.2
#### 

##### Paths
* /home/runner/work/giselle/giselle

<a href="http://opensource.org/licenses/mit-license">MIT</a> permitted



<a name="stacktrace-parser"></a>
### stacktrace-parser v0.1.10
#### 

##### Paths
* /home/runner/work/giselle/giselle

<a href="http://opensource.org/licenses/mit-license">MIT</a> permitted



<a name="std-env"></a>
### std-env v3.9.0
#### 

##### Paths
* /home/runner/work/giselle/giselle

<a href="http://opensource.org/licenses/mit-license">MIT</a> permitted



<a name="string-width"></a>
### string-width v4.2.3
#### 

##### Paths
* /home/runner/work/giselle/giselle

<a href="http://opensource.org/licenses/mit-license">MIT</a> permitted



<a name="stringify-entities"></a>
### stringify-entities v4.0.4
#### 

##### Paths
* /home/runner/work/giselle/giselle

<a href="http://opensource.org/licenses/mit-license">MIT</a> permitted



<a name="strip-ansi"></a>
### strip-ansi v6.0.1
#### 

##### Paths
* /home/runner/work/giselle/giselle

<a href="http://opensource.org/licenses/mit-license">MIT</a> permitted



<a name="strip-bom"></a>
### strip-bom v3.0.0
#### 

##### Paths
* /home/runner/work/giselle/giselle

<a href="http://opensource.org/licenses/mit-license">MIT</a> permitted



<a name="strip-json-comments"></a>
### strip-json-comments v3.1.1
#### 

##### Paths
* /home/runner/work/giselle/giselle

<a href="http://opensource.org/licenses/mit-license">MIT</a> permitted



<a name="strip-literal"></a>
### strip-literal v3.0.0
#### 

##### Paths
* /home/runner/work/giselle/giselle

<a href="http://opensource.org/licenses/mit-license">MIT</a> permitted



<a name="stripe"></a>
### stripe v18.4.0
#### 

##### Paths
* /home/runner/work/giselle/giselle

<a href="http://opensource.org/licenses/mit-license">MIT</a> permitted



<a name="strnum"></a>
### strnum v1.1.2
#### 

##### Paths
* /home/runner/work/giselle/giselle

<a href="http://opensource.org/licenses/mit-license">MIT</a> permitted



<a name="style-to-object"></a>
### style-to-object v1.0.8
#### 

##### Paths
* /home/runner/work/giselle/giselle

<a href="http://opensource.org/licenses/mit-license">MIT</a> permitted



<a name="styled-jsx"></a>
### styled-jsx v5.1.6
#### 

##### Paths
* /home/runner/work/giselle/giselle

<a href="http://opensource.org/licenses/mit-license">MIT</a> permitted



<a name="sucrase"></a>
### sucrase v3.35.0
#### 

##### Paths
* /home/runner/work/giselle/giselle

<a href="http://opensource.org/licenses/mit-license">MIT</a> permitted



<a name="supports-color"></a>
### supports-color v7.2.0
#### 

##### Paths
* /home/runner/work/giselle/giselle

<a href="http://opensource.org/licenses/mit-license">MIT</a> permitted



<a name="supports-preserve-symlinks-flag"></a>
### supports-preserve-symlinks-flag v1.0.0
#### 

##### Paths
* /home/runner/work/giselle/giselle

<a href="http://opensource.org/licenses/mit-license">MIT</a> permitted



<a name="swr"></a>
### swr v2.3.6
#### 

##### Paths
* /home/runner/work/giselle/giselle

<a href="http://opensource.org/licenses/mit-license">MIT</a> permitted



<a name="symbol-tree"></a>
### symbol-tree v3.2.4
#### 

##### Paths
* /home/runner/work/giselle/giselle

<a href="http://opensource.org/licenses/mit-license">MIT</a> permitted



<a name="tailwind-merge"></a>
### tailwind-merge v2.6.0
#### 

##### Paths
* /home/runner/work/giselle/giselle

<a href="http://opensource.org/licenses/mit-license">MIT</a> permitted



<a name="tailwindcss"></a>
### tailwindcss v4.1.10
#### 

##### Paths
* /home/runner/work/giselle/giselle

<a href="http://opensource.org/licenses/mit-license">MIT</a> permitted



<a name="tailwindcss-animate"></a>
### tailwindcss-animate v1.0.7
#### 

##### Paths
* /home/runner/work/giselle/giselle

<a href="http://opensource.org/licenses/mit-license">MIT</a> permitted



<a name="tapable"></a>
### tapable v2.2.3
#### 

##### Paths
* /home/runner/work/giselle/giselle

<a href="http://opensource.org/licenses/mit-license">MIT</a> permitted



<a name="tar"></a>
### tar v7.4.3
#### 

##### Paths
* /home/runner/work/giselle/giselle

<a href="http://en.wikipedia.org/wiki/ISC_license">ISC</a> permitted



<a name="temml"></a>
### temml v0.11.7
#### 

##### Paths
* /home/runner/work/giselle/giselle

<a href="http://opensource.org/licenses/mit-license">MIT</a> permitted



<a name="term-size"></a>
### term-size v2.2.1
#### 

##### Paths
* /home/runner/work/giselle/giselle

<a href="http://opensource.org/licenses/mit-license">MIT</a> permitted



<a name="terser"></a>
### terser v5.43.1
#### 

##### Paths
* /home/runner/work/giselle/giselle

<a href="http://opensource.org/licenses/bsd-license">Simplified BSD</a> permitted



<a name="terser-webpack-plugin"></a>
### terser-webpack-plugin v5.3.14
#### 

##### Paths
* /home/runner/work/giselle/giselle

<a href="http://opensource.org/licenses/mit-license">MIT</a> permitted



<a name="thenify"></a>
### thenify v3.3.1
#### 

##### Paths
* /home/runner/work/giselle/giselle

<a href="http://opensource.org/licenses/mit-license">MIT</a> permitted



<a name="thenify-all"></a>
### thenify-all v1.6.0
#### 

##### Paths
* /home/runner/work/giselle/giselle

<a href="http://opensource.org/licenses/mit-license">MIT</a> permitted



<a name="third-party-capital"></a>
### third-party-capital v1.0.20
#### 

##### Paths
* /home/runner/work/giselle/giselle

<a href="http://en.wikipedia.org/wiki/ISC_license">ISC</a> permitted



<a name="thread-stream"></a>
### thread-stream v3.1.0
#### 

##### Paths
* /home/runner/work/giselle/giselle

<a href="http://opensource.org/licenses/mit-license">MIT</a> permitted



<a name="throttleit"></a>
### throttleit v2.1.0
#### 

##### Paths
* /home/runner/work/giselle/giselle

<a href="http://opensource.org/licenses/mit-license">MIT</a> permitted



<a name="tiny-invariant"></a>
### tiny-invariant v1.3.3
#### 

##### Paths
* /home/runner/work/giselle/giselle

<a href="http://opensource.org/licenses/mit-license">MIT</a> permitted



<a name="tinybench"></a>
### tinybench v2.9.0
#### 

##### Paths
* /home/runner/work/giselle/giselle

<a href="http://opensource.org/licenses/mit-license">MIT</a> permitted



<a name="tinyexec"></a>
### tinyexec v0.3.2
#### 

##### Paths
* /home/runner/work/giselle/giselle

<a href="http://opensource.org/licenses/mit-license">MIT</a> permitted



<a name="tinyglobby"></a>
### tinyglobby v0.2.14
#### 

##### Paths
* /home/runner/work/giselle/giselle

<a href="http://opensource.org/licenses/mit-license">MIT</a> permitted



<a name="tinypool"></a>
### tinypool v1.1.1
#### 

##### Paths
* /home/runner/work/giselle/giselle

<a href="http://opensource.org/licenses/mit-license">MIT</a> permitted



<a name="tinyrainbow"></a>
### tinyrainbow v2.0.0
#### 

##### Paths
* /home/runner/work/giselle/giselle

<a href="http://opensource.org/licenses/mit-license">MIT</a> permitted



<a name="tinyspy"></a>
### tinyspy v4.0.3
#### 

##### Paths
* /home/runner/work/giselle/giselle

<a href="http://opensource.org/licenses/mit-license">MIT</a> permitted



<a name="tippy.js"></a>
### tippy.js v6.3.7
#### 

##### Paths
* /home/runner/work/giselle/giselle

<a href="http://opensource.org/licenses/mit-license">MIT</a> permitted



<a name="tldts"></a>
### tldts v6.1.86
#### 

##### Paths
* /home/runner/work/giselle/giselle

<a href="http://opensource.org/licenses/mit-license">MIT</a> permitted



<a name="tldts-core"></a>
### tldts-core v6.1.86
#### 

##### Paths
* /home/runner/work/giselle/giselle

<a href="http://opensource.org/licenses/mit-license">MIT</a> permitted



<a name="tmp"></a>
### tmp v0.0.33
#### 

##### Paths
* /home/runner/work/giselle/giselle

<a href="http://opensource.org/licenses/mit-license">MIT</a> permitted



<a name="to-regex-range"></a>
### to-regex-range v5.0.1
#### 

##### Paths
* /home/runner/work/giselle/giselle

<a href="http://opensource.org/licenses/mit-license">MIT</a> permitted



<a name="toad-cache"></a>
### toad-cache v3.7.0
#### 

##### Paths
* /home/runner/work/giselle/giselle

<a href="http://opensource.org/licenses/mit-license">MIT</a> permitted



<a name="totalist"></a>
### totalist v3.0.1
#### 

##### Paths
* /home/runner/work/giselle/giselle

<a href="http://opensource.org/licenses/mit-license">MIT</a> permitted



<a name="tough-cookie"></a>
### tough-cookie v5.1.2
#### 

##### Paths
* /home/runner/work/giselle/giselle

<a href="http://opensource.org/licenses/BSD-3-Clause">New BSD</a> permitted



<a name="tr46"></a>
### tr46 v0.0.3
#### 

##### Paths
* /home/runner/work/giselle/giselle

<a href="http://opensource.org/licenses/mit-license">MIT</a> permitted



<a name="tree-kill"></a>
### tree-kill v1.2.2
#### 

##### Paths
* /home/runner/work/giselle/giselle

<a href="http://opensource.org/licenses/mit-license">MIT</a> permitted



<a name="trim-lines"></a>
### trim-lines v3.0.1
#### 

##### Paths
* /home/runner/work/giselle/giselle

<a href="http://opensource.org/licenses/mit-license">MIT</a> permitted



<a name="trough"></a>
### trough v2.2.0
#### 

##### Paths
* /home/runner/work/giselle/giselle

<a href="http://opensource.org/licenses/mit-license">MIT</a> permitted



<a name="ts-interface-checker"></a>
### ts-interface-checker v0.1.13
#### 

##### Paths
* /home/runner/work/giselle/giselle

<a href="http://www.apache.org/licenses/LICENSE-2.0.txt">Apache 2.0</a> permitted



<a name="tsconfck"></a>
### tsconfck v3.1.4
#### 

##### Paths
* /home/runner/work/giselle/giselle

<a href="http://opensource.org/licenses/mit-license">MIT</a> permitted



<a name="tslib"></a>
### tslib v2.8.1
#### 

##### Paths
* /home/runner/work/giselle/giselle

<a href="https://opensource.org/licenses/0BSD">BSD Zero Clause License</a> permitted



<a name="tsup"></a>
### tsup v8.3.5
#### 

##### Paths
* /home/runner/work/giselle/giselle

<a href="http://opensource.org/licenses/mit-license">MIT</a> permitted



<a name="turbo"></a>
### turbo v2.4.2
#### 

##### Paths
* /home/runner/work/giselle/giselle

<a href="http://opensource.org/licenses/mit-license">MIT</a> permitted



<a name="turbo-linux-64"></a>
### turbo-linux-64 v2.4.2
#### 

##### Paths
* /home/runner/work/giselle/giselle

<a href="http://opensource.org/licenses/mit-license">MIT</a> permitted



<a name="turndown"></a>
### turndown v7.2.0
#### 

##### Paths
* /home/runner/work/giselle/giselle

<a href="http://opensource.org/licenses/mit-license">MIT</a> permitted



<a name="type-fest"></a>
### type-fest v0.7.1
#### 

##### Paths
* /home/runner/work/giselle/giselle

(MIT OR CC0-1.0) permitted



<a name="typescript"></a>
### typescript v5.7.3
#### 

##### Paths
* /home/runner/work/giselle/giselle

<a href="http://www.apache.org/licenses/LICENSE-2.0.txt">Apache 2.0</a> permitted



<a name="uc.micro"></a>
### uc.micro v2.1.0
#### 

##### Paths
* /home/runner/work/giselle/giselle

<a href="http://opensource.org/licenses/mit-license">MIT</a> permitted



<a name="ufo"></a>
### ufo v1.5.4
#### 

##### Paths
* /home/runner/work/giselle/giselle

<a href="http://opensource.org/licenses/mit-license">MIT</a> permitted



<a name="uncrypto"></a>
### uncrypto v0.1.3
#### 

##### Paths
* /home/runner/work/giselle/giselle

<a href="http://opensource.org/licenses/mit-license">MIT</a> permitted



<a name="undici"></a>
### undici v5.28.5
#### 

##### Paths
* /home/runner/work/giselle/giselle

<a href="http://opensource.org/licenses/mit-license">MIT</a> permitted



<a name="undici-types"></a>
### undici-types v6.21.0
#### 

##### Paths
* /home/runner/work/giselle/giselle

<a href="http://opensource.org/licenses/mit-license">MIT</a> permitted



<a name="unified"></a>
### unified v11.0.5
#### 

##### Paths
* /home/runner/work/giselle/giselle

<a href="http://opensource.org/licenses/mit-license">MIT</a> permitted



<a name="unist-util-is"></a>
### unist-util-is v6.0.0
#### 

##### Paths
* /home/runner/work/giselle/giselle

<a href="http://opensource.org/licenses/mit-license">MIT</a> permitted



<a name="unist-util-position"></a>
### unist-util-position v5.0.0
#### 

##### Paths
* /home/runner/work/giselle/giselle

<a href="http://opensource.org/licenses/mit-license">MIT</a> permitted



<a name="unist-util-stringify-position"></a>
### unist-util-stringify-position v4.0.0
#### 

##### Paths
* /home/runner/work/giselle/giselle

<a href="http://opensource.org/licenses/mit-license">MIT</a> permitted



<a name="unist-util-visit"></a>
### unist-util-visit v5.0.0
#### 

##### Paths
* /home/runner/work/giselle/giselle

<a href="http://opensource.org/licenses/mit-license">MIT</a> permitted



<a name="unist-util-visit-parents"></a>
### unist-util-visit-parents v6.0.1
#### 

##### Paths
* /home/runner/work/giselle/giselle

<a href="http://opensource.org/licenses/mit-license">MIT</a> permitted



<a name="universal-github-app-jwt"></a>
### universal-github-app-jwt v2.2.0
#### 

##### Paths
* /home/runner/work/giselle/giselle

<a href="http://opensource.org/licenses/mit-license">MIT</a> permitted



<a name="universal-user-agent"></a>
### universal-user-agent v7.0.2
#### 

##### Paths
* /home/runner/work/giselle/giselle

<a href="http://en.wikipedia.org/wiki/ISC_license">ISC</a> permitted



<a name="universalify"></a>
### universalify v0.1.2
#### 

##### Paths
* /home/runner/work/giselle/giselle

<a href="http://opensource.org/licenses/mit-license">MIT</a> permitted



<a name="unplugin"></a>
### unplugin v1.0.1
#### 

##### Paths
* /home/runner/work/giselle/giselle

<a href="http://opensource.org/licenses/mit-license">MIT</a> permitted



<a name="unstorage"></a>
### unstorage v1.14.4
#### 

##### Paths
* /home/runner/work/giselle/giselle

<a href="http://opensource.org/licenses/mit-license">MIT</a> permitted



<a name="update-browserslist-db"></a>
### update-browserslist-db v1.1.2
#### 

##### Paths
* /home/runner/work/giselle/giselle

<a href="http://opensource.org/licenses/mit-license">MIT</a> permitted



<a name="uri-js"></a>
### uri-js v4.4.1
#### 

##### Paths
* /home/runner/work/giselle/giselle

<a href="http://opensource.org/licenses/bsd-license">Simplified BSD</a> permitted



<a name="url-template"></a>
### url-template v2.0.8
#### 

##### Paths
* /home/runner/work/giselle/giselle

<a href="https://directory.fsf.org/wiki/License:BSD-4-Clause">BSD</a> manually approved

>The BSD license is ambiguous. The license is now BSD 3-Clause from url-template v3.1.0. See https://github.com/bramstein/url-template/pull/47

><cite>  2024-11-22</cite>



<a name="urql"></a>
### urql v4.2.2
#### 

##### Paths
* /home/runner/work/giselle/giselle

<a href="http://opensource.org/licenses/mit-license">MIT</a> permitted



<a name="use-callback-ref"></a>
### use-callback-ref v1.3.3
#### 

##### Paths
* /home/runner/work/giselle/giselle

<a href="http://opensource.org/licenses/mit-license">MIT</a> permitted



<a name="use-sidecar"></a>
### use-sidecar v1.1.3
#### 

##### Paths
* /home/runner/work/giselle/giselle

<a href="http://opensource.org/licenses/mit-license">MIT</a> permitted



<a name="use-sync-external-store"></a>
### use-sync-external-store v1.4.0
#### 

##### Paths
* /home/runner/work/giselle/giselle

<a href="http://opensource.org/licenses/mit-license">MIT</a> permitted



<a name="utf-8-validate"></a>
### utf-8-validate v6.0.5
#### 

##### Paths
* /home/runner/work/giselle/giselle

<a href="http://opensource.org/licenses/mit-license">MIT</a> permitted



<a name="util-deprecate"></a>
### util-deprecate v1.0.2
#### 

##### Paths
* /home/runner/work/giselle/giselle

<a href="http://opensource.org/licenses/mit-license">MIT</a> permitted



<a name="uuid"></a>
### uuid v9.0.1
#### 

##### Paths
* /home/runner/work/giselle/giselle

<a href="http://opensource.org/licenses/mit-license">MIT</a> permitted



<a name="valibot"></a>
### valibot v0.37.0
#### 

##### Paths
* /home/runner/work/giselle/giselle

<a href="http://opensource.org/licenses/mit-license">MIT</a> permitted



<a name="vfile"></a>
### vfile v6.0.3
#### 

##### Paths
* /home/runner/work/giselle/giselle

<a href="http://opensource.org/licenses/mit-license">MIT</a> permitted



<a name="vfile-location"></a>
### vfile-location v5.0.3
#### 

##### Paths
* /home/runner/work/giselle/giselle

<a href="http://opensource.org/licenses/mit-license">MIT</a> permitted



<a name="vfile-message"></a>
### vfile-message v4.0.2
#### 

##### Paths
* /home/runner/work/giselle/giselle

<a href="http://opensource.org/licenses/mit-license">MIT</a> permitted



<a name="vite"></a>
### vite v7.1.3
#### 

##### Paths
* /home/runner/work/giselle/giselle

<a href="http://opensource.org/licenses/mit-license">MIT</a> permitted



<a name="vite-node"></a>
### vite-node v3.2.4
#### 

##### Paths
* /home/runner/work/giselle/giselle

<a href="http://opensource.org/licenses/mit-license">MIT</a> permitted



<a name="vite-tsconfig-paths"></a>
### vite-tsconfig-paths v5.1.4
#### 

##### Paths
* /home/runner/work/giselle/giselle

<a href="http://opensource.org/licenses/mit-license">MIT</a> permitted



<a name="vitest"></a>
### vitest v3.2.4
#### 

##### Paths
* /home/runner/work/giselle/giselle

<a href="http://opensource.org/licenses/mit-license">MIT</a> permitted



<a name="w3c-keyname"></a>
### w3c-keyname v2.2.8
#### 

##### Paths
* /home/runner/work/giselle/giselle

<a href="http://opensource.org/licenses/mit-license">MIT</a> permitted



<a name="w3c-xmlserializer"></a>
### w3c-xmlserializer v5.0.0
#### 

##### Paths
* /home/runner/work/giselle/giselle

<a href="http://opensource.org/licenses/mit-license">MIT</a> permitted



<a name="walk-up-path"></a>
### walk-up-path v4.0.0
#### 

##### Paths
* /home/runner/work/giselle/giselle

<a href="http://en.wikipedia.org/wiki/ISC_license">ISC</a> permitted



<a name="watchpack"></a>
### watchpack v2.4.4
#### 

##### Paths
* /home/runner/work/giselle/giselle

<a href="http://opensource.org/licenses/mit-license">MIT</a> permitted



<a name="web-namespaces"></a>
### web-namespaces v2.0.1
#### 

##### Paths
* /home/runner/work/giselle/giselle

<a href="http://opensource.org/licenses/mit-license">MIT</a> permitted



<a name="web-vitals"></a>
### web-vitals v4.2.4
#### 

##### Paths
* /home/runner/work/giselle/giselle

<a href="http://www.apache.org/licenses/LICENSE-2.0.txt">Apache 2.0</a> permitted



<a name="webidl-conversions"></a>
### webidl-conversions v3.0.1
#### 

##### Paths
* /home/runner/work/giselle/giselle

<a href="http://opensource.org/licenses/bsd-license">Simplified BSD</a> permitted



<a name="webpack"></a>
### webpack v5.97.1
#### 

##### Paths
* /home/runner/work/giselle/giselle

<a href="http://opensource.org/licenses/mit-license">MIT</a> permitted



<a name="webpack-bundle-analyzer"></a>
### webpack-bundle-analyzer v4.10.1
#### 

##### Paths
* /home/runner/work/giselle/giselle

<a href="http://opensource.org/licenses/mit-license">MIT</a> permitted



<a name="webpack-sources"></a>
### webpack-sources v3.2.3
#### 

##### Paths
* /home/runner/work/giselle/giselle

<a href="http://opensource.org/licenses/mit-license">MIT</a> permitted



<a name="webpack-virtual-modules"></a>
### webpack-virtual-modules v0.5.0
#### 

##### Paths
* /home/runner/work/giselle/giselle

<a href="http://opensource.org/licenses/mit-license">MIT</a> permitted



<a name="whatwg-encoding"></a>
### whatwg-encoding v3.1.1
#### 

##### Paths
* /home/runner/work/giselle/giselle

<a href="http://opensource.org/licenses/mit-license">MIT</a> permitted



<a name="whatwg-mimetype"></a>
### whatwg-mimetype v3.0.0
#### 

##### Paths
* /home/runner/work/giselle/giselle

<a href="http://opensource.org/licenses/mit-license">MIT</a> permitted



<a name="whatwg-url"></a>
### whatwg-url v5.0.0
#### 

##### Paths
* /home/runner/work/giselle/giselle

<a href="http://opensource.org/licenses/mit-license">MIT</a> permitted



<a name="which"></a>
### which v2.0.2
#### 

##### Paths
* /home/runner/work/giselle/giselle

<a href="http://en.wikipedia.org/wiki/ISC_license">ISC</a> permitted



<a name="why-is-node-running"></a>
### why-is-node-running v2.3.0
#### 

##### Paths
* /home/runner/work/giselle/giselle

<a href="http://opensource.org/licenses/mit-license">MIT</a> permitted



<a name="wonka"></a>
### wonka v6.3.5
#### 

##### Paths
* /home/runner/work/giselle/giselle

<a href="http://opensource.org/licenses/mit-license">MIT</a> permitted



<a name="wrap-ansi"></a>
### wrap-ansi v7.0.0
#### 

##### Paths
* /home/runner/work/giselle/giselle

<a href="http://opensource.org/licenses/mit-license">MIT</a> permitted



<a name="wrappy"></a>
### wrappy v1.0.2
#### 

##### Paths
* /home/runner/work/giselle/giselle

<a href="http://en.wikipedia.org/wiki/ISC_license">ISC</a> permitted



<a name="ws"></a>
### ws v7.5.10
#### 

##### Paths
* /home/runner/work/giselle/giselle

<a href="http://opensource.org/licenses/mit-license">MIT</a> permitted



<a name="xml-name-validator"></a>
### xml-name-validator v5.0.0
#### 

##### Paths
* /home/runner/work/giselle/giselle

<a href="http://www.apache.org/licenses/LICENSE-2.0.txt">Apache 2.0</a> permitted



<a name="xmlchars"></a>
### xmlchars v2.2.0
#### 

##### Paths
* /home/runner/work/giselle/giselle

<a href="http://opensource.org/licenses/mit-license">MIT</a> permitted



<a name="xtend"></a>
### xtend v4.0.2
#### 

##### Paths
* /home/runner/work/giselle/giselle

<a href="http://opensource.org/licenses/mit-license">MIT</a> permitted



<a name="y18n"></a>
### y18n v5.0.8
#### 

##### Paths
* /home/runner/work/giselle/giselle

<a href="http://en.wikipedia.org/wiki/ISC_license">ISC</a> permitted



<a name="yallist"></a>
### yallist v3.1.1
#### 

##### Paths
* /home/runner/work/giselle/giselle

<a href="http://en.wikipedia.org/wiki/ISC_license">ISC</a> permitted



<a name="yallist"></a>
### yallist v5.0.0
#### 

##### Paths
* /home/runner/work/giselle/giselle

BlueOak-1.0.0 permitted



<a name="yaml"></a>
### yaml v2.7.0
#### 

##### Paths
* /home/runner/work/giselle/giselle

<a href="http://en.wikipedia.org/wiki/ISC_license">ISC</a> permitted



<a name="yargs"></a>
### yargs v17.7.2
#### 

##### Paths
* /home/runner/work/giselle/giselle

<a href="http://opensource.org/licenses/mit-license">MIT</a> permitted



<a name="yargs-parser"></a>
### yargs-parser v21.1.1
#### 

##### Paths
* /home/runner/work/giselle/giselle

<a href="http://en.wikipedia.org/wiki/ISC_license">ISC</a> permitted



<a name="yocto-queue"></a>
### yocto-queue v0.1.0
#### 

##### Paths
* /home/runner/work/giselle/giselle

<a href="http://opensource.org/licenses/mit-license">MIT</a> permitted



<a name="zeed-dom"></a>
### zeed-dom v0.15.1
#### 

##### Paths
* /home/runner/work/giselle/giselle

<a href="http://opensource.org/licenses/mit-license">MIT</a> permitted



<a name="zod"></a>
### zod v3.25.28
#### 

##### Paths
* /home/runner/work/giselle/giselle

<a href="http://opensource.org/licenses/mit-license">MIT</a> permitted



<a name="zod-validation-error"></a>
### zod-validation-error v3.5.3
#### 

##### Paths
* /home/runner/work/giselle/giselle

<a href="http://opensource.org/licenses/mit-license">MIT</a> permitted



<a name="zustand"></a>
### zustand v4.5.6
#### 

##### Paths
* /home/runner/work/giselle/giselle

<a href="http://opensource.org/licenses/mit-license">MIT</a> permitted



<a name="zwitch"></a>
### zwitch v2.0.4
#### 

##### Paths
* /home/runner/work/giselle/giselle

<a href="http://opensource.org/licenses/mit-license">MIT</a> permitted

<|MERGE_RESOLUTION|>--- conflicted
+++ resolved
@@ -2,20 +2,15 @@
 
 
 ## Summary
-<<<<<<< HEAD
 * 818 MIT
 * 184 Apache 2.0
-=======
-* 811 MIT
-* 182 Apache 2.0
->>>>>>> fc611734
 * 46 ISC
 * 27 New BSD
 * 13 Simplified BSD
 * 5 BlueOak-1.0.0
-* 2 MIT OR Apache-2.0
+* 3 MIT OR Apache-2.0
 * 2 MIT-0
-* 2 Mozilla Public License 2.0
+* 3 Mozilla Public License 2.0
 * 1 BSD
 * 1 (MIT OR CC0-1.0)
 * 1 BSD Zero Clause License
@@ -24,7 +19,7 @@
 * 1 (AFL-2.1 OR BSD-3-Clause)
 * 1 CC-BY-4.0
 * 1 Python-2.0
-* 1 LGPL-3.0-or-later
+* 2 LGPL-3.0-or-later
 
 
 
@@ -12162,4 +12157,3 @@
 * /home/runner/work/giselle/giselle
 
 <a href="http://opensource.org/licenses/mit-license">MIT</a> permitted
-
