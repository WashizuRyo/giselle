"use client";

import {
	type ConnectionId,
	type FailedFileData,
	type FileContent,
	type FileData,
	type FileNode,
	type Node,
	type NodeBase,
	type NodeId,
	type NodeUIState,
	type UploadedFileData,
	type Viewport,
	type WebPageFileResult,
	type Workspace,
	createFailedFileData,
	createUploadedFileData,
	createUploadingFileData,
	isFileNode,
} from "@giselle-sdk/data-type";
import { GenerationRunnerSystemProvider } from "@giselle-sdk/giselle-engine/react";
import {
	APICallError,
	useGiselleEngine,
} from "@giselle-sdk/giselle-engine/react";
import { RunSystemContextProvider } from "@giselle-sdk/giselle-engine/react";
import type { LanguageModelProvider } from "@giselle-sdk/language-model";
import { isClonedFileDataPayload } from "@giselle-sdk/node-utils";
import { createContext, useCallback, useEffect, useRef, useState } from "react";
import {
	type ConnectionCloneStrategy,
	WorkflowDesigner,
} from "../workflow-designer";
import { usePropertiesPanel, useView } from "./state";

type UploadFileFn = (
	files: File[],
	node: FileNode,
	options?: { onError?: (errorMessage: string) => void },
) => Promise<void>;

export interface WorkflowDesignerContextValue
	extends Pick<
			WorkflowDesigner,
			| "addNode"
			| "updateNodeData"
			| "addConnection"
			| "deleteConnection"
			| "setUiViewport"
			| "updateName"
			| "isSupportedConnection"
		>,
		ReturnType<typeof usePropertiesPanel>,
		ReturnType<typeof useView> {
	data: Workspace;
	textGenerationApi: string;
	setUiNodeState: (
		nodeId: string | NodeId,
		ui: Partial<NodeUIState>,
		options?: { save?: boolean },
	) => void;
	updateNodeDataContent: <T extends Node>(
		node: T,
		content: Partial<T["content"]>,
	) => void;
	uploadFile: UploadFileFn;
	removeFile: (uploadedFile: UploadedFileData) => Promise<void>;
<<<<<<< HEAD
	copyNode: (
		sourceNode: Node,
		options?: {
			ui?: NodeUIState;
			connectionCloneStrategy?: ConnectionCloneStrategy;
		},
	) => Promise<Node | undefined>;
=======
	fetchWebPageFiles: (args: {
		urls: string[];
		format: "markdown" | "html";
		provider?: "self-made";
	}) => Promise<WebPageFileResult[]>;
>>>>>>> 98e9399b
	deleteNode: (nodeId: NodeId | string) => void;
	llmProviders: LanguageModelProvider[];
	isLoading: boolean;
}
export const WorkflowDesignerContext = createContext<
	WorkflowDesignerContextValue | undefined
>(undefined);

type Timer = ReturnType<typeof setTimeout>;
export function WorkflowDesignerProvider({
	children,
	data,
	textGenerationApi = "/api/giselle/text-generation",
	saveWorkflowDelay: defaultSaveWorkflowDelay = 1000,
}: {
	children: React.ReactNode;
	data: Workspace;
	saveWorkflowApi?: string;
	textGenerationApi?: string;
	runAssistantApi?: string;
	saveWorkflowDelay?: number;
}) {
	const workflowDesignerRef = useRef(WorkflowDesigner({ defaultValue: data }));
	const client = useGiselleEngine();
	const [workspace, setWorkspaceInternal] = useState(data);
	const persistTimeoutRef = useRef<Timer | null>(null);
	const [isLoading, setIsLoading] = useState(true);
	const [llmProviders, setLLMProviders] = useState<LanguageModelProvider[]>([]);

	useEffect(() => {
		client
			.getLanguageModelProviders()
			.then(setLLMProviders)
			.then(() => setIsLoading(false));
	}, [client]);

	const saveWorkspace = useCallback(async () => {
		try {
			await client.updateWorkspace({
				workspace: workflowDesignerRef.current.getData(),
			});
		} catch (error) {
			console.error("Failed to persist graph:", error);
		}
	}, [client]);

	const setWorkspace = useCallback(() => {
		const data = workflowDesignerRef.current.getData();
		setWorkspaceInternal(data);
	}, []);
	const setAndSaveWorkspace = useCallback(
		(saveWorkspaceDelay?: number) => {
			setWorkspace();
			if (persistTimeoutRef.current) {
				clearTimeout(persistTimeoutRef.current);
			}
			if (saveWorkspaceDelay === 0) {
				saveWorkspace();
				return;
			}
			persistTimeoutRef.current = setTimeout(
				saveWorkspace,
				saveWorkspaceDelay ?? defaultSaveWorkflowDelay,
			);
		},
		[setWorkspace, saveWorkspace, defaultSaveWorkflowDelay],
	);

	const addNode = useCallback(
		(node: Node, options?: { ui?: NodeUIState }) => {
			workflowDesignerRef.current.addNode(node, options);
			setAndSaveWorkspace();
		},
		[setAndSaveWorkspace],
	);

	const handleFileNodeCopy = useCallback(
		async (sourceNode: Node, newNode: Node): Promise<void> => {
			if (!isFileNode(newNode) || !isFileNode(sourceNode)) {
				return;
			}

			const fileCopyPromises = newNode.content.files.map(
				async (fileDataWithOriginalId) => {
					if (!isClonedFileDataPayload(fileDataWithOriginalId)) {
						// Already completed file data, keep as is
						return fileDataWithOriginalId;
					}

					const { originalFileIdForCopy, ...newFileData } =
						fileDataWithOriginalId;

					if (originalFileIdForCopy) {
						try {
							await client.copyFile({
								workspaceId: data.id,
								sourceFileId: originalFileIdForCopy,
								destinationFileId: newFileData.id,
							});

							return newFileData;
						} catch (error) {
							console.error(
								`Failed to copy file for new fileId ${newFileData.id} (source: ${originalFileIdForCopy}):`,
								error,
							);

							return {
								...newFileData,
								status: "failed",
								errorMessage:
									error instanceof Error ? error.message : "Unknown error",
							} as FailedFileData;
						}
					}

					return newFileData;
				},
			);

			const resolvedFiles = await Promise.all(fileCopyPromises);
			const newContentForNode: FileContent = {
				...newNode.content,
				files: resolvedFiles,
			};

			workflowDesignerRef.current.updateNodeData(newNode, {
				content: newContentForNode,
			});

			setAndSaveWorkspace();
		},
		[client, data.id, setAndSaveWorkspace],
	);

	const copyNode = useCallback(
		async (
			sourceNode: Node,
			options?: {
				ui?: NodeUIState;
				connectionCloneStrategy?: ConnectionCloneStrategy;
			},
		): Promise<Node | undefined> => {
			const newNodeDefinition = workflowDesignerRef.current.copyNode(
				sourceNode,
				options,
			);
			if (!newNodeDefinition) {
				return undefined;
			}
			setAndSaveWorkspace();
			await handleFileNodeCopy(sourceNode, newNodeDefinition);
			return newNodeDefinition;
		},
		[setAndSaveWorkspace, handleFileNodeCopy],
	);

	const updateNodeData = useCallback(
		<T extends NodeBase>(node: T, data: Partial<T>) => {
			workflowDesignerRef.current.updateNodeData(node, data);
			setAndSaveWorkspace();
		},
		[setAndSaveWorkspace],
	);

	const updateNodeDataContent = useCallback(
		<T extends Node>(node: T, content: Partial<T["content"]>) => {
			workflowDesignerRef.current.updateNodeData(node, {
				...node,
				content: { ...node.content, ...content },
			});
			setAndSaveWorkspace();
		},
		[setAndSaveWorkspace],
	);

	const addConnection = useCallback<WorkflowDesigner["addConnection"]>(
		(args) => {
			workflowDesignerRef.current?.addConnection(args);
			setAndSaveWorkspace();
		},
		[setAndSaveWorkspace],
	);

	const updateName = useCallback<WorkflowDesigner["updateName"]>(
		(args) => {
			workflowDesignerRef.current?.updateName(args);
			setAndSaveWorkspace();
		},
		[setAndSaveWorkspace],
	);

	const isSupportedConnection = useCallback<
		WorkflowDesigner["isSupportedConnection"]
	>((outputNode, inputNode) => {
		return workflowDesignerRef.current?.isSupportedConnection(
			outputNode,
			inputNode,
		);
	}, []);

	const setUiNodeState = useCallback(
		(
			nodeId: string | NodeId,
			ui: Partial<NodeUIState>,
			options: { save?: boolean } | undefined,
		) => {
			workflowDesignerRef.current.setUiNodeState(nodeId, ui);
			if (options?.save) {
				setAndSaveWorkspace();
			} else {
				setWorkspace();
			}
		},
		[setAndSaveWorkspace, setWorkspace],
	);

	const setUiViewport = useCallback(
		(viewport: Viewport) => {
			workflowDesignerRef.current.setUiViewport(viewport);
			setAndSaveWorkspace();
		},
		[setAndSaveWorkspace],
	);

	const deleteNode = useCallback(
		(nodeId: NodeId | string) => {
			workflowDesignerRef.current.deleteNode(nodeId);
			setAndSaveWorkspace();
		},
		[setAndSaveWorkspace],
	);

	const deleteConnection = useCallback(
		(connectionId: ConnectionId) => {
			workflowDesignerRef.current.deleteConnection(connectionId);
			setAndSaveWorkspace();
		},
		[setAndSaveWorkspace],
	);

	const uploadFile = useCallback(
		async (
			files: File[],
			node: FileNode,
			options: { onError?: (errorMessage: string) => void } | undefined,
		) => {
			let fileContents = node.content.files;

			await Promise.all(
				files.map(async (file) => {
					const fileReader = new FileReader();
					fileReader.readAsArrayBuffer(file);
					fileReader.onload = async () => {
						if (!fileReader.result) {
							return;
						}
						const uploadingFileData = createUploadingFileData({
							name: file.name,
							type: file.type,
							size: file.size,
						});
						fileContents = [...fileContents, uploadingFileData];

						updateNodeDataContent(node, {
							files: fileContents,
						});
						try {
							await client.uploadFile({
								workspaceId: data.id,
								file,
								fileId: uploadingFileData.id,
								fileName: file.name,
							});

							const uploadedFileData = createUploadedFileData(
								uploadingFileData,
								Date.now(),
							);
							fileContents = [
								...fileContents.filter(
									(file) => file.id !== uploadedFileData.id,
								),
								uploadedFileData,
							];
						} catch (error) {
							if (APICallError.isInstance(error)) {
								const message =
									error.statusCode === 413
										? "filesize too large"
										: error.message;
								options?.onError?.(message);
								const failedFileData = createFailedFileData(
									uploadingFileData,
									message,
								);
								fileContents = [
									...fileContents.filter(
										(file) => file.id !== failedFileData.id,
									),
									failedFileData,
								];
							}
						}
						updateNodeDataContent(node, {
							files: fileContents,
						});
					};
				}),
			);
		},
		[updateNodeDataContent, client, data.id],
	);

	const removeFile = useCallback(
		async (uploadedFile: UploadedFileData) => {
			await client.removeFile({
				workspaceId: data.id,
				fileId: uploadedFile.id,
			});
			setAndSaveWorkspace();
		},
		[setAndSaveWorkspace, client, data.id],
	);

	const fetchWebPageFiles = useCallback(
		async (args: {
			urls: string[];
			format: "markdown" | "html";
			provider?: "self-made";
		}): Promise<WebPageFileResult[]> => {
			const result = await client.fetchWebPageFiles(args);
			return result.webPageFiles;
		},
		[client],
	);

	const usePropertiesPanelHelper = usePropertiesPanel();
	const useViewHelper = useView();

	return (
		<WorkflowDesignerContext.Provider
			value={{
				data: workspace,
				textGenerationApi,
				addNode,
				copyNode,
				addConnection,
				updateNodeData,
				updateNodeDataContent,
				setUiNodeState,
				deleteNode,
				deleteConnection,
				uploadFile,
				removeFile,
				fetchWebPageFiles,
				llmProviders,
				isLoading,
				setUiViewport,
				updateName,
				isSupportedConnection,
				...usePropertiesPanelHelper,
				...useViewHelper,
			}}
		>
			<GenerationRunnerSystemProvider>
				<RunSystemContextProvider workspaceId={data.id}>
					{children}
				</RunSystemContextProvider>
			</GenerationRunnerSystemProvider>
		</WorkflowDesignerContext.Provider>
	);
}<|MERGE_RESOLUTION|>--- conflicted
+++ resolved
@@ -66,7 +66,6 @@
 	) => void;
 	uploadFile: UploadFileFn;
 	removeFile: (uploadedFile: UploadedFileData) => Promise<void>;
-<<<<<<< HEAD
 	copyNode: (
 		sourceNode: Node,
 		options?: {
@@ -74,13 +73,11 @@
 			connectionCloneStrategy?: ConnectionCloneStrategy;
 		},
 	) => Promise<Node | undefined>;
-=======
 	fetchWebPageFiles: (args: {
 		urls: string[];
 		format: "markdown" | "html";
 		provider?: "self-made";
 	}) => Promise<WebPageFileResult[]>;
->>>>>>> 98e9399b
 	deleteNode: (nodeId: NodeId | string) => void;
 	llmProviders: LanguageModelProvider[];
 	isLoading: boolean;
