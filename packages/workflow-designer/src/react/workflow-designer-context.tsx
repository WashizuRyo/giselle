"use client";

import {
	type ConnectionId,
	type FailedFileData,
	type FileContent,
	type FileData,
	type FileNode,
	type Node,
	type NodeBase,
	type NodeId,
	type NodeUIState,
	type UploadedFileData,
	type Viewport,
	type WebPageFileResult,
	type Workspace,
	createFailedFileData,
	createUploadedFileData,
	createUploadingFileData,
<<<<<<< HEAD
	isFileNode,
=======
	isTriggerNode,
>>>>>>> 13c1ff6b
} from "@giselle-sdk/data-type";
import { GenerationRunnerSystemProvider } from "@giselle-sdk/giselle-engine/react";
import {
	APICallError,
	useGiselleEngine,
} from "@giselle-sdk/giselle-engine/react";
import type { LanguageModelProvider } from "@giselle-sdk/language-model";
import { isClonedFileDataPayload } from "@giselle-sdk/node-utils";
import { createContext, useCallback, useEffect, useRef, useState } from "react";
import {
	type ConnectionCloneStrategy,
	WorkflowDesigner,
} from "../workflow-designer";
import { usePropertiesPanel, useView } from "./state";

type UploadFileFn = (
	files: File[],
	node: FileNode,
	options?: { onError?: (errorMessage: string) => void },
) => Promise<void>;

export interface WorkflowDesignerContextValue
	extends Pick<
			WorkflowDesigner,
			| "addNode"
			| "updateNodeData"
			| "addConnection"
			| "deleteConnection"
			| "setUiViewport"
			| "updateName"
			| "isSupportedConnection"
		>,
		ReturnType<typeof usePropertiesPanel>,
		ReturnType<typeof useView> {
	data: Workspace;
	textGenerationApi: string;
	setUiNodeState: (
		nodeId: string | NodeId,
		ui: Partial<NodeUIState>,
		options?: { save?: boolean },
	) => void;
	updateNodeDataContent: <T extends Node>(
		node: T,
		content: Partial<T["content"]>,
	) => void;
	uploadFile: UploadFileFn;
	removeFile: (uploadedFile: UploadedFileData) => Promise<void>;
	copyNode: (
		sourceNode: Node,
		options?: {
			ui?: NodeUIState;
			connectionCloneStrategy?: ConnectionCloneStrategy;
		},
	) => Promise<Node | undefined>;
	fetchWebPageFiles: (args: {
		urls: string[];
		format: "markdown" | "html";
		provider?: "self-made";
	}) => Promise<WebPageFileResult[]>;
	deleteNode: (nodeId: NodeId | string) => Promise<void>;
	llmProviders: LanguageModelProvider[];
	isLoading: boolean;
}
export const WorkflowDesignerContext = createContext<
	WorkflowDesignerContextValue | undefined
>(undefined);

type Timer = ReturnType<typeof setTimeout>;
export function WorkflowDesignerProvider({
	children,
	data,
	textGenerationApi = "/api/giselle/text-generation",
	saveWorkflowDelay: defaultSaveWorkflowDelay = 1000,
}: {
	children: React.ReactNode;
	data: Workspace;
	saveWorkflowApi?: string;
	textGenerationApi?: string;
	runAssistantApi?: string;
	saveWorkflowDelay?: number;
}) {
	const workflowDesignerRef = useRef(WorkflowDesigner({ defaultValue: data }));
	const client = useGiselleEngine();
	const [workspace, setWorkspaceInternal] = useState(data);
	const persistTimeoutRef = useRef<Timer | null>(null);
	const [isLoading, setIsLoading] = useState(true);
	const [llmProviders, setLLMProviders] = useState<LanguageModelProvider[]>([]);

	useEffect(() => {
		client
			.getLanguageModelProviders()
			.then(setLLMProviders)
			.then(() => setIsLoading(false));
	}, [client]);

	const saveWorkspace = useCallback(async () => {
		try {
			await client.updateWorkspace({
				workspace: workflowDesignerRef.current.getData(),
			});
		} catch (error) {
			console.error("Failed to persist graph:", error);
		}
	}, [client]);

	const setWorkspace = useCallback(() => {
		const data = workflowDesignerRef.current.getData();
		setWorkspaceInternal(data);
	}, []);
	const setAndSaveWorkspace = useCallback(
		(saveWorkspaceDelay?: number) => {
			setWorkspace();
			if (persistTimeoutRef.current) {
				clearTimeout(persistTimeoutRef.current);
			}
			if (saveWorkspaceDelay === 0) {
				saveWorkspace();
				return;
			}
			persistTimeoutRef.current = setTimeout(
				saveWorkspace,
				saveWorkspaceDelay ?? defaultSaveWorkflowDelay,
			);
		},
		[setWorkspace, saveWorkspace, defaultSaveWorkflowDelay],
	);

	const addNode = useCallback(
		(node: Node, options?: { ui?: NodeUIState }) => {
			workflowDesignerRef.current.addNode(node, options);
			setAndSaveWorkspace();
		},
		[setAndSaveWorkspace],
	);

	const handleFileNodeCopy = useCallback(
		async (sourceNode: Node, newNode: Node): Promise<void> => {
			if (!isFileNode(newNode) || !isFileNode(sourceNode)) {
				return;
			}

			const fileCopyPromises = newNode.content.files.map(
				async (fileDataWithOriginalId) => {
					if (!isClonedFileDataPayload(fileDataWithOriginalId)) {
						// Already completed file data, keep as is
						return fileDataWithOriginalId;
					}

					const { originalFileIdForCopy, ...newFileData } =
						fileDataWithOriginalId;

					if (originalFileIdForCopy) {
						try {
							await client.copyFile({
								workspaceId: data.id,
								sourceFileId: originalFileIdForCopy,
								destinationFileId: newFileData.id,
							});

							return newFileData;
						} catch (error) {
							console.error(
								`Failed to copy file for new fileId ${newFileData.id} (source: ${originalFileIdForCopy}):`,
								error,
							);

							return {
								...newFileData,
								status: "failed",
								errorMessage:
									error instanceof Error ? error.message : "Unknown error",
							} as FailedFileData;
						}
					}

					return newFileData;
				},
			);

			const resolvedFiles = await Promise.all(fileCopyPromises);
			const newContentForNode: FileContent = {
				...newNode.content,
				files: resolvedFiles,
			};

			workflowDesignerRef.current.updateNodeData(newNode, {
				content: newContentForNode,
			});

			setAndSaveWorkspace();
		},
		[client, data.id, setAndSaveWorkspace],
	);

	const copyNode = useCallback(
		async (
			sourceNode: Node,
			options?: {
				ui?: NodeUIState;
				connectionCloneStrategy?: ConnectionCloneStrategy;
			},
		): Promise<Node | undefined> => {
			const newNodeDefinition = workflowDesignerRef.current.copyNode(
				sourceNode,
				options,
			);
			if (!newNodeDefinition) {
				return undefined;
			}
			setAndSaveWorkspace();
			await handleFileNodeCopy(sourceNode, newNodeDefinition);
			return newNodeDefinition;
		},
		[setAndSaveWorkspace, handleFileNodeCopy],
	);

	const updateNodeData = useCallback(
		<T extends NodeBase>(node: T, data: Partial<T>) => {
			workflowDesignerRef.current.updateNodeData(node, data);
			setAndSaveWorkspace();
		},
		[setAndSaveWorkspace],
	);

	const updateNodeDataContent = useCallback(
		<T extends Node>(node: T, content: Partial<T["content"]>) => {
			workflowDesignerRef.current.updateNodeData(node, {
				...node,
				content: { ...node.content, ...content },
			});
			setAndSaveWorkspace();
		},
		[setAndSaveWorkspace],
	);

	const addConnection = useCallback<WorkflowDesigner["addConnection"]>(
		(args) => {
			workflowDesignerRef.current?.addConnection(args);
			setAndSaveWorkspace();
		},
		[setAndSaveWorkspace],
	);

	const updateName = useCallback<WorkflowDesigner["updateName"]>(
		(args) => {
			workflowDesignerRef.current?.updateName(args);
			setAndSaveWorkspace();
		},
		[setAndSaveWorkspace],
	);

	const isSupportedConnection = useCallback<
		WorkflowDesigner["isSupportedConnection"]
	>((outputNode, inputNode) => {
		return workflowDesignerRef.current?.isSupportedConnection(
			outputNode,
			inputNode,
		);
	}, []);

	const setUiNodeState = useCallback(
		(
			nodeId: string | NodeId,
			ui: Partial<NodeUIState>,
			options: { save?: boolean } | undefined,
		) => {
			workflowDesignerRef.current.setUiNodeState(nodeId, ui);
			if (options?.save) {
				setAndSaveWorkspace();
			} else {
				setWorkspace();
			}
		},
		[setAndSaveWorkspace, setWorkspace],
	);

	const setUiViewport = useCallback(
		(viewport: Viewport) => {
			workflowDesignerRef.current.setUiViewport(viewport);
			setAndSaveWorkspace();
		},
		[setAndSaveWorkspace],
	);

	const deleteNode = useCallback(
		async (nodeId: NodeId | string) => {
			const deletedNode = workflowDesignerRef.current.deleteNode(nodeId);
			if (
				deletedNode &&
				isTriggerNode(deletedNode) &&
				deletedNode.content.state.status === "configured"
			) {
				try {
					await client.deleteTrigger({
						flowTriggerId: deletedNode.content.state.flowTriggerId,
					});
				} catch (error) {
					console.error("Failed to delete trigger", error);
				}
			}
			setAndSaveWorkspace();
		},
		[setAndSaveWorkspace, client],
	);

	const deleteConnection = useCallback(
		(connectionId: ConnectionId) => {
			workflowDesignerRef.current.deleteConnection(connectionId);
			setAndSaveWorkspace();
		},
		[setAndSaveWorkspace],
	);

	const uploadFile = useCallback(
		async (
			files: File[],
			node: FileNode,
			options: { onError?: (errorMessage: string) => void } | undefined,
		) => {
			let fileContents = node.content.files;

			await Promise.all(
				files.map(async (file) => {
					const fileReader = new FileReader();
					fileReader.readAsArrayBuffer(file);
					fileReader.onload = async () => {
						if (!fileReader.result) {
							return;
						}
						const uploadingFileData = createUploadingFileData({
							name: file.name,
							type: file.type,
							size: file.size,
						});
						fileContents = [...fileContents, uploadingFileData];

						updateNodeDataContent(node, {
							files: fileContents,
						});
						try {
							await client.uploadFile({
								workspaceId: data.id,
								file,
								fileId: uploadingFileData.id,
								fileName: file.name,
							});

							const uploadedFileData = createUploadedFileData(
								uploadingFileData,
								Date.now(),
							);
							fileContents = [
								...fileContents.filter(
									(file) => file.id !== uploadedFileData.id,
								),
								uploadedFileData,
							];
						} catch (error) {
							if (APICallError.isInstance(error)) {
								const message =
									error.statusCode === 413
										? "filesize too large"
										: error.message;
								options?.onError?.(message);
								const failedFileData = createFailedFileData(
									uploadingFileData,
									message,
								);
								fileContents = [
									...fileContents.filter(
										(file) => file.id !== failedFileData.id,
									),
									failedFileData,
								];
							}
						}
						updateNodeDataContent(node, {
							files: fileContents,
						});
					};
				}),
			);
		},
		[updateNodeDataContent, client, data.id],
	);

	const removeFile = useCallback(
		async (uploadedFile: UploadedFileData) => {
			await client.removeFile({
				workspaceId: data.id,
				fileId: uploadedFile.id,
			});
			setAndSaveWorkspace();
		},
		[setAndSaveWorkspace, client, data.id],
	);

	const fetchWebPageFiles = useCallback(
		async (args: {
			urls: string[];
			format: "markdown" | "html";
			provider?: "self-made";
		}): Promise<WebPageFileResult[]> => {
			const result = await client.fetchWebPageFiles(args);
			return result.webPageFiles;
		},
		[client],
	);

	const usePropertiesPanelHelper = usePropertiesPanel();
	const useViewHelper = useView();

	return (
		<WorkflowDesignerContext.Provider
			value={{
				data: workspace,
				textGenerationApi,
				addNode,
				copyNode,
				addConnection,
				updateNodeData,
				updateNodeDataContent,
				setUiNodeState,
				deleteNode,
				deleteConnection,
				uploadFile,
				removeFile,
				fetchWebPageFiles,
				llmProviders,
				isLoading,
				setUiViewport,
				updateName,
				isSupportedConnection,
				...usePropertiesPanelHelper,
				...useViewHelper,
			}}
		>
			<GenerationRunnerSystemProvider>
				{children}
			</GenerationRunnerSystemProvider>
		</WorkflowDesignerContext.Provider>
	);
}<|MERGE_RESOLUTION|>--- conflicted
+++ resolved
@@ -4,7 +4,6 @@
 	type ConnectionId,
 	type FailedFileData,
 	type FileContent,
-	type FileData,
 	type FileNode,
 	type Node,
 	type NodeBase,
@@ -17,11 +16,8 @@
 	createFailedFileData,
 	createUploadedFileData,
 	createUploadingFileData,
-<<<<<<< HEAD
 	isFileNode,
-=======
 	isTriggerNode,
->>>>>>> 13c1ff6b
 } from "@giselle-sdk/data-type";
 import { GenerationRunnerSystemProvider } from "@giselle-sdk/giselle-engine/react";
 import {
