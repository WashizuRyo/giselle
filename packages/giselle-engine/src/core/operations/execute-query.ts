--- conflicted
+++ resolved
@@ -55,22 +55,6 @@
 					args.context.storage,
 				);
 
-<<<<<<< HEAD
-			const vectorStoreNodes = generationContext.sourceNodes.filter(
-				(node) =>
-					node.content.type === "vectorStore" &&
-					generationContext.connections.some(
-						(connection) => connection.outputNode.id === node.id,
-					),
-			);
-			const queryResults = await queryVectorStore(
-				workspaceId,
-				query,
-				args.context,
-				vectorStoreNodes as VectorStoreNode[],
-				args.telemetry,
-			);
-=======
 				const vectorStoreNodes = generationContext.sourceNodes.filter(
 					(node) =>
 						node.content.type === "vectorStore" &&
@@ -83,8 +67,8 @@
 					query,
 					args.context,
 					vectorStoreNodes as VectorStoreNode[],
-				);
->>>>>>> a686de59
+					args.telemetry,
+				);
 
 				const outputId = generationContext.operationNode.outputs.find(
 					(output) => output.accessor === "result",
