--- conflicted
+++ resolved
@@ -6,11 +6,8 @@
 import type { LanguageModelProvider } from "@giselle-sdk/language-model";
 import type { QueryService } from "@giselle-sdk/rag";
 import type { Storage } from "unstorage";
-<<<<<<< HEAD
 import type { VectorStore } from "./experimental_vector-store/types/interface";
-=======
 import type { GenerationCompleteOption, TelemetrySettings } from "./telemetry";
->>>>>>> b004bff8
 import type { UsageLimits } from "./usage-limits";
 import type { Vault } from "./vault";
 
