--- conflicted
+++ resolved
@@ -1,14 +1,6 @@
 "use client";
 
 import {
-<<<<<<< HEAD
-	type ConnectionId,
-=======
-	createFailedFileData,
-	createUploadedFileData,
-	createUploadingFileData,
-	type FileNode,
->>>>>>> f40ba44b
 	type Node,
 	NodeId,
 	type NodeLike,
