import type {
	FileId,
	NodeId,
	OutputId,
	WorkspaceId,
} from "@giselle-sdk/data-type";
import type {
	DataContent,
	ImagePart,
	ModelMessage,
	ProviderMetadata,
} from "ai";
import {
	type CompletedGeneration,
	type Generation,
	GenerationContext,
	type GenerationOutput,
	type GenerationUsage,
	isCompletedGeneration,
	isQueuedGeneration,
	type Message,
	type OutputFileBlob,
	type QueuedGeneration,
	type RunningGeneration,
} from "../../../concepts/generation";
import type { ActId } from "../../../concepts/identifiers";
import { UsageLimitError } from "../../error";
import { filePath } from "../../files/utils";
import type { GeneratedImageContentOutput } from "../../generations";
import type { GiselleEngineContext } from "../../types";
import {
	checkUsageLimits,
	getGeneratedImage,
	getGeneration,
	getNodeGenerationIndexes,
	handleAgentTimeConsumption,
	queryResultToText,
} from "../utils";
import { getActGenerationIndexes } from "./get-act-generation-indexes";
import { sanitizeGenerationUsage } from "./sanitize-usage";
import { internalSetGeneration } from "./set-generation";

interface FinishGenerationArgs {
	outputs: GenerationOutput[];
	usage?: GenerationUsage;
	generateMessages?: Message[];
	inputMessages: ModelMessage[];
	providerMetadata?: ProviderMetadata;
}
type FinishGeneration = (args: FinishGenerationArgs) => Promise<{
	completedGeneration: CompletedGeneration;
	outputFileBlobs: OutputFileBlob[];
}>;

export async function useGenerationExecutor<T>(args: {
	context: GiselleEngineContext;
	generation: QueuedGeneration | RunningGeneration;
	useExperimentalStorage?: boolean;
	useResumableGeneration?: boolean;
	signal?: AbortSignal;
	execute: (utils: {
		runningGeneration: RunningGeneration;
		generationContext: GenerationContext;
		setGeneration: (generation: Generation) => Promise<void>;
		fileResolver: (fileId: FileId) => Promise<DataContent>;
		generationContentResolver: (
			nodeId: NodeId,
			outputId: OutputId,
		) => Promise<string | undefined>;
		imageGenerationResolver: (
			nodeId: NodeId,
			outputId: OutputId,
		) => Promise<ImagePart[] | undefined>;
		workspaceId: WorkspaceId;
		signal?: AbortSignal;
		finishGeneration: FinishGeneration;
	}) => Promise<T>;
}): Promise<T> {
	const generationContext = GenerationContext.parse(args.generation.context);

	const runningGeneration: RunningGeneration = isQueuedGeneration(
		args.generation,
	)
		? {
				...args.generation,
				status: "running",
				messages: [],
				startedAt: Date.now(),
			}
		: args.generation;

	const setGeneration = async (generation: Generation) => {
		await internalSetGeneration({
			storage: args.context.storage,
			experimental_storage: args.context.experimental_storage,
			useExperimentalStorage: args.useExperimentalStorage,
			generation,
		});
	};

	if (isQueuedGeneration(args.generation)) {
		await setGeneration(runningGeneration);
	}
	let workspaceId: WorkspaceId;
	switch (args.generation.context.origin.type) {
		case "stage":
		case "github-app":
			workspaceId = args.generation.context.origin.workspaceId;
			break;
		case "studio":
			workspaceId = args.generation.context.origin.workspaceId;
			break;
		default: {
			const _exhaustiveCheck: never = args.generation.context.origin;
			throw new Error(`Unhandled origin type: ${_exhaustiveCheck}`);
		}
	}
	const usageLimitCheckStartTime = Date.now();
	const usageLimitStatus = await checkUsageLimits({
		workspaceId,
		generation: args.generation,
		fetchUsageLimitsFn: args.context.fetchUsageLimitsFn,
	});
	args.context.logger.info(
		`Usage limit check completed in ${Date.now() - usageLimitCheckStartTime}ms`,
	);
	if (usageLimitStatus.type === "error") {
		const failedGeneration: Generation = {
			...runningGeneration,
			status: "failed",
			failedAt: Date.now(),
			error: {
				name: usageLimitStatus.error,
				message: usageLimitStatus.error,
				dump: usageLimitStatus,
			},
		} as const;
		await setGeneration(failedGeneration);
		throw new UsageLimitError(usageLimitStatus.error);
	}
	async function fileResolver(fileId: FileId): Promise<DataContent> {
		const fileRetrievalStartTime = Date.now();
		const blob = await args.context.storage.getItemRaw(
			filePath({
				...runningGeneration.context.origin,
				fileId,
			}),
		);
		args.context.logger.info(
			`File retrieval completed in ${Date.now() - fileRetrievalStartTime}ms (fileId: ${fileId})`,
		);
		if (blob === undefined) {
			return new Uint8Array() as DataContent;
		}
		return blob as DataContent;
	}
	function findGeneration(nodeId: NodeId) {
		const actId = runningGeneration.context.origin.actId;
		if (actId === undefined) {
			return findGenerationByNode(nodeId);
		}
		return findGenerationByAct(nodeId, actId);
	}
	async function findGenerationByNode(nodeId: NodeId) {
		const generationLookupStartTime = Date.now();
		const nodeGenerationIndexes = await getNodeGenerationIndexes({
			storage: args.context.storage,
			experimental_storage: args.context.experimental_storage,
			useExperimentalStorage: args.useExperimentalStorage,
			nodeId,
		});
		if (
			nodeGenerationIndexes === undefined ||
			nodeGenerationIndexes.length === 0
		) {
			args.context.logger.info(
				`Generation lookup by node completed in ${Date.now() - generationLookupStartTime}ms (nodeId: ${nodeId}, found: false)`,
			);
			return undefined;
		}
		const generation = await getGeneration({
			storage: args.context.storage,
			experimental_storage: args.context.experimental_storage,
			useExperimentalStorage: args.useExperimentalStorage,
			generationId: nodeGenerationIndexes[nodeGenerationIndexes.length - 1].id,
		});
		args.context.logger.info(
			`Generation lookup by node completed in ${Date.now() - generationLookupStartTime}ms (nodeId: ${nodeId}, found: true)`,
		);
		return generation;
	}
	async function findGenerationByAct(nodeId: NodeId, actId: ActId) {
		const actGenerationLookupStartTime = Date.now();
		const actGenerationIndexes = await getActGenerationIndexes({
			experimental_storage: args.context.experimental_storage,
			actId,
		});
		const targetGenerationIndex = actGenerationIndexes?.find(
			(actGenerationIndex) => actGenerationIndex.nodeId === nodeId,
		);
		if (targetGenerationIndex === undefined) {
			args.context.logger.info(
				`Generation lookup by act completed in ${Date.now() - actGenerationLookupStartTime}ms (nodeId: ${nodeId}, actId: ${actId}, found: false)`,
			);
			return undefined;
		}
		const generation = await getGeneration({
			storage: args.context.storage,
			experimental_storage: args.context.experimental_storage,
			useExperimentalStorage: args.useExperimentalStorage,
			generationId: targetGenerationIndex.id,
		});
		args.context.logger.info(
			`Generation lookup by act completed in ${Date.now() - actGenerationLookupStartTime}ms (nodeId: ${nodeId}, actId: ${actId}, found: true)`,
		);
		return generation;
	}
	function findOutput(outputId: OutputId) {
		for (const sourceNode of runningGeneration.context.sourceNodes) {
			for (const sourceOutput of sourceNode.outputs) {
				if (sourceOutput.id === outputId) {
					return sourceOutput;
				}
			}
		}
		return undefined;
	}
	async function generationContentResolver(nodeId: NodeId, outputId: OutputId) {
		function formatGenerationOutput(generationOutput: GenerationOutput) {
			switch (generationOutput.type) {
				case "source":
					return JSON.stringify(generationOutput.sources);
				case "generated-text":
					return generationOutput.content;
				case "query-result":
					return queryResultToText(generationOutput);
				default:
					throw new Error("Generation output type is not supported");
			}
		}

		const generation = await findGeneration(nodeId);
		if (generation === undefined || !isCompletedGeneration(generation)) {
			return undefined;
		}

		const output = findOutput(outputId);
		if (output === undefined) {
			return undefined;
		}

		const generationOutput = generation.outputs.find(
			(o) => o.outputId === outputId,
		);
		if (generationOutput === undefined) {
			return undefined;
		}

		return formatGenerationOutput(generationOutput);
	}
	async function imageGenerationResolver(
		nodeId: NodeId,
		outputId: OutputId,
	): Promise<ImagePart[] | undefined> {
		const generation = await findGeneration(nodeId);
		if (generation === undefined || !isCompletedGeneration(generation)) {
			return undefined;
		}

		const output = findOutput(outputId);
		if (output === undefined) {
			return undefined;
		}

		const imageGenerationOutput = generation.outputs.find(
			(o): o is GeneratedImageContentOutput =>
				o.type === "generated-image" && o.outputId === outputId,
		);

		if (imageGenerationOutput === undefined) {
			return undefined;
		}

		const imageParts = await Promise.all(
			imageGenerationOutput.contents.map(async (content) => {
				try {
					const image = await getGeneratedImage({
						storage: args.context.storage,
						experimental_storage: args.context.experimental_storage,
						useExperimentalStorage: args.useExperimentalStorage,
						generation,
						filename: content.filename,
					});

					return {
						type: "image",
						image,
						mediaType: content.contentType,
					} satisfies ImagePart;
				} catch (error) {
					args.context.logger.error(
						error instanceof Error ? error : new Error(String(error)),
						`Failed to load generated image: ${content.filename}`,
					);
					return undefined;
				}
			}),
		).then((results) => results.filter((result) => result !== undefined));

		return imageParts.length > 0 ? imageParts : undefined;
	}

	async function finishGeneration({
		outputs,
		usage,
		inputMessages,
		generateMessages,
		providerMetadata,
<<<<<<< HEAD
	}: CompleteGenerationArgs) {
		const sanitizedUsage = sanitizeGenerationUsage(usage);
=======
	}: FinishGenerationArgs) {
>>>>>>> 0fc9e5e4
		const completionStartTime = Date.now();
		const completedGeneration = {
			...runningGeneration,
			status: "completed",
			completedAt: Date.now(),
			outputs,
			usage: sanitizedUsage,
			messages: generateMessages ?? [],
		} satisfies CompletedGeneration;

		/** @todo create type alias */
		const outputFileBlobs: OutputFileBlob[] = [];
		const imageProcessingStartTime = Date.now();
		for (const output of outputs) {
			if (output.type !== "generated-image") {
				continue;
			}
			for (const content of output.contents) {
				const bytes = await getGeneratedImage({
					storage: args.context.storage,
					experimental_storage: args.context.experimental_storage,
					generation: args.generation,
					filename: content.filename,
					useExperimentalStorage: true,
				});

				outputFileBlobs.push({
					id: content.id,
					outputId: output.outputId,
					contentType: content.contentType,
					bytes,
				});
			}
		}
		args.context.logger.info(
			`Image processing completed in ${Date.now() - imageProcessingStartTime}ms (${outputFileBlobs.length} images)`,
		);

		const finalProcessingStartTime = Date.now();
		await Promise.all([
			setGeneration(completedGeneration),
			handleAgentTimeConsumption({
				workspaceId,
				generation: completedGeneration,
				onConsumeAgentTime: args.context.onConsumeAgentTime,
			}),
			(async () => {
				const result = await args.context.callbacks?.generationComplete?.({
					generation: completedGeneration,
					inputMessages,
					outputFileBlobs,
					providerMetadata,
				});
				return result;
			})(),
		]);
		args.context.logger.info(
			`Final processing completed in ${Date.now() - finalProcessingStartTime}ms`,
		);
		args.context.logger.info(
			`Generation completion total time: ${Date.now() - completionStartTime}ms`,
		);
		return { completedGeneration, outputFileBlobs };
	}

	return args.execute({
		runningGeneration,
		generationContext,
		setGeneration,
		fileResolver,
		generationContentResolver,
		imageGenerationResolver,
		workspaceId,
		signal: args.signal,
		finishGeneration,
	});
}<|MERGE_RESOLUTION|>--- conflicted
+++ resolved
@@ -316,12 +316,8 @@
 		inputMessages,
 		generateMessages,
 		providerMetadata,
-<<<<<<< HEAD
-	}: CompleteGenerationArgs) {
+	}: FinishGenerationArgs) {
 		const sanitizedUsage = sanitizeGenerationUsage(usage);
-=======
-	}: FinishGenerationArgs) {
->>>>>>> 0fc9e5e4
 		const completionStartTime = Date.now();
 		const completedGeneration = {
 			...runningGeneration,
