--- conflicted
+++ resolved
@@ -77,14 +77,7 @@
     :when: 2024-11-22 02:39:34.598816000 Z
 - - :permit
   - MIT-0
-<<<<<<< HEAD
-  - :who: "@satococoa"
-    :why: Compatible with MIT license. See https://opensource.org/license/MIT-0
-    :versions: []
-    :when: 2025-01-27 06:04:55.498784000 Z
-=======
   - :who:
     :why: MIT-0 is an extremely permissive license with no attribution requirements. https://github.com/aws/mit-0
     :versions: []
-    :when: 2025-01-20 15:39:57.858569000 Z
->>>>>>> 3cb8d9ff
+    :when: 2025-01-20 15:39:57.858569000 Z