import { getCurrentMeasurementScope, isRoute06User } from "@/app/(auth)/lib";
import { db } from "@/drizzle";
import type { AgentId } from "@giselles-ai/types";
import { waitUntil } from "@vercel/functions";
import type { LanguageModelUsage, LanguageModelV1 } from "ai";
import { captureError } from "./log";
import type { LogSchema, OtelLoggerWrapper } from "./types";
import {
	ExternalServiceName,
	type RequestCountSchema,
	type TokenBasedServiceName,
	type TokenConsumedSchema,
	UnimplementedServiceName,
} from "./types";

type ModelInfo = {
	externalServiceName: TokenBasedServiceName;
	modelId: string;
};

interface ModelConfig extends LanguageModelV1 {
	modelId: string;
	config: {
		provider: string;
	};
}

function getModelInfo(
	logger: OtelLoggerWrapper,
	modelConfiguration: ModelConfig,
): ModelInfo {
	const [provider, _subtype] = modelConfiguration.config.provider.split(".");
	const modelId = modelConfiguration.modelId;

	switch (provider) {
		case "openai":
			return {
				externalServiceName: ExternalServiceName.OpenAI,
				modelId,
			};
		case "anthropic":
			return {
				externalServiceName: ExternalServiceName.Anthropic,
				modelId,
			};
		case "google":
			return {
				externalServiceName: ExternalServiceName.Google,
				modelId,
			};
		default:
			logger.error(
				new Error(`unknown provider '${provider}' passed`),
				"consider adding to 'ExternalServiceName'",
			);
			return {
				externalServiceName: UnimplementedServiceName.Unknown,
				modelId: "unknown",
			};
	}
}

type MeasurementSchema<T> = (result: T, duration: number) => LogSchema;

async function withMeasurement<T>(
	logger: OtelLoggerWrapper,
	operation: () => Promise<T>,
	measurement: MeasurementSchema<T>,
	measurementStartTime?: number,
): Promise<T> {
	const startTime = measurementStartTime ?? Date.now(); // set `startTime` for each call in parallel process
	try {
		// business logic: error should be thrown
		const result = await operation();

		try {
			// instrumentation: error must not be thrown to avoid interfering with the business logic
			const duration = Date.now() - startTime;
			const metrics = measurement(result, duration);
			logger.info(
				metrics,
				`[${metrics.externalServiceName}] response obtained`,
			);
		} catch (instrumentationError) {
			captureError(logger, instrumentationError, "instrumentation failed");
		}
		return result;
	} catch (error) {
		captureError(logger, error, "operation failed");
		throw error;
	}
}

const APICallBasedService = {
<<<<<<< HEAD
	VercelBlob: ExternalServiceName.VercelBlob,
=======
	Unstructured: ExternalServiceName.Unstructured,
>>>>>>> 04e397ae
	Tavily: ExternalServiceName.Tavily,
} as const;

export function withCountMeasurement<T>(
	logger: OtelLoggerWrapper,
	operation: () => Promise<T>,
<<<<<<< HEAD
	externalServiceName: typeof APICallBasedService.VercelBlob,
	measurementStartTime: number | undefined,
	blobOperation: VercelBlobOperationType,
=======
	externalServiceName: typeof APICallBasedService.Unstructured,
	measurementStartTime: number | undefined,
	strategy: Strategy,
>>>>>>> 04e397ae
): Promise<T>;
export function withCountMeasurement<T>(
	logger: OtelLoggerWrapper,
	operation: () => Promise<T>,
	externalServiceName: typeof APICallBasedService.Tavily,
	measurementStartTime?: number,
): Promise<T>;
export async function withCountMeasurement<T>(
	logger: OtelLoggerWrapper,
	operation: () => Promise<T>,
	externalServiceName: (typeof APICallBasedService)[keyof typeof APICallBasedService],
	measurementStartTime?: number,
<<<<<<< HEAD
	strategyOrOptions?: VercelBlobOperationType | undefined,
=======
	strategyOrOptions?: Strategy | undefined,
>>>>>>> 04e397ae
): Promise<T> {
	const isR06User = await isRoute06User();
	const measurementScope = await getCurrentMeasurementScope();
	const measurement: MeasurementSchema<T> = (
		result,
		duration,
	): RequestCountSchema => {
		const baseMetrics = {
			duration,
			measurementScope,
			isR06User,
			requestCount: 1,
		};

<<<<<<< HEAD
		if (externalServiceName === APICallBasedService.VercelBlob) {
			const operation = strategyOrOptions as VercelBlobOperationType;
			const operationResult = operation.measure(result as { size: number });
			return {
				...baseMetrics,
				externalServiceName,
				operationType: operation.type,
				...operationResult,
			} as RequestCountSchema;
=======
		if (externalServiceName === APICallBasedService.Unstructured) {
			if (!strategyOrOptions) {
				logger.error(
					new Error("'strategy' is required for Unstructured service"),
					"missing required strategy parameter",
				);
			}
			return {
				...baseMetrics,
				externalServiceName,
				strategy: strategyOrOptions as Strategy,
			};
>>>>>>> 04e397ae
		}

		return {
			...baseMetrics,
			externalServiceName,
		};
	};

	return withMeasurement(logger, operation, measurement, measurementStartTime);
}

export async function withTokenMeasurement<
	T extends { usage: LanguageModelUsage },
>(
	logger: OtelLoggerWrapper,
	operation: () => Promise<T>,
	model: LanguageModelV1,
	agentId: AgentId,
	measurementStartTime?: number,
): Promise<T> {
	const { externalServiceName, modelId } = getModelInfo(
		logger,
		model as ModelConfig,
	);
	const agent = await db.query.agents.findFirst({
		columns: {
			teamDbId: true,
		},
		with: {
			team: {
				columns: {
					type: true,
				},
			},
		},
	});
	if (agent === undefined) {
		throw new Error("Agent not found");
	}
	const measurements: MeasurementSchema<T> = (
		result,
		duration,
	): TokenConsumedSchema => ({
		externalServiceName,
		modelId,
		tokenConsumedInput: result.usage.promptTokens,
		tokenConsumedOutput: result.usage.completionTokens,
		duration,
		measurementScope: agent.teamDbId,
		isR06User: agent.team.type === "internal",
	});

	return withMeasurement(logger, operation, measurements, measurementStartTime);
}

export function waitForTelemetryExport() {
	waitUntil(
		new Promise((resolve) =>
			setTimeout(
				resolve,
				Number.parseInt(process.env.OTEL_EXPORT_INTERVAL_MILLIS ?? "1000") +
					Number.parseInt(process.env.WAITUNTIL_OFFSET_MILLIS ?? "0"),
			),
		),
	);
}<|MERGE_RESOLUTION|>--- conflicted
+++ resolved
@@ -92,26 +92,16 @@
 }
 
 const APICallBasedService = {
-<<<<<<< HEAD
-	VercelBlob: ExternalServiceName.VercelBlob,
-=======
 	Unstructured: ExternalServiceName.Unstructured,
->>>>>>> 04e397ae
 	Tavily: ExternalServiceName.Tavily,
 } as const;
 
 export function withCountMeasurement<T>(
 	logger: OtelLoggerWrapper,
 	operation: () => Promise<T>,
-<<<<<<< HEAD
-	externalServiceName: typeof APICallBasedService.VercelBlob,
-	measurementStartTime: number | undefined,
-	blobOperation: VercelBlobOperationType,
-=======
 	externalServiceName: typeof APICallBasedService.Unstructured,
 	measurementStartTime: number | undefined,
 	strategy: Strategy,
->>>>>>> 04e397ae
 ): Promise<T>;
 export function withCountMeasurement<T>(
 	logger: OtelLoggerWrapper,
@@ -124,11 +114,7 @@
 	operation: () => Promise<T>,
 	externalServiceName: (typeof APICallBasedService)[keyof typeof APICallBasedService],
 	measurementStartTime?: number,
-<<<<<<< HEAD
-	strategyOrOptions?: VercelBlobOperationType | undefined,
-=======
 	strategyOrOptions?: Strategy | undefined,
->>>>>>> 04e397ae
 ): Promise<T> {
 	const isR06User = await isRoute06User();
 	const measurementScope = await getCurrentMeasurementScope();
@@ -143,17 +129,6 @@
 			requestCount: 1,
 		};
 
-<<<<<<< HEAD
-		if (externalServiceName === APICallBasedService.VercelBlob) {
-			const operation = strategyOrOptions as VercelBlobOperationType;
-			const operationResult = operation.measure(result as { size: number });
-			return {
-				...baseMetrics,
-				externalServiceName,
-				operationType: operation.type,
-				...operationResult,
-			} as RequestCountSchema;
-=======
 		if (externalServiceName === APICallBasedService.Unstructured) {
 			if (!strategyOrOptions) {
 				logger.error(
@@ -166,7 +141,6 @@
 				externalServiceName,
 				strategy: strategyOrOptions as Strategy,
 			};
->>>>>>> 04e397ae
 		}
 
 		return {
