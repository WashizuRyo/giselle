--- conflicted
+++ resolved
@@ -9,8 +9,6 @@
 	) => Promise<NextResponse | undefined>,
 ) => {
 	return async (request: NextRequest) => {
-<<<<<<< HEAD
-=======
 		// Dev safeguard: If Supabase env vars are not set locally, skip auth wiring
 		if (
 			!process.env.NEXT_PUBLIC_SUPABASE_URL ||
@@ -25,7 +23,6 @@
 			return NextResponse.next({ request });
 		}
 
->>>>>>> 32d3448d
 		let supabaseResponse = NextResponse.next({
 			request,
 		});
