<<<<<<< HEAD
import { onConsumeAgentTime } from "@/packages/lib/on-consume-agent-time";
=======
import { waitForLangfuseFlush } from "@/instrumentation.node";
>>>>>>> 0868ecde
import { NextGiselleEngine } from "@giselle-sdk/giselle-engine/next-internal";
import { createStorage } from "unstorage";
import fsDriver from "unstorage/drivers/fs";
import vercelBlobDriver from "unstorage/drivers/vercel-blob";

const isVercelEnvironment = process.env.VERCEL === "1";

const storage = createStorage({
	driver: isVercelEnvironment
		? vercelBlobDriver({
				access: "public",
				base: "private-beta",
			})
		: fsDriver({
				base: "./.storage",
			}),
});

export const giselleEngine = NextGiselleEngine({
	basePath: "/api/giselle",
	storage,
<<<<<<< HEAD
	llmProviders: ["openai", "anthropic", "google"],
	onConsumeAgentTime,
=======
	llmProviders: ["openai", "anthropic", "google", "perplexity"],
	telemetry: {
		isEnabled: true,
		waitForFlushFn: waitForLangfuseFlush,
	},
>>>>>>> 0868ecde
});<|MERGE_RESOLUTION|>--- conflicted
+++ resolved
@@ -1,8 +1,5 @@
-<<<<<<< HEAD
+import { waitForLangfuseFlush } from "@/instrumentation.node";
 import { onConsumeAgentTime } from "@/packages/lib/on-consume-agent-time";
-=======
-import { waitForLangfuseFlush } from "@/instrumentation.node";
->>>>>>> 0868ecde
 import { NextGiselleEngine } from "@giselle-sdk/giselle-engine/next-internal";
 import { createStorage } from "unstorage";
 import fsDriver from "unstorage/drivers/fs";
@@ -24,14 +21,10 @@
 export const giselleEngine = NextGiselleEngine({
 	basePath: "/api/giselle",
 	storage,
-<<<<<<< HEAD
-	llmProviders: ["openai", "anthropic", "google"],
+	llmProviders: ["openai", "anthropic", "google", "perplexity"],
 	onConsumeAgentTime,
-=======
-	llmProviders: ["openai", "anthropic", "google", "perplexity"],
 	telemetry: {
 		isEnabled: true,
 		waitForFlushFn: waitForLangfuseFlush,
 	},
->>>>>>> 0868ecde
 });