import { GiselleLogo } from "@/components/giselle-logo";
import { UserButton } from "@/services/accounts/components";
import { TeamSelection } from "@/services/teams/components/team-selection";
import Link from "next/link";
import type { ReactNode } from "react";
import { Nav } from "./nav";

export default async function Layout({ children }: { children: ReactNode }) {
	return (
		<div className="h-screen overflow-y-hidden bg-black-900 flex flex-col">
			<header className="flex flex-col">
				{/* Top row: Logo, Team Selection, User Icon */}
				<div className="h-[50px] flex items-center px-[24px] justify-between">
					<div className="flex items-center gap-2">
						<Link href="/">
							<GiselleLogo className="w-[70px] h-auto fill-white mt-[4px]" />
						</Link>
						<span className="text-black-70">/</span>
						<TeamSelection />
					</div>
					<div className="flex items-center gap-4">
						<Link
							href="https://docs.giselles.ai/guides/introduction"
							target="_blank"
							rel="noopener noreferrer"
							className="text-[16px] font-hubot font-medium text-black-70 hover:text-white-100"
						>
							Docs
						</Link>
						<UserButton />
					</div>
				</div>

<<<<<<< HEAD
				{/* Bottom row: Main Navigation */}
				<div className="flex items-center px-[24px] py-0 border-t border-black-900/50">
					<Nav />
				</div>
=======
				{/* 下の行: メインナビゲーション */}
				<Nav />
>>>>>>> 9ea6135f

				{/* Border line below navigation */}
				<div className="h-[1px] w-full bg-black-800" />
			</header>
			<main className="flex-1 overflow-y-auto">{children}</main>
		</div>
	);
}<|MERGE_RESOLUTION|>--- conflicted
+++ resolved
@@ -31,15 +31,8 @@
 					</div>
 				</div>
 
-<<<<<<< HEAD
-				{/* Bottom row: Main Navigation */}
-				<div className="flex items-center px-[24px] py-0 border-t border-black-900/50">
-					<Nav />
-				</div>
-=======
 				{/* 下の行: メインナビゲーション */}
 				<Nav />
->>>>>>> 9ea6135f
 
 				{/* Border line below navigation */}
 				<div className="h-[1px] w-full bg-black-800" />
