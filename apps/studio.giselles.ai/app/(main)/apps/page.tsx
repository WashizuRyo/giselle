import { Toasts } from "@giselles-ai/components/toasts";
import { ToastProvider } from "@giselles-ai/contexts/toast";
import { isNotNull } from "drizzle-orm";
import { Suspense, use } from "react";
import { db, type agents as dbAgents } from "@/drizzle";
import { fetchCurrentTeam } from "@/services/teams";
import { SearchableAgentList } from "./components/searchable-agent-list";

function AgentList({
	agents: agentsPromise,
}: {
	agents: Promise<(typeof dbAgents.$inferSelect)[]>;
}) {
	const agents = use(agentsPromise);
	if (agents.length === 0) {
		return (
			<div className="flex justify-center items-center h-full">
				<div className="grid gap-[8px] justify-center text-center">
					<h3 className="text-[18px] font-geist font-bold text-text/60">
						No workspaces yet.
					</h3>
<<<<<<< HEAD
					<p className="text-[12px] font-geist text-secondary">
						Please create a new app with the 'New App +' button.
=======
					<p className="text-[12px] font-geist text-text/60">
						Please create a new workspace with the 'New Workspace +' button.
>>>>>>> 32d3448d
					</p>
				</div>
			</div>
		);
	}
	return <SearchableAgentList agents={agents} />;
}

async function agentsQuery(teamDbId: number) {
	return await db.query.agents.findMany({
		where: (agents, { and, eq }) =>
			and(eq(agents.teamDbId, teamDbId), isNotNull(agents.workspaceId)),
		orderBy: (agents, { desc }) => desc(agents.updatedAt),
	});
}

export default async function AgentListV2Page() {
	const currentTeam = await fetchCurrentTeam();
	const agents = agentsQuery(currentTeam.dbId);
	return (
		<ToastProvider>
			<div className="w-full pt-2 pb-2">
				<Suspense fallback={<p className="text-center py-8">Loading...</p>}>
					<AgentList agents={agents} />
				</Suspense>
				<Toasts />
			</div>
		</ToastProvider>
	);
}<|MERGE_RESOLUTION|>--- conflicted
+++ resolved
@@ -19,13 +19,8 @@
 					<h3 className="text-[18px] font-geist font-bold text-text/60">
 						No workspaces yet.
 					</h3>
-<<<<<<< HEAD
-					<p className="text-[12px] font-geist text-secondary">
-						Please create a new app with the 'New App +' button.
-=======
 					<p className="text-[12px] font-geist text-text/60">
 						Please create a new workspace with the 'New Workspace +' button.
->>>>>>> 32d3448d
 					</p>
 				</div>
 			</div>
