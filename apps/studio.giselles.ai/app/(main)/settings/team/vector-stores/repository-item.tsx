"use client";

import { AccentLink } from "@giselle-internal/ui/accent-link";
import { GlassCard } from "@giselle-internal/ui/glass-card";
import { RepoActionMenu } from "@giselle-internal/ui/repo-action-menu";
import { StatusBadge } from "@giselle-internal/ui/status-badge";
import { StatusIndicator } from "@giselle-internal/ui/status-indicator";
import { formatTimestamp } from "@giselles-ai/lib/utils";
import * as Dialog from "@radix-ui/react-dialog";
import { RefreshCw, Settings, Trash } from "lucide-react";
import { useMemo, useState, useTransition } from "react";
import type {
	GitHubRepositoryContentType,
	githubRepositoryContentStatus,
} from "@/drizzle";
import { cn } from "@/lib/utils";
import type { RepositoryWithStatuses } from "@/lib/vector-stores/github";
import type { GitHubRepositoryIndexId } from "@/packages/types";
import {
	GlassDialogContent,
	GlassDialogFooter,
	GlassDialogHeader,
} from "../components/glass-dialog-content";
import { ConfigureSourcesDialog } from "./configure-sources-dialog";
import { DiagnosticModal } from "./diagnostic-modal";
import { getErrorMessage } from "./error-messages";
import { GITHUB_EMBEDDING_PROFILES } from "./github-embedding-profiles";
import type { DocumentLoaderErrorCode } from "./types";

type RepositoryItemProps = {
	repositoryData: RepositoryWithStatuses;
	deleteRepositoryIndexAction: (
		indexId: GitHubRepositoryIndexId,
	) => Promise<void>;
	triggerManualIngestAction: (
		indexId: GitHubRepositoryIndexId,
	) => Promise<{ success: boolean; error?: string }>;
	updateRepositoryIndexAction: (
		repositoryIndexId: GitHubRepositoryIndexId,
		contentTypes: {
			contentType: GitHubRepositoryContentType;
			enabled: boolean;
		}[],
		embeddingProfileIds?: number[],
	) => Promise<{ success: boolean; error?: string }>;
};

export function RepositoryItem({
	repositoryData,
	deleteRepositoryIndexAction,
	triggerManualIngestAction,
	updateRepositoryIndexAction,
}: RepositoryItemProps) {
	const { repositoryIndex, contentStatuses } = repositoryData;

	// Derive unique embedding profile IDs from content statuses
	const embeddingProfileIds = useMemo(
		() =>
			[...new Set(contentStatuses.map((cs) => cs.embeddingProfileId))].sort(
				(a, b) => a - b,
			),
		[contentStatuses],
	);

	const [showDeleteDialog, setShowDeleteDialog] = useState(false);
	const [showConfigureDialog, setShowConfigureDialog] = useState(false);
	const [showDiagnosticModal, setShowDiagnosticModal] = useState(false);
	const [isPending, startTransition] = useTransition();
	const [isIngesting, startIngestTransition] = useTransition();
	//

	const handleDelete = () => {
		startTransition(async () => {
			try {
				await deleteRepositoryIndexAction(repositoryIndex.id);
				setShowDeleteDialog(false);
			} catch (error) {
				console.error(error);
			}
		});
	};

	const handleManualIngest = () => {
		startIngestTransition(async () => {
			try {
				const result = await triggerManualIngestAction(repositoryIndex.id);
				if (!result.success) {
					console.error("Failed to trigger manual ingest:", result.error);
				}
			} catch (error) {
				console.error("Error triggering manual ingest:", error);
			}
		});
	};

	// Check if manual ingest is allowed for any enabled content type
	const now = new Date();
	const canManuallyIngest = contentStatuses.some((cs) => {
		if (!cs.enabled) return false;
		return (
			cs.status === "idle" ||
			cs.status === "completed" ||
			(cs.status === "failed" &&
				cs.retryAfter &&
				new Date(cs.retryAfter) <= now)
		);
	});

	//

	return (
		<GlassCard className={cn("group")} paddingClassName="px-[24px] py-[16px]">
			{/* Repository Header + Cards in one row: [name] [cards...] [menu] */}
			{/* Row 1: Link + Menu */}
			<div className="flex items-center justify-between gap-4 mb-3">
				<AccentLink
					href={`https://github.com/${repositoryIndex.owner}/${repositoryIndex.repo}`}
					target="_blank"
					rel="noopener noreferrer"
					className="font-medium text-[16px] leading-[22.4px] font-geist"
				>
					{repositoryIndex.owner}/{repositoryIndex.repo}
				</AccentLink>
				<RepoActionMenu
					id={`repo-actions-${repositoryIndex.id}`}
					disabled={isPending || isIngesting}
					actions={[
						{
							value: "ingest",
							label: "Ingest Now",
							icon: <RefreshCw className="h-4 w-4" />,
							disabled: !canManuallyIngest || isIngesting,
							onSelect: handleManualIngest,
						},
						{
							value: "configure",
							label: "Configure Sources",
							icon: <Settings className="h-4 w-4" />,
							onSelect: () => setShowConfigureDialog(true),
						},
						{
							value: "delete",
							label: "Delete",
							icon: <Trash className="h-4 w-4 text-error-900" />,
							destructive: true,
							onSelect: () => setShowDeleteDialog(true),
						},
					]}
				/>
			</div>
			{/* Row 2: Cards grid */}
			<div className="grid grid-cols-3 gap-3 w-full">
				{embeddingProfileIds.map((profileId) => {
					const profile =
						GITHUB_EMBEDDING_PROFILES[
							profileId as keyof typeof GITHUB_EMBEDDING_PROFILES
						];
					return (
						<EmbeddingModelCard
							key={profileId}
							profile={profile}
							profileId={profileId}
							contentStatuses={contentStatuses}
							isIngesting={isIngesting}
							onShowDiagnostic={() => setShowDiagnosticModal(true)}
						/>
					);
				})}
			</div>
			<Dialog.Root open={showDeleteDialog} onOpenChange={setShowDeleteDialog}>
				<GlassDialogContent variant="destructive">
					<GlassDialogHeader
						title="Delete Repository"
						description={`This action cannot be undone. This will permanently delete the repository "${repositoryIndex.owner}/${repositoryIndex.repo}" from your Vector Stores.`}
						onClose={() => setShowDeleteDialog(false)}
						variant="destructive"
					/>
					<GlassDialogFooter
						onCancel={() => setShowDeleteDialog(false)}
						onConfirm={handleDelete}
						confirmLabel="Delete"
						isPending={isPending}
						variant="destructive"
					/>
				</GlassDialogContent>
			</Dialog.Root>

			<ConfigureSourcesDialog
				open={showConfigureDialog}
				setOpen={setShowConfigureDialog}
				repositoryData={repositoryData}
				updateRepositoryIndexAction={updateRepositoryIndexAction}
				enabledProfiles={embeddingProfileIds}
			/>

			<DiagnosticModal
				repositoryData={repositoryData}
				open={showDiagnosticModal}
				setOpen={setShowDiagnosticModal}
				onComplete={() => {
					// Refresh will happen via revalidatePath in the action
				}}
				onDelete={() => handleDelete()}
			/>
		</GlassCard>
	);
}

// Embedding Model Card Component
function EmbeddingModelCard({
	profile,
	profileId,
	contentStatuses,
	isIngesting,
	onShowDiagnostic,
}: {
	profile?: (typeof GITHUB_EMBEDDING_PROFILES)[keyof typeof GITHUB_EMBEDDING_PROFILES];
	profileId: number;
	contentStatuses: (typeof githubRepositoryContentStatus.$inferSelect)[];
	isIngesting: boolean;
	onShowDiagnostic: () => void;
}) {
	// Filter statuses for this embedding profile
	const profileStatuses = contentStatuses.filter(
		(cs) => cs.embeddingProfileId === profileId,
	);

	// Get status for each content type
	const blobStatus = profileStatuses.find((cs) => cs.contentType === "blob");
	const pullRequestStatus = profileStatuses.find(
		(cs) => cs.contentType === "pull_request",
	);

	return (
		<div
			className="rounded-lg p-3 min-h-0 w-full"
			style={{
				background: "linear-gradient(180deg, #202530 0%, #12151f 100%)",
				border: "0.5px solid rgba(255, 255, 255, 0.15)",
				boxShadow: "0 2px 8px rgba(5,10,20,0.4), 0 1px 2px rgba(0,0,0,0.3)",
			}}
		>
			{/* Model Header */}
			<div className="mb-3">
				<div className="text-xs text-white/80 font-medium mb-2">
					{profile?.name || `Profile ${profileId}`}
				</div>
			</div>

			{/* Content Type Status - Compact Layout */}
			<div className="space-y-3 text-xs">
				{/* Code Section */}
				<div>
					<div className="flex items-center justify-between">
						<span className="text-gray-300">Code</span>
						<div className="flex items-center gap-2">
							{blobStatus?.enabled ? (
								blobStatus.status === "completed" ? (
									<StatusBadge status="success" variant="dot">
										Enabled
									</StatusBadge>
								) : (
									<div className="flex items-center gap-2">
<<<<<<< HEAD
										<StatusBadge
											status={
												(isIngesting && blobStatus.enabled) ||
												blobStatus.status === "idle"
													? "info"
													: blobStatus.status === "failed"
														? "error"
														: "info"
											}
											variant="dot"
										>
											{isIngesting && blobStatus.enabled
												? "Running"
												: blobStatus.status === "idle"
													? "Idle"
													: "Error"}
										</StatusBadge>
=======
										<div className="flex items-center px-2 py-1 rounded-full border border-border-muted">
											<StatusIndicator
												status={
													isIngesting && blobStatus.enabled
														? "running"
														: blobStatus.status
												}
												size="sm"
												showLabel={false}
											/>
											<span
												className={`text-[12px] leading-[14px] font-medium font-geist flex-1 text-center ml-1.5 ${
													blobStatus.status === "failed"
														? "text-error-900"
														: "text-black-400"
												}`}
											>
												{isIngesting && blobStatus.enabled
													? "Running"
													: blobStatus.status === "idle"
														? "Idle"
														: "Error"}
											</span>
										</div>
>>>>>>> 32d3448d
										{blobStatus?.status === "failed" &&
											blobStatus?.errorCode === "DOCUMENT_NOT_FOUND" && (
												<button
													type="button"
													onClick={onShowDiagnostic}
													className="text-[#1663F3] text-[12px] leading-[14px] font-medium font-geist hover:underline"
												>
													Check ↗
												</button>
											)}
									</div>
								)
							) : (
								<StatusBadge status="ignored" variant="dot">
									Disabled
								</StatusBadge>
							)}
						</div>
					</div>
					{blobStatus?.enabled && (
						<div className="text-[10px] text-gray-500 flex justify-between">
							<span>
								{blobStatus.lastSyncedAt
									? `Last sync: ${formatTimestamp.toRelativeTime(new Date(blobStatus.lastSyncedAt).getTime())}`
									: "Never synced"}
							</span>
							{blobStatus.metadata &&
								(() => {
									const metadata = blobStatus.metadata;
									if (
										metadata &&
										"lastIngestedCommitSha" in metadata &&
										metadata.lastIngestedCommitSha
									) {
										return (
											<span>
												Commit: {metadata.lastIngestedCommitSha.substring(0, 7)}
											</span>
										);
									}
									return null;
								})()}
						</div>
					)}
					{blobStatus?.enabled &&
						blobStatus.status === "failed" &&
						blobStatus.errorCode && (
							<div className="text-xs text-red-400 mt-1">
								{getErrorMessage(
									blobStatus.errorCode as DocumentLoaderErrorCode,
								)}
								{blobStatus.retryAfter &&
									` • Retry ${formatTimestamp.toRelativeTime(new Date(blobStatus.retryAfter).getTime())}`}
							</div>
						)}
				</div>

				{/* Pull Requests Section */}
				<div>
					<div className="flex items-center justify-between">
						<span className="text-gray-300">Pull Requests</span>
						<div className="flex items-center gap-2">
							{pullRequestStatus?.enabled ? (
								pullRequestStatus.status === "completed" ? (
									<StatusBadge status="success" variant="dot">
										Enabled
									</StatusBadge>
								) : (
									<div className="flex items-center gap-2">
<<<<<<< HEAD
										<StatusBadge
											status={
												(isIngesting && pullRequestStatus.enabled) ||
												pullRequestStatus.status === "idle"
													? "info"
													: pullRequestStatus.status === "failed"
														? "error"
														: "info"
											}
											variant="dot"
										>
											{isIngesting && pullRequestStatus.enabled
												? "Running"
												: pullRequestStatus.status === "idle"
													? "Idle"
													: "Error"}
										</StatusBadge>
=======
										<div className="flex items-center px-2 py-1 rounded-full border border-border-muted">
											<StatusIndicator
												status={
													isIngesting && pullRequestStatus.enabled
														? "running"
														: pullRequestStatus.status
												}
												size="sm"
												showLabel={false}
											/>
											<span
												className={`text-[12px] leading-[14px] font-medium font-geist flex-1 text-center ml-1.5 ${
													pullRequestStatus.status === "failed"
														? "text-error-900"
														: "text-black-400"
												}`}
											>
												{isIngesting && pullRequestStatus.enabled
													? "Running"
													: pullRequestStatus.status === "idle"
														? "Idle"
														: "Error"}
											</span>
										</div>
>>>>>>> 32d3448d
										{pullRequestStatus?.status === "failed" &&
											pullRequestStatus?.errorCode === "DOCUMENT_NOT_FOUND" && (
												<button
													type="button"
													onClick={onShowDiagnostic}
													className="text-[#1663F3] text-[12px] leading-[14px] font-medium font-geist hover:underline"
												>
													Check ↗
												</button>
											)}
									</div>
								)
							) : (
								<StatusBadge status="ignored" variant="dot">
									Disabled
								</StatusBadge>
							)}
						</div>
					</div>
					{pullRequestStatus?.enabled && (
						<div className="text-[10px] text-gray-500 flex justify-between">
							<span>
								{pullRequestStatus.lastSyncedAt
									? `Last sync: ${formatTimestamp.toRelativeTime(new Date(pullRequestStatus.lastSyncedAt).getTime())}`
									: "Never synced"}
							</span>
							{pullRequestStatus.metadata &&
								(() => {
									const metadata = pullRequestStatus.metadata;
									if (
										metadata &&
										"lastIngestedPrNumber" in metadata &&
										metadata.lastIngestedPrNumber
									) {
										return <span>PR: #{metadata.lastIngestedPrNumber}</span>;
									}
									return null;
								})()}
						</div>
					)}
					{pullRequestStatus?.enabled &&
						pullRequestStatus.status === "failed" &&
						pullRequestStatus.errorCode && (
							<div className="text-xs text-red-400 mt-1">
								{getErrorMessage(
									pullRequestStatus.errorCode as DocumentLoaderErrorCode,
								)}
								{pullRequestStatus.retryAfter &&
									` • Retry ${formatTimestamp.toRelativeTime(new Date(pullRequestStatus.retryAfter).getTime())}`}
							</div>
						)}
					{!pullRequestStatus?.enabled && pullRequestStatus === undefined && (
						<div className="text-[10px] text-gray-500">Not configured</div>
					)}
				</div>
			</div>
		</div>
	);
}<|MERGE_RESOLUTION|>--- conflicted
+++ resolved
@@ -261,25 +261,6 @@
 									</StatusBadge>
 								) : (
 									<div className="flex items-center gap-2">
-<<<<<<< HEAD
-										<StatusBadge
-											status={
-												(isIngesting && blobStatus.enabled) ||
-												blobStatus.status === "idle"
-													? "info"
-													: blobStatus.status === "failed"
-														? "error"
-														: "info"
-											}
-											variant="dot"
-										>
-											{isIngesting && blobStatus.enabled
-												? "Running"
-												: blobStatus.status === "idle"
-													? "Idle"
-													: "Error"}
-										</StatusBadge>
-=======
 										<div className="flex items-center px-2 py-1 rounded-full border border-border-muted">
 											<StatusIndicator
 												status={
@@ -304,7 +285,6 @@
 														: "Error"}
 											</span>
 										</div>
->>>>>>> 32d3448d
 										{blobStatus?.status === "failed" &&
 											blobStatus?.errorCode === "DOCUMENT_NOT_FOUND" && (
 												<button
@@ -374,25 +354,6 @@
 									</StatusBadge>
 								) : (
 									<div className="flex items-center gap-2">
-<<<<<<< HEAD
-										<StatusBadge
-											status={
-												(isIngesting && pullRequestStatus.enabled) ||
-												pullRequestStatus.status === "idle"
-													? "info"
-													: pullRequestStatus.status === "failed"
-														? "error"
-														: "info"
-											}
-											variant="dot"
-										>
-											{isIngesting && pullRequestStatus.enabled
-												? "Running"
-												: pullRequestStatus.status === "idle"
-													? "Idle"
-													: "Error"}
-										</StatusBadge>
-=======
 										<div className="flex items-center px-2 py-1 rounded-full border border-border-muted">
 											<StatusIndicator
 												status={
@@ -417,7 +378,6 @@
 														: "Error"}
 											</span>
 										</div>
->>>>>>> 32d3448d
 										{pullRequestStatus?.status === "failed" &&
 											pullRequestStatus?.errorCode === "DOCUMENT_NOT_FOUND" && (
 												<button
